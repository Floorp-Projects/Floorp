--- conflicted
+++ resolved
@@ -3484,16 +3484,11 @@
 
   // If the new cookie is same-site but in a cross site context,
   // browser must ignore the cookie.
-<<<<<<< HEAD
   if ((aCookieAttributes.sameSite != nsICookie2::SAMESITE_UNSET) &&
+      aThirdPartyUtil &&
       IsSameSiteEnabled()) {
-    bool isThirdParty = NS_IsSameSiteForeign(aChannel, aHostURI);
-=======
-  if (aCookieAttributes.sameSite != nsICookie2::SAMESITE_UNSET &&
-      aThirdPartyUtil) {
     bool isThirdParty = false;
     aThirdPartyUtil->IsThirdPartyChannel(aChannel, aHostURI, &isThirdParty);
->>>>>>> 467d3e0e
     if (isThirdParty) {
       COOKIE_LOGFAILURE(SET_COOKIE, aHostURI, savedCookieHeader,
                         "failed the samesite tests");
