--- conflicted
+++ resolved
@@ -24,6 +24,7 @@
  *   Darin Fisher <darin@netscape.com> (original author)
  *   Christian Biesinger <cbiesinger@web.de>
  *   Daniel Witte <dwitte@mozilla.com>
+ *   Jason Duell <jduell.mcbugs@gmail.com>
  *
  * Alternatively, the contents of this file may be used under the terms of
  * either the GNU General Public License Version 2 or later (the "GPL"), or
@@ -45,12 +46,6 @@
 #include "HttpBaseChannel.h"
 
 #include "nsHttpTransaction.h"
-<<<<<<< HEAD
-#include "nsHttpAuthCache.h"
-=======
-#include "nsHttpRequestHead.h"
-#include "nsHashPropertyBag.h"
->>>>>>> 7a64d8d2
 #include "nsInputStreamPump.h"
 #include "nsThreadUtils.h"
 
@@ -71,13 +66,8 @@
 #include "nsIHttpChannelAuthProvider.h"
 
 class nsAHttpConnection;
-<<<<<<< HEAD
-class nsIHttpAuthenticator;
 
 using namespace mozilla::net;
-=======
-class nsProxyInfo;
->>>>>>> 7a64d8d2
 
 //-----------------------------------------------------------------------------
 // nsHttpChannel
@@ -122,9 +112,19 @@
     NS_IMETHOD SetWWWCredentials(const nsACString & aCredentials);
     NS_IMETHOD OnAuthAvailable();
     NS_IMETHOD OnAuthCancelled(PRBool userCancel);
+    // Functions we implement from nsIHttpAuthenticableChannel but are
+    // declared in HttpBaseChannel must be implemented in this class. We
+    // just call the HttpBaseChannel:: impls.
+    NS_IMETHOD GetLoadFlags(nsLoadFlags *aLoadFlags);
+    NS_IMETHOD GetURI(nsIURI **aURI);
+    NS_IMETHOD GetNotificationCallbacks(nsIInterfaceRequestor **aCallbacks);
+    NS_IMETHOD GetLoadGroup(nsILoadGroup **aLoadGroup);
+    NS_IMETHOD GetRequestMethod(nsACString& aMethod);
 
     nsHttpChannel();
     virtual ~nsHttpChannel();
+
+    virtual nsresult Init(nsIURI *aURI, PRUint8 aCaps, nsProxyInfo *aProxyInfo);
 
     // Methods HttpBaseChannel didn't implement for us or that we override.
     //
