--- conflicted
+++ resolved
@@ -41,14 +41,11 @@
 
 include $(DEPTH)/config/autoconf.mk
 
-<<<<<<< HEAD
-=======
 # NB: chromium/ and glue/ are in tier_xpcom
 
 # tier_gecko:
-DIRS += ipdl testshell
+DIRS += ipdl
 
->>>>>>> 6a7e36c1
 TOOL_DIRS = app
 
 include $(topsrcdir)/config/rules.mk