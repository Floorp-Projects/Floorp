--- conflicted
+++ resolved
@@ -173,6 +173,7 @@
     OFFSET(JSShortString),      /* FINALIZE_SHORT_STRING        */
     OFFSET(JSString),           /* FINALIZE_STRING              */
     OFFSET(JSExternalString),   /* FINALIZE_EXTERNAL_STRING     */
+    OFFSET(ion::IonCode),       /* FINALIZE_IONCODE             */
 };
 
 #undef OFFSET
@@ -386,6 +387,9 @@
       case FINALIZE_EXTERNAL_STRING:
 	FinalizeTypedArenas<JSExternalString>(cx, al, thingKind);
         break;
+      case FINALIZE_IONCODE:
+        FinalizeTypedArenas<ion::IonCode>(cx, al, thingKind);
+        break;
     }
 }
 
@@ -808,17 +812,7 @@
     JS_snprintf(nameBuf, sizeof(nameBuf), "machine_stack %lx", (unsigned long) addr);
     JS_SET_TRACING_NAME(trc, nameBuf);
 #endif
-<<<<<<< HEAD
-      case FINALIZE_IONCODE:
-        test = MarkArenaPtrConservatively<ion::IonCode>(trc, aheader, addr);
-        break;
-      default:
-        test = CGCT_WRONGTAG;
-        JS_NOT_REACHED("wrong tag");
-    }
-=======
     MarkKind(trc, thing, MapAllocToTraceKind(thingKind));
->>>>>>> 0563c98d
 
 #ifdef JS_DUMP_CONSERVATIVE_GC_ROOTS
     if (IS_GC_MARKING_TRACER(trc)) {
@@ -1425,6 +1419,12 @@
     finalizeNow(cx, FINALIZE_SCRIPT);
 }
 
+void
+ArenaLists::finalizeIonCode(JSContext *cx)
+{
+    finalizeNow(cx, FINALIZE_IONCODE);
+}
+
 static void
 RunLastDitchGC(JSContext *cx)
 {
@@ -1504,57 +1504,6 @@
     return NULL;
 }
 
-<<<<<<< HEAD
-void *
-RefillFinalizableFreeList(JSContext *cx, unsigned thingKind)
-{
-    switch (thingKind) {
-      case FINALIZE_OBJECT0:
-      case FINALIZE_OBJECT0_BACKGROUND:
-        return RefillTypedFreeList<JSObject>(cx, thingKind);
-      case FINALIZE_OBJECT2:
-      case FINALIZE_OBJECT2_BACKGROUND:
-        return RefillTypedFreeList<JSObject_Slots2>(cx, thingKind);
-      case FINALIZE_OBJECT4:
-      case FINALIZE_OBJECT4_BACKGROUND:
-        return RefillTypedFreeList<JSObject_Slots4>(cx, thingKind);
-      case FINALIZE_OBJECT8:
-      case FINALIZE_OBJECT8_BACKGROUND:
-        return RefillTypedFreeList<JSObject_Slots8>(cx, thingKind);
-      case FINALIZE_OBJECT12:
-      case FINALIZE_OBJECT12_BACKGROUND:
-        return RefillTypedFreeList<JSObject_Slots12>(cx, thingKind);
-      case FINALIZE_OBJECT16:
-      case FINALIZE_OBJECT16_BACKGROUND:
-        return RefillTypedFreeList<JSObject_Slots16>(cx, thingKind);
-      case FINALIZE_STRING:
-        return RefillTypedFreeList<JSString>(cx, thingKind);
-      case FINALIZE_EXTERNAL_STRING:
-        return RefillTypedFreeList<JSExternalString>(cx, thingKind);
-      case FINALIZE_SHORT_STRING:
-        return RefillTypedFreeList<JSShortString>(cx, thingKind);
-      case FINALIZE_FUNCTION:
-        return RefillTypedFreeList<JSFunction>(cx, thingKind);
-      case FINALIZE_SCRIPT:
-        return RefillTypedFreeList<JSScript>(cx, thingKind);
-      case FINALIZE_SHAPE:
-        return RefillTypedFreeList<Shape>(cx, thingKind);
-      case FINALIZE_TYPE_OBJECT:
-        return RefillTypedFreeList<types::TypeObject>(cx, thingKind);
-#if JS_HAS_XML_SUPPORT
-      case FINALIZE_XML:
-        return RefillTypedFreeList<JSXML>(cx, thingKind);
-#endif
-      case FINALIZE_IONCODE:
-        return RefillTypedFreeList<ion::IonCode>(cx, thingKind);
-      default:
-        JS_NOT_REACHED("bad finalize kind");
-        return 0;
-    }
-}
-
-=======
->>>>>>> 0563c98d
 } /* namespace gc */
 } /* namespace js */
 
@@ -2062,76 +2011,6 @@
 
 } /* namespace js */
 
-<<<<<<< HEAD
-void
-JSCompartment::finalizeObjectArenaLists(JSContext *cx)
-{
-    arenas[FINALIZE_OBJECT0]. finalizeNow<JSObject>(cx);
-    arenas[FINALIZE_OBJECT2]. finalizeNow<JSObject_Slots2>(cx);
-    arenas[FINALIZE_OBJECT4]. finalizeNow<JSObject_Slots4>(cx);
-    arenas[FINALIZE_OBJECT8]. finalizeNow<JSObject_Slots8>(cx);
-    arenas[FINALIZE_OBJECT12].finalizeNow<JSObject_Slots12>(cx);
-    arenas[FINALIZE_OBJECT16].finalizeNow<JSObject_Slots16>(cx);
-
-#ifdef JS_THREADSAFE
-    arenas[FINALIZE_OBJECT0_BACKGROUND]. finalizeLater<JSObject>(cx);
-    arenas[FINALIZE_OBJECT2_BACKGROUND]. finalizeLater<JSObject_Slots2>(cx);
-    arenas[FINALIZE_OBJECT4_BACKGROUND]. finalizeLater<JSObject_Slots4>(cx);
-    arenas[FINALIZE_OBJECT8_BACKGROUND]. finalizeLater<JSObject_Slots8>(cx);
-    arenas[FINALIZE_OBJECT12_BACKGROUND].finalizeLater<JSObject_Slots12>(cx);
-    arenas[FINALIZE_OBJECT16_BACKGROUND].finalizeLater<JSObject_Slots16>(cx);
-#endif
-
-    /*
-     * We must finalize Function instances after finalizing any other objects
-     * even if we use the background finalization for the latter. See comments
-     * in JSObject::finalizeUpvarsIfFlatClosure.
-     */
-#ifdef JS_THREADSAFE
-    arenas[FINALIZE_FUNCTION].finalizeLater<JSFunction>(cx);
-#else
-    arenas[FINALIZE_FUNCTION].finalizeNow<JSFunction>(cx);
-#endif
-
-#if JS_HAS_XML_SUPPORT
-    arenas[FINALIZE_XML].finalizeNow<JSXML>(cx);
-#endif
-}
-
-void
-JSCompartment::finalizeStringArenaLists(JSContext *cx)
-{
-#ifdef JS_THREADSAFE
-    arenas[FINALIZE_SHORT_STRING].finalizeLater<JSShortString>(cx);
-    arenas[FINALIZE_STRING].finalizeLater<JSString>(cx);
-#else
-    arenas[FINALIZE_SHORT_STRING].finalizeNow<JSShortString>(cx);
-    arenas[FINALIZE_STRING].finalizeNow<JSString>(cx);
-#endif
-    arenas[FINALIZE_EXTERNAL_STRING].finalizeNow<JSExternalString>(cx);
-}
-
-void
-JSCompartment::finalizeShapeArenaLists(JSContext *cx)
-{
-    arenas[FINALIZE_TYPE_OBJECT].finalizeNow<types::TypeObject>(cx);
-    arenas[FINALIZE_SHAPE].finalizeNow<Shape>(cx);
-}
-
-void
-JSCompartment::finalizeScriptArenaLists(JSContext *cx)
-{
-    arenas[FINALIZE_SCRIPT].finalizeNow<JSScript>(cx);
-}
-
-void
-JSCompartment::finalizeIonCodeArenaLists(JSContext *cx)
-{
-    arenas[FINALIZE_IONCODE].finalizeNow<ion::IonCode>(cx);
-}
-
-=======
->>>>>>> 0563c98d
 #ifdef JS_THREADSAFE
 
 namespace js {
@@ -2477,13 +2356,9 @@
         GCTIMESTAMP(sweepStringEnd);
         comp->arenas.finalizeScripts(cx);
         GCTIMESTAMP(sweepScriptEnd);
-<<<<<<< HEAD
-        comp->finalizeIonCodeArenaLists(cx);
+        comp->arenas.finalizeIonCode(cx);
         GCTIMESTAMP(sweepIonCodeEnd);
-        comp->finalizeShapeArenaLists(cx);
-=======
         comp->arenas.finalizeShapes(cx);
->>>>>>> 0563c98d
         GCTIMESTAMP(sweepShapeEnd);
         Probes::GCEndSweepPhase(comp);
     } else {
@@ -2513,8 +2388,9 @@
         }
 
         GCTIMESTAMP(sweepScriptEnd);
+
         for (JSCompartment **c = rt->compartments.begin(); c != rt->compartments.end(); c++)
-            (*c)->finalizeIonCodeArenaLists(cx);
+            (*c)->arenas.finalizeIonCode(cx);
 
         GCTIMESTAMP(sweepIonCodeEnd);
 
