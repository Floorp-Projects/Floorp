--- conflicted
+++ resolved
@@ -2711,19 +2711,6 @@
     RegExpStatics *res;
     RegExp *re;
 
-<<<<<<< HEAD
-    TypeObject *type = cx->getTypeCallerInitObject(true);
-    if (!type || !cx->addTypeProperty(type, NULL, types::TYPE_STRING))
-        return false;
-
-    if (argc == 0) {
-        Value v = StringValue(str);
-        JSObject *aobj = NewDenseCopiedArray(cx, 1, &v);
-        if (!aobj)
-            return false;
-        aobj->setType(type);
-        vp->setObject(*aobj);
-=======
   public:
     static const bool returnsCaptures = true;
     SplitRegExpMatcher(RegExp *re, RegExpStatics *res) : res(res), re(re) {
@@ -2742,7 +2729,6 @@
         res->getLastMatch(&sep);
 
         result->setResult(sep.length, index);
->>>>>>> 6706326d
         return true;
     }
 };
@@ -2778,6 +2764,10 @@
     /* Steps 1-2. */
     JSString *str = ThisToStringForStringProto(cx, vp);
     if (!str)
+        return false;
+
+    TypeObject *type = cx->getTypeCallerInitObject(true);
+    if (!type || !cx->addTypeProperty(type, NULL, types::TYPE_STRING))
         return false;
 
     /* Step 5: Use the second argument as the split limit, if given. */
@@ -2815,6 +2805,7 @@
         JSObject *aobj = NewDenseEmptyArray(cx);
         if (!aobj)
             return false;
+        aobj->setType(type);
         vp->setObject(*aobj);
         return true;
     }
@@ -2825,6 +2816,7 @@
         JSObject *aobj = NewDenseCopiedArray(cx, 1, &v);
         if (!aobj)
             return false;
+        aobj->setType(type);
         vp->setObject(*aobj);
         return true;
     }
@@ -2842,12 +2834,9 @@
     }
     if (!aobj)
         return false;
-<<<<<<< HEAD
+
+    /* Step 16. */
     aobj->setType(type);
-=======
-
-    /* Step 16. */
->>>>>>> 6706326d
     vp->setObject(*aobj);
     return true;
 }
