// |jit-test| debug
setDebug(true);
x = "notset";
function main() {
<<<<<<< HEAD
  /* The JSOP_STOP in a. */
=======
  /* The JSOP_STOP in main. */
>>>>>>> 1cb37d55
  a = { valueOf: function () { trap(main, 58, "success()"); } };
  b = "";
  eval();
  a + b;
  x = "failure";
}
function success() { x = "success"; }

main();
assertEq(x, "success");<|MERGE_RESOLUTION|>--- conflicted
+++ resolved
@@ -2,11 +2,7 @@
 setDebug(true);
 x = "notset";
 function main() {
-<<<<<<< HEAD
-  /* The JSOP_STOP in a. */
-=======
   /* The JSOP_STOP in main. */
->>>>>>> 1cb37d55
   a = { valueOf: function () { trap(main, 58, "success()"); } };
   b = "";
   eval();
