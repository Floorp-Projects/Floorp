/* -*- Mode: C++; tab-width: 8; indent-tabs-mode: nil; c-basic-offset: 4 -*-
 *
 * ***** BEGIN LICENSE BLOCK *****
 * Version: MPL 1.1/GPL 2.0/LGPL 2.1
 *
 * The contents of this file are subject to the Mozilla Public License Version
 * 1.1 (the "License"); you may not use this file except in compliance with
 * the License. You may obtain a copy of the License at
 * http://www.mozilla.org/MPL/
 *
 * Software distributed under the License is distributed on an "AS IS" basis,
 * WITHOUT WARRANTY OF ANY KIND, either express or implied. See the License
 * for the specific language governing rights and limitations under the
 * License.
 *
 * The Original Code is Mozilla Communicator client code, released
 * March 31, 1998.
 *
 * The Initial Developer of the Original Code is
 * Netscape Communications Corporation.
 * Portions created by the Initial Developer are Copyright (C) 1998
 * the Initial Developer. All Rights Reserved.
 *
 * Contributor(s):
 *
 * Alternatively, the contents of this file may be used under the terms of
 * either of the GNU General Public License Version 2 or later (the "GPL"),
 * or the GNU Lesser General Public License Version 2.1 or later (the "LGPL"),
 * in which case the provisions of the GPL or the LGPL are applicable instead
 * of those above. If you wish to allow use of your version of this file only
 * under the terms of either the GPL or the LGPL, and not to allow others to
 * use your version of this file under the terms of the MPL, indicate your
 * decision by deleting the provisions above and replace them with the notice
 * and other provisions required by the GPL or the LGPL. If you do not delete
 * the provisions above, a recipient may use your version of this file under
 * the terms of any one of the MPL, the GPL or the LGPL.
 *
 * ***** END LICENSE BLOCK ***** */

#define __STDC_LIMIT_MACROS

/*
 * JS boolean implementation.
 */
#include "jstypes.h"
#include "jsstdint.h"
#include "jsutil.h" /* Added by JSIFY */
#include "jsapi.h"
#include "jsatom.h"
#include "jsbool.h"
#include "jscntxt.h"
#include "jsversion.h"
#include "jslock.h"
#include "jsnum.h"
#include "jsobj.h"
#include "jsstr.h"
#include "jsvector.h"

#include "jsobjinlines.h"


using namespace js;

Class js_BooleanClass = {
    "Boolean",
    JSCLASS_HAS_RESERVED_SLOTS(1) | JSCLASS_HAS_CACHED_PROTO(JSProto_Boolean),
    PropertyStub,  PropertyStub,  PropertyStub,  PropertyStub,
    EnumerateStub, ResolveStub,   ConvertStub,   NULL,
    JSCLASS_NO_OPTIONAL_MEMBERS
};

#if JS_HAS_TOSOURCE
#include "jsprf.h"

static JSBool
bool_toSource(JSContext *cx, uintN argc, Value *vp)
{
    const Value *primp;
    if (!js_GetPrimitiveThis(cx, vp, &js_BooleanClass, &primp))
        return JS_FALSE;
    char buf[32];
    JS_snprintf(buf, sizeof buf, "(new %s(%s))",
                js_BooleanClass.name,
                JS_BOOLEAN_STR(primp->toBoolean()));
    JSString *str = JS_NewStringCopyZ(cx, buf);
    if (!str)
        return JS_FALSE;
    vp->setString(str);
    return JS_TRUE;
}
#endif

static JSBool
bool_toString(JSContext *cx, uintN argc, Value *vp)
{
    const Value *primp;
    if (!js_GetPrimitiveThis(cx, vp, &js_BooleanClass, &primp))
        return JS_FALSE;
    JSAtom *atom = cx->runtime->atomState.booleanAtoms[primp->toBoolean() ? 1 : 0];
    JSString *str = ATOM_TO_STRING(atom);
    if (!str)
        return JS_FALSE;
    vp->setString(str);
    return JS_TRUE;
}

static JSBool
bool_valueOf(JSContext *cx, uintN argc, Value *vp)
{
    const Value *primp;
    if (!js_GetPrimitiveThis(cx, vp, &js_BooleanClass, &primp))
        return JS_FALSE;
    *vp = *primp;
    return JS_TRUE;
}

static JSFunctionSpec boolean_methods[] = {
#if JS_HAS_TOSOURCE
    JS_FN(js_toSource_str,  bool_toSource,  0, JSFUN_THISP_BOOLEAN),
#endif
    JS_FN(js_toString_str,  bool_toString,  0, JSFUN_THISP_BOOLEAN),
    JS_FN(js_valueOf_str,   bool_valueOf,   0, JSFUN_THISP_BOOLEAN),
    JS_FN(js_toJSON_str,    bool_valueOf,   0, JSFUN_THISP_BOOLEAN),
    JS_FS_END
};

static JSBool
Boolean(JSContext *cx, JSObject *obj, uintN argc, Value *argv, Value *rval)
{
    Value bval;

    if (argc != 0)
        bval.setBoolean(!!js_ValueToBoolean(argv[0]));
    else
        bval.setBoolean(false);
    if (!JS_IsConstructing(cx))
        *rval = bval;
    else
        obj->setPrimitiveThis(bval);
    return true;
}

JSObject *
js_InitBooleanClass(JSContext *cx, JSObject *obj)
{
    JSObject *proto;

    proto = js_InitClass(cx, obj, NULL, &js_BooleanClass, Boolean, 1,
                         NULL, boolean_methods, NULL, NULL);
    if (!proto)
        return NULL;
    proto->setPrimitiveThis(BooleanValue(false));
    return proto;
}

JSString *
js_BooleanToString(JSContext *cx, JSBool b)
{
    return ATOM_TO_STRING(cx->runtime->atomState.booleanAtoms[b ? 1 : 0]);
}

/* This function implements E-262-3 section 9.8, toString. */
JSBool
js_BooleanToCharBuffer(JSContext *cx, JSBool b, JSCharBuffer &cb)
{
    return b ? js_AppendLiteral(cb, "true") : js_AppendLiteral(cb, "false");
}

JSBool
js_ValueToBoolean(const Value &v)
{
<<<<<<< HEAD
    if (v.isInt32())
        return v.toInt32() != 0;
    if (v.isString())
        return v.toString()->length() != 0;
    if (v.isObject())
        return JS_TRUE;
    if (v.isNullOrUndefined())
        return JS_FALSE;
=======
    if (v.isNullOrUndefined())
        return JS_FALSE;
    if (v.isObject())
        return JS_TRUE;
    if (v.isString())
        return v.toString()->length() != 0;
    if (v.isInt32())
        return v.toInt32() != 0;
>>>>>>> fd24a19c
    if (v.isDouble()) {
        jsdouble d;

        d = v.toDouble();
        return !JSDOUBLE_IS_NaN(d) && d != 0;
    }
    JS_ASSERT(v.isBoolean());
    return v.toBoolean();
}<|MERGE_RESOLUTION|>--- conflicted
+++ resolved
@@ -36,8 +36,6 @@
  * the terms of any one of the MPL, the GPL or the LGPL.
  *
  * ***** END LICENSE BLOCK ***** */
-
-#define __STDC_LIMIT_MACROS
 
 /*
  * JS boolean implementation.
@@ -169,7 +167,6 @@
 JSBool
 js_ValueToBoolean(const Value &v)
 {
-<<<<<<< HEAD
     if (v.isInt32())
         return v.toInt32() != 0;
     if (v.isString())
@@ -178,16 +175,6 @@
         return JS_TRUE;
     if (v.isNullOrUndefined())
         return JS_FALSE;
-=======
-    if (v.isNullOrUndefined())
-        return JS_FALSE;
-    if (v.isObject())
-        return JS_TRUE;
-    if (v.isString())
-        return v.toString()->length() != 0;
-    if (v.isInt32())
-        return v.toInt32() != 0;
->>>>>>> fd24a19c
     if (v.isDouble()) {
         jsdouble d;
 
