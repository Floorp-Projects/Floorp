/* -*- Mode: C++; tab-width: 8; indent-tabs-mode: nil; c-basic-offset: 4 -*-
 * vim: set ts=8 sw=4 et tw=78:
 *
 * ***** BEGIN LICENSE BLOCK *****
 * Version: MPL 1.1/GPL 2.0/LGPL 2.1
 *
 * The contents of this file are subject to the Mozilla Public License Version
 * 1.1 (the "License"); you may not use this file except in compliance with
 * the License. You may obtain a copy of the License at
 * http://www.mozilla.org/MPL/
 *
 * Software distributed under the License is distributed on an "AS IS" basis,
 * WITHOUT WARRANTY OF ANY KIND, either express or implied. See the License
 * for the specific language governing rights and limitations under the
 * License.
 *
 * The Original Code is Mozilla Communicator client code, released
 * March 31, 1998.
 *
 * The Initial Developer of the Original Code is
 * Netscape Communications Corporation.
 * Portions created by the Initial Developer are Copyright (C) 1998
 * the Initial Developer. All Rights Reserved.
 *
 * Contributor(s):
 *
 * Alternatively, the contents of this file may be used under the terms of
 * either of the GNU General Public License Version 2 or later (the "GPL"),
 * or the GNU Lesser General Public License Version 2.1 or later (the "LGPL"),
 * in which case the provisions of the GPL or the LGPL are applicable instead
 * of those above. If you wish to allow use of your version of this file only
 * under the terms of either the GPL or the LGPL, and not to allow others to
 * use your version of this file under the terms of the MPL, indicate your
 * decision by deleting the provisions above and replace them with the notice
 * and other provisions required by the GPL or the LGPL. If you do not delete
 * the provisions above, a recipient may use your version of this file under
 * the terms of any one of the MPL, the GPL or the LGPL.
 *
 * ***** END LICENSE BLOCK ***** */

/*
 * JavaScript API.
 */
#include <ctype.h>
#include <stdarg.h>
#include <stdlib.h>
#include <string.h>
#include <sys/stat.h>
#include "jstypes.h"
#include "jsstdint.h"
#include "jsarena.h"
#include "jsutil.h"
#include "jsclist.h"
#include "jsdhash.h"
#include "jsprf.h"
#include "jsapi.h"
#include "jsarray.h"
#include "jsatom.h"
#include "jsbool.h"
#include "jsbuiltins.h"
#include "jsclone.h"
#include "jscntxt.h"
#include "jsversion.h"
#include "jsdate.h"
#include "jsemit.h"
#include "jsexn.h"
#include "jsfun.h"
#include "jsgc.h"
#include "jsgcmark.h"
#include "jsinterp.h"
#include "jsiter.h"
#include "jslock.h"
#include "jsmath.h"
#include "jsnum.h"
#include "json.h"
#include "jsobj.h"
#include "jsopcode.h"
#include "jsparse.h"
#include "jsproxy.h"
#include "jsregexp.h"
#include "jsscope.h"
#include "jsscript.h"
#include "jsstr.h"
#include "jstracer.h"
#include "prmjtime.h"
#include "jsstaticcheck.h"
#include "jsvector.h"
#include "jsweakmap.h"
#include "jswrapper.h"
#include "jstypedarray.h"

#include "jsatominlines.h"
<<<<<<< HEAD
#include "jscntxtinlines.h"
#include "jsinferinlines.h"
#include "jsinterpinlines.h"
=======
>>>>>>> 7b161a68
#include "jsobjinlines.h"
#include "jsscopeinlines.h"
#include "jsregexpinlines.h"
#include "jsscriptinlines.h"
#include "jsstrinlines.h"
#include "assembler/wtf/Platform.h"

#include "vm/Stack-inl.h"

#if ENABLE_YARR_JIT
#include "assembler/jit/ExecutableAllocator.h"
#include "methodjit/Logging.h"
#endif

#if JS_HAS_XML_SUPPORT
#include "jsxml.h"
#endif

using namespace js;
using namespace js::gc;
using namespace js::types;

/*
 * This class is a version-establising barrier at the head of a VM entry or
 * re-entry. It ensures that:
 *
 * - |newVersion| is the starting (default) version used for the context.
 * - The starting version state is not an override.
 * - Overrides in the VM session are not propagated to the caller.
 */
class AutoVersionAPI
{
    JSContext   * const cx;
    JSVersion   oldDefaultVersion;
    bool        oldHasVersionOverride;
    JSVersion   oldVersionOverride;
#ifdef DEBUG
    uintN       oldCompileOptions;
#endif
    JSVersion   newVersion;

  public:
    explicit AutoVersionAPI(JSContext *cx, JSVersion newVersion)
      : cx(cx),
        oldDefaultVersion(cx->getDefaultVersion()),
        oldHasVersionOverride(cx->isVersionOverridden()),
        oldVersionOverride(oldHasVersionOverride ? cx->findVersion() : JSVERSION_UNKNOWN)
#ifdef DEBUG
        , oldCompileOptions(cx->getCompileOptions())
#endif
    {
        /*
         * Note: ANONFUNFIX in newVersion is ignored for backwards
         * compatibility, must be set via JS_SetOptions. (Because of this, we
         * inherit the current ANONFUNFIX setting from the options.
         */
        VersionSetAnonFunFix(&newVersion, OptionsHasAnonFunFix(cx->getCompileOptions()));
        this->newVersion = newVersion;
        cx->clearVersionOverride();
        cx->setDefaultVersion(newVersion);
    }

    ~AutoVersionAPI() {
        cx->setDefaultVersion(oldDefaultVersion);
        if (oldHasVersionOverride)
            cx->overrideVersion(oldVersionOverride);
        else
            cx->clearVersionOverride();
        JS_ASSERT(oldCompileOptions == cx->getCompileOptions());
    }

    /* The version that this scoped-entity establishes. */
    JSVersion version() const { return newVersion; }
};

#ifdef HAVE_VA_LIST_AS_ARRAY
#define JS_ADDRESSOF_VA_LIST(ap) ((va_list *)(ap))
#else
#define JS_ADDRESSOF_VA_LIST(ap) (&(ap))
#endif

#ifdef JS_USE_JSVAL_JSID_STRUCT_TYPES
JS_PUBLIC_DATA(jsid) JS_DEFAULT_XML_NAMESPACE_ID = { size_t(JSID_TYPE_DEFAULT_XML_NAMESPACE) };
JS_PUBLIC_DATA(jsid) JSID_VOID  = { size_t(JSID_TYPE_VOID) };
JS_PUBLIC_DATA(jsid) JSID_EMPTY = { size_t(JSID_TYPE_OBJECT) };
#endif

#ifdef JS_USE_JSVAL_JSID_STRUCT_TYPES
JS_PUBLIC_DATA(jsval) JSVAL_NULL  = { BUILD_JSVAL(JSVAL_TAG_NULL,      0) };
JS_PUBLIC_DATA(jsval) JSVAL_ZERO  = { BUILD_JSVAL(JSVAL_TAG_INT32,     0) };
JS_PUBLIC_DATA(jsval) JSVAL_ONE   = { BUILD_JSVAL(JSVAL_TAG_INT32,     1) };
JS_PUBLIC_DATA(jsval) JSVAL_FALSE = { BUILD_JSVAL(JSVAL_TAG_BOOLEAN,   JS_FALSE) };
JS_PUBLIC_DATA(jsval) JSVAL_TRUE  = { BUILD_JSVAL(JSVAL_TAG_BOOLEAN,   JS_TRUE) };
JS_PUBLIC_DATA(jsval) JSVAL_VOID  = { BUILD_JSVAL(JSVAL_TAG_UNDEFINED, 0) };
#endif

/* Make sure that jschar is two bytes unsigned integer */
JS_STATIC_ASSERT((jschar)-1 > 0);
JS_STATIC_ASSERT(sizeof(jschar) == 2);

JS_PUBLIC_API(int64)
JS_Now()
{
    return PRMJ_Now();
}

JS_PUBLIC_API(jsval)
JS_GetNaNValue(JSContext *cx)
{
    return Jsvalify(cx->runtime->NaNValue);
}

JS_PUBLIC_API(jsval)
JS_GetNegativeInfinityValue(JSContext *cx)
{
    return Jsvalify(cx->runtime->negativeInfinityValue);
}

JS_PUBLIC_API(jsval)
JS_GetPositiveInfinityValue(JSContext *cx)
{
    return Jsvalify(cx->runtime->positiveInfinityValue);
}

JS_PUBLIC_API(jsval)
JS_GetEmptyStringValue(JSContext *cx)
{
    return STRING_TO_JSVAL(cx->runtime->emptyString);
}

JS_PUBLIC_API(JSString *)
JS_GetEmptyString(JSRuntime *rt)
{
    JS_ASSERT(rt->state == JSRTS_UP);
    return rt->emptyString;
}

static JSBool
TryArgumentFormatter(JSContext *cx, const char **formatp, JSBool fromJS, jsval **vpp, va_list *app)
{
    const char *format;
    JSArgumentFormatMap *map;

    format = *formatp;
    for (map = cx->argumentFormatMap; map; map = map->next) {
        if (!strncmp(format, map->format, map->length)) {
            *formatp = format + map->length;
            return map->formatter(cx, format, fromJS, vpp, app);
        }
    }
    JS_ReportErrorNumber(cx, js_GetErrorMessage, NULL, JSMSG_BAD_CHAR, format);
    return JS_FALSE;
}

JS_PUBLIC_API(JSBool)
JS_ConvertArguments(JSContext *cx, uintN argc, jsval *argv, const char *format, ...)
{
    va_list ap;
    JSBool ok;

    va_start(ap, format);
    ok = JS_ConvertArgumentsVA(cx, argc, argv, format, ap);
    va_end(ap);
    return ok;
}

JS_PUBLIC_API(JSBool)
JS_ConvertArgumentsVA(JSContext *cx, uintN argc, jsval *argv, const char *format, va_list ap)
{
    jsval *sp;
    JSBool required;
    char c;
    JSFunction *fun;
    jsdouble d;
    JSString *str;
    JSObject *obj;

    CHECK_REQUEST(cx);
    assertSameCompartment(cx, JSValueArray(argv - 2, argc + 2));
    sp = argv;
    required = JS_TRUE;
    while ((c = *format++) != '\0') {
        if (isspace(c))
            continue;
        if (c == '/') {
            required = JS_FALSE;
            continue;
        }
        if (sp == argv + argc) {
            if (required) {
                fun = js_ValueToFunction(cx, Valueify(&argv[-2]), 0);
                if (fun) {
                    char numBuf[12];
                    JS_snprintf(numBuf, sizeof numBuf, "%u", argc);
                    JSAutoByteString funNameBytes;
                    if (const char *name = GetFunctionNameBytes(cx, fun, &funNameBytes)) {
                        JS_ReportErrorNumber(cx, js_GetErrorMessage, NULL, JSMSG_MORE_ARGS_NEEDED,
                                             name, numBuf, (argc == 1) ? "" : "s");
                    }
                }
                return JS_FALSE;
            }
            break;
        }
        switch (c) {
          case 'b':
            *va_arg(ap, JSBool *) = js_ValueToBoolean(Valueify(*sp));
            break;
          case 'c':
            if (!JS_ValueToUint16(cx, *sp, va_arg(ap, uint16 *)))
                return JS_FALSE;
            break;
          case 'i':
            if (!JS_ValueToECMAInt32(cx, *sp, va_arg(ap, int32 *)))
                return JS_FALSE;
            break;
          case 'u':
            if (!JS_ValueToECMAUint32(cx, *sp, va_arg(ap, uint32 *)))
                return JS_FALSE;
            break;
          case 'j':
            if (!JS_ValueToInt32(cx, *sp, va_arg(ap, int32 *)))
                return JS_FALSE;
            break;
          case 'd':
            if (!JS_ValueToNumber(cx, *sp, va_arg(ap, jsdouble *)))
                return JS_FALSE;
            break;
          case 'I':
            if (!JS_ValueToNumber(cx, *sp, &d))
                return JS_FALSE;
            *va_arg(ap, jsdouble *) = js_DoubleToInteger(d);
            break;
          case 'S':
          case 'W':
            str = js_ValueToString(cx, Valueify(*sp));
            if (!str)
                return JS_FALSE;
            *sp = STRING_TO_JSVAL(str);
            if (c == 'W') {
                JSFixedString *fixed = str->ensureFixed(cx);
                if (!fixed)
                    return JS_FALSE;
                *va_arg(ap, const jschar **) = fixed->chars();
            } else {
                *va_arg(ap, JSString **) = str;
            }
            break;
          case 'o':
            if (!js_ValueToObjectOrNull(cx, Valueify(*sp), &obj))
                return JS_FALSE;
            *sp = OBJECT_TO_JSVAL(obj);
            *va_arg(ap, JSObject **) = obj;
            break;
          case 'f':
            obj = js_ValueToFunctionObject(cx, Valueify(sp), 0);
            if (!obj)
                return JS_FALSE;
            *sp = OBJECT_TO_JSVAL(obj);
            *va_arg(ap, JSFunction **) = GET_FUNCTION_PRIVATE(cx, obj);
            break;
          case 'v':
            *va_arg(ap, jsval *) = *sp;
            break;
          case '*':
            break;
          default:
            format--;
            if (!TryArgumentFormatter(cx, &format, JS_TRUE, &sp,
                                      JS_ADDRESSOF_VA_LIST(ap))) {
                return JS_FALSE;
            }
            /* NB: the formatter already updated sp, so we continue here. */
            continue;
        }
        sp++;
    }
    return JS_TRUE;
}

JS_PUBLIC_API(JSBool)
JS_AddArgumentFormatter(JSContext *cx, const char *format, JSArgumentFormatter formatter)
{
    size_t length;
    JSArgumentFormatMap **mpp, *map;

    length = strlen(format);
    mpp = &cx->argumentFormatMap;
    while ((map = *mpp) != NULL) {
        /* Insert before any shorter string to match before prefixes. */
        if (map->length < length)
            break;
        if (map->length == length && !strcmp(map->format, format))
            goto out;
        mpp = &map->next;
    }
    map = (JSArgumentFormatMap *) cx->malloc_(sizeof *map);
    if (!map)
        return JS_FALSE;
    map->format = format;
    map->length = length;
    map->next = *mpp;
    *mpp = map;
out:
    map->formatter = formatter;
    return JS_TRUE;
}

JS_PUBLIC_API(void)
JS_RemoveArgumentFormatter(JSContext *cx, const char *format)
{
    size_t length;
    JSArgumentFormatMap **mpp, *map;

    length = strlen(format);
    mpp = &cx->argumentFormatMap;
    while ((map = *mpp) != NULL) {
        if (map->length == length && !strcmp(map->format, format)) {
            *mpp = map->next;
            cx->free_(map);
            return;
        }
        mpp = &map->next;
    }
}

JS_PUBLIC_API(JSBool)
JS_ConvertValue(JSContext *cx, jsval v, JSType type, jsval *vp)
{
    JSBool ok;
    JSObject *obj;
    JSString *str;
    jsdouble d;

    CHECK_REQUEST(cx);
    assertSameCompartment(cx, v);
    switch (type) {
      case JSTYPE_VOID:
        *vp = JSVAL_VOID;
        ok = JS_TRUE;
        break;
      case JSTYPE_OBJECT:
        ok = js_ValueToObjectOrNull(cx, Valueify(v), &obj);
        if (ok)
            *vp = OBJECT_TO_JSVAL(obj);
        break;
      case JSTYPE_FUNCTION:
        *vp = v;
        obj = js_ValueToFunctionObject(cx, Valueify(vp), JSV2F_SEARCH_STACK);
        ok = (obj != NULL);
        break;
      case JSTYPE_STRING:
        str = js_ValueToString(cx, Valueify(v));
        ok = (str != NULL);
        if (ok)
            *vp = STRING_TO_JSVAL(str);
        break;
      case JSTYPE_NUMBER:
        ok = JS_ValueToNumber(cx, v, &d);
        if (ok)
            *vp = DOUBLE_TO_JSVAL(d);
        break;
      case JSTYPE_BOOLEAN:
        *vp = BOOLEAN_TO_JSVAL(js_ValueToBoolean(Valueify(v)));
        return JS_TRUE;
      default: {
        char numBuf[12];
        JS_snprintf(numBuf, sizeof numBuf, "%d", (int)type);
        JS_ReportErrorNumber(cx, js_GetErrorMessage, NULL, JSMSG_BAD_TYPE, numBuf);
        ok = JS_FALSE;
        break;
      }
    }
    return ok;
}

JS_PUBLIC_API(JSBool)
JS_ValueToObject(JSContext *cx, jsval v, JSObject **objp)
{
    CHECK_REQUEST(cx);
    assertSameCompartment(cx, v);
    return js_ValueToObjectOrNull(cx, Valueify(v), objp);
}

JS_PUBLIC_API(JSFunction *)
JS_ValueToFunction(JSContext *cx, jsval v)
{
    CHECK_REQUEST(cx);
    assertSameCompartment(cx, v);
    return js_ValueToFunction(cx, Valueify(&v), JSV2F_SEARCH_STACK);
}

JS_PUBLIC_API(JSFunction *)
JS_ValueToConstructor(JSContext *cx, jsval v)
{
    CHECK_REQUEST(cx);
    assertSameCompartment(cx, v);
    return js_ValueToFunction(cx, Valueify(&v), JSV2F_SEARCH_STACK);
}

JS_PUBLIC_API(JSString *)
JS_ValueToString(JSContext *cx, jsval v)
{
    CHECK_REQUEST(cx);
    assertSameCompartment(cx, v);
    return js_ValueToString(cx, Valueify(v));
}

JS_PUBLIC_API(JSString *)
JS_ValueToSource(JSContext *cx, jsval v)
{
    CHECK_REQUEST(cx);
    assertSameCompartment(cx, v);
    return js_ValueToSource(cx, Valueify(v));
}

JS_PUBLIC_API(JSBool)
JS_ValueToNumber(JSContext *cx, jsval v, jsdouble *dp)
{
    CHECK_REQUEST(cx);
    assertSameCompartment(cx, v);

    AutoValueRooter tvr(cx, Valueify(v));
    return ValueToNumber(cx, tvr.value(), dp);
}

JS_PUBLIC_API(JSBool)
JS_DoubleIsInt32(jsdouble d, jsint *ip)
{
    return JSDOUBLE_IS_INT32(d, (int32_t *)ip);
}

JS_PUBLIC_API(int32)
JS_DoubleToInt32(jsdouble d)
{
    return js_DoubleToECMAInt32(d);
}

JS_PUBLIC_API(uint32)
JS_DoubleToUint32(jsdouble d)
{
    return js_DoubleToECMAUint32(d);
}

JS_PUBLIC_API(JSBool)
JS_ValueToECMAInt32(JSContext *cx, jsval v, int32 *ip)
{
    CHECK_REQUEST(cx);
    assertSameCompartment(cx, v);

    AutoValueRooter tvr(cx, Valueify(v));
    return ValueToECMAInt32(cx, tvr.value(), (int32_t *)ip);
}

JS_PUBLIC_API(JSBool)
JS_ValueToECMAUint32(JSContext *cx, jsval v, uint32 *ip)
{
    CHECK_REQUEST(cx);
    assertSameCompartment(cx, v);

    AutoValueRooter tvr(cx, Valueify(v));
    return ValueToECMAUint32(cx, tvr.value(), (uint32_t *)ip);
}

JS_PUBLIC_API(JSBool)
JS_ValueToInt32(JSContext *cx, jsval v, int32 *ip)
{
    CHECK_REQUEST(cx);
    assertSameCompartment(cx, v);

    AutoValueRooter tvr(cx, Valueify(v));
    return ValueToInt32(cx, tvr.value(), (int32_t *)ip);
}

JS_PUBLIC_API(JSBool)
JS_ValueToUint16(JSContext *cx, jsval v, uint16 *ip)
{
    CHECK_REQUEST(cx);
    assertSameCompartment(cx, v);

    AutoValueRooter tvr(cx, Valueify(v));
    return ValueToUint16(cx, tvr.value(), (uint16_t *)ip);
}

JS_PUBLIC_API(JSBool)
JS_ValueToBoolean(JSContext *cx, jsval v, JSBool *bp)
{
    CHECK_REQUEST(cx);
    assertSameCompartment(cx, v);
    *bp = js_ValueToBoolean(Valueify(v));
    return JS_TRUE;
}

JS_PUBLIC_API(JSType)
JS_TypeOfValue(JSContext *cx, jsval v)
{
    CHECK_REQUEST(cx);
    assertSameCompartment(cx, v);
    return TypeOfValue(cx, Valueify(v));
}

JS_PUBLIC_API(const char *)
JS_GetTypeName(JSContext *cx, JSType type)
{
    if ((uintN)type >= (uintN)JSTYPE_LIMIT)
        return NULL;
    return JS_TYPE_STR(type);
}

JS_PUBLIC_API(JSBool)
JS_StrictlyEqual(JSContext *cx, jsval v1, jsval v2, JSBool *equal)
{
    assertSameCompartment(cx, v1, v2);
    return StrictlyEqual(cx, Valueify(v1), Valueify(v2), equal);
}

JS_PUBLIC_API(JSBool)
JS_LooselyEqual(JSContext *cx, jsval v1, jsval v2, JSBool *equal)
{
    assertSameCompartment(cx, v1, v2);
    return LooselyEqual(cx, Valueify(v1), Valueify(v2), equal);
}

JS_PUBLIC_API(JSBool)
JS_SameValue(JSContext *cx, jsval v1, jsval v2, JSBool *same)
{
    assertSameCompartment(cx, v1, v2);
    return SameValue(cx, Valueify(v1), Valueify(v2), same);
}

JS_PUBLIC_API(JSBool)
JS_IsBuiltinEvalFunction(JSFunction *fun)
{
    return IsAnyBuiltinEval(fun);
}

JS_PUBLIC_API(JSBool)
JS_IsBuiltinFunctionConstructor(JSFunction *fun)
{
    return IsBuiltinFunctionConstructor(fun);
}

/************************************************************************/

/*
 * Has a new runtime ever been created?  This flag is used to detect unsafe
 * changes to js_CStringsAreUTF8 after a runtime has been created, and to
 * ensure that "first checks" on runtime creation are run only once.
 */
#ifdef DEBUG
static JSBool js_NewRuntimeWasCalled = JS_FALSE;
#endif

JSRuntime::JSRuntime()
  : gcChunkAllocator(&defaultGCChunkAllocator)
{
    /* Initialize infallibly first, so we can goto bad and JS_DestroyRuntime. */
    JS_INIT_CLIST(&contextList);
    JS_INIT_CLIST(&trapList);
    JS_INIT_CLIST(&watchPointList);
}

bool
JSRuntime::init(uint32 maxbytes)
{
#ifdef JS_METHODJIT_SPEW
    JMCheckLogging();
#endif

#ifdef DEBUG
    functionMeterFilename = getenv("JS_FUNCTION_STATFILE");
    if (functionMeterFilename) {
        if (!methodReadBarrierCountMap.init())
            return false;
        if (!unjoinedFunctionCountMap.init())
            return false;
    }
    propTreeStatFilename = getenv("JS_PROPTREE_STATFILE");
    propTreeDumpFilename = getenv("JS_PROPTREE_DUMPFILE");
#endif

    if (!js_InitGC(this, maxbytes))
        return false;

    if (!(atomsCompartment = this->new_<JSCompartment>(this)) ||
        !atomsCompartment->init(NULL) ||
        !compartments.append(atomsCompartment)) {
        Foreground::delete_(atomsCompartment);
        return false;
    }

    atomsCompartment->setGCLastBytes(8192);

    if (!js_InitAtomState(this))
        return false;

    wrapObjectCallback = js::TransparentObjectWrapper;

#ifdef JS_THREADSAFE
    /* this is asymmetric with JS_ShutDown: */
    if (!js_SetupLocks(8, 16))
        return false;
    rtLock = JS_NEW_LOCK();
    if (!rtLock)
        return false;
    stateChange = JS_NEW_CONDVAR(gcLock);
    if (!stateChange)
        return false;
    debuggerLock = JS_NEW_LOCK();
    if (!debuggerLock)
        return false;
#endif

    debugMode = JS_FALSE;

    return js_InitThreads(this);
}

JSRuntime::~JSRuntime()
{
#ifdef DEBUG
    /* Don't hurt everyone in leaky ol' Mozilla with a fatal JS_ASSERT! */
    if (!JS_CLIST_IS_EMPTY(&contextList)) {
        JSContext *cx, *iter = NULL;
        uintN cxcount = 0;
        while ((cx = js_ContextIterator(this, JS_TRUE, &iter)) != NULL) {
            fprintf(stderr,
"JS API usage error: found live context at %p\n",
                    (void *) cx);
            cxcount++;
        }
        fprintf(stderr,
"JS API usage error: %u context%s left in runtime upon JS_DestroyRuntime.\n",
                cxcount, (cxcount == 1) ? "" : "s");
    }
#endif

    js_FinishThreads(this);
    js_FreeRuntimeScriptState(this);
    js_FinishAtomState(this);

    js_FinishGC(this);
#ifdef JS_THREADSAFE
    if (gcLock)
        JS_DESTROY_LOCK(gcLock);
    if (gcDone)
        JS_DESTROY_CONDVAR(gcDone);
    if (requestDone)
        JS_DESTROY_CONDVAR(requestDone);
    if (rtLock)
        JS_DESTROY_LOCK(rtLock);
    if (stateChange)
        JS_DESTROY_CONDVAR(stateChange);
    if (debuggerLock)
        JS_DESTROY_LOCK(debuggerLock);
#endif
}

JS_PUBLIC_API(JSRuntime *)
JS_NewRuntime(uint32 maxbytes)
{
#ifdef DEBUG
    if (!js_NewRuntimeWasCalled) {
        /*
         * This code asserts that the numbers associated with the error names
         * in jsmsg.def are monotonically increasing.  It uses values for the
         * error names enumerated in jscntxt.c.  It's not a compile-time check
         * but it's better than nothing.
         */
        int errorNumber = 0;
#define MSG_DEF(name, number, count, exception, format)                       \
    JS_ASSERT(name == errorNumber++);
#include "js.msg"
#undef MSG_DEF

#define MSG_DEF(name, number, count, exception, format)                       \
    JS_BEGIN_MACRO                                                            \
        uintN numfmtspecs = 0;                                                \
        const char *fmt;                                                      \
        for (fmt = format; *fmt != '\0'; fmt++) {                             \
            if (*fmt == '{' && isdigit(fmt[1]))                               \
                ++numfmtspecs;                                                \
        }                                                                     \
        JS_ASSERT(count == numfmtspecs);                                      \
    JS_END_MACRO;
#include "js.msg"
#undef MSG_DEF

        js_NewRuntimeWasCalled = JS_TRUE;
    }
#endif /* DEBUG */

    void *mem = OffTheBooks::calloc_(sizeof(JSRuntime));
    if (!mem)
        return NULL;

    JSRuntime *rt = new (mem) JSRuntime();
    if (!rt->init(maxbytes)) {
        JS_DestroyRuntime(rt);
        return NULL;
    }

    return rt;
}

JS_PUBLIC_API(void)
JS_DestroyRuntime(JSRuntime *rt)
{
    Foreground::delete_(rt);
}

#ifdef JS_REPRMETER
namespace reprmeter {
    extern void js_DumpReprMeter();
}
#endif

JS_PUBLIC_API(void)
JS_ShutDown(void)
{
#ifdef MOZ_TRACEVIS
    StopTraceVis();
#endif

#ifdef JS_OPMETER
    extern void js_DumpOpMeters();
    js_DumpOpMeters();
#endif

#ifdef JS_REPRMETER
    reprmeter::js_DumpReprMeter();
#endif

#ifdef JS_THREADSAFE
    js_CleanupLocks();
#endif
    PRMJ_NowShutdown();
}

JS_PUBLIC_API(void *)
JS_GetRuntimePrivate(JSRuntime *rt)
{
    return rt->data;
}

JS_PUBLIC_API(void)
JS_SetRuntimePrivate(JSRuntime *rt, void *data)
{
    rt->data = data;
}

#ifdef JS_THREADSAFE
static void
StartRequest(JSContext *cx)
{
    JSThread *t = cx->thread();
    JS_ASSERT(CURRENT_THREAD_IS_ME(t));

    if (t->data.requestDepth) {
        t->data.requestDepth++;
    } else {
        JSRuntime *rt = cx->runtime;
        AutoLockGC lock(rt);

        /* Wait until the GC is finished. */
        if (rt->gcThread != cx->thread()) {
            while (rt->gcThread)
                JS_AWAIT_GC_DONE(rt);
        }

        /* Indicate that a request is running. */
        rt->requestCount++;
        t->data.requestDepth = 1;

        /*
         * Adjust rt->interruptCounter to reflect any interrupts added while the
         * thread was suspended.
         */
        if (t->data.interruptFlags)
            JS_ATOMIC_INCREMENT(&rt->interruptCounter);

        if (rt->requestCount == 1 && rt->activityCallback)
            rt->activityCallback(rt->activityCallbackArg, true);
    }
}

static void
StopRequest(JSContext *cx)
{
    JSThread *t = cx->thread();
    JS_ASSERT(CURRENT_THREAD_IS_ME(t));
    JS_ASSERT(t->data.requestDepth != 0);
    if (t->data.requestDepth != 1) {
        t->data.requestDepth--;
    } else {
        LeaveTrace(cx);  /* for GC safety */

        t->data.conservativeGC.updateForRequestEnd(t->suspendCount);

        /* Lock before clearing to interlock with ClaimScope, in jslock.c. */
        JSRuntime *rt = cx->runtime;
        AutoLockGC lock(rt);

        t->data.requestDepth = 0;

        /*
         * Adjust rt->interruptCounter to reflect any interrupts added while the
         * thread still had active requests.
         */
        if (t->data.interruptFlags)
            JS_ATOMIC_DECREMENT(&rt->interruptCounter);

        /* Give the GC a chance to run if this was the last request running. */
        JS_ASSERT(rt->requestCount > 0);
        rt->requestCount--;
        if (rt->requestCount == 0) {
            JS_NOTIFY_REQUEST_DONE(rt);
            if (rt->activityCallback)
                rt->activityCallback(rt->activityCallbackArg, false);
        }
    }
}
#endif /* JS_THREADSAFE */

JS_PUBLIC_API(void)
JS_BeginRequest(JSContext *cx)
{
#ifdef JS_THREADSAFE
    cx->outstandingRequests++;
    StartRequest(cx);
#endif
}

JS_PUBLIC_API(void)
JS_EndRequest(JSContext *cx)
{
#ifdef JS_THREADSAFE
    JS_ASSERT(cx->outstandingRequests != 0);
    cx->outstandingRequests--;
    StopRequest(cx);
#endif
}

/* Yield to pending GC operations, regardless of request depth */
JS_PUBLIC_API(void)
JS_YieldRequest(JSContext *cx)
{
#ifdef JS_THREADSAFE
    CHECK_REQUEST(cx);
    JS_ResumeRequest(cx, JS_SuspendRequest(cx));
#endif
}

JS_PUBLIC_API(jsrefcount)
JS_SuspendRequest(JSContext *cx)
{
#ifdef JS_THREADSAFE
    JSThread *t = cx->thread();
    JS_ASSERT(CURRENT_THREAD_IS_ME(t));

    jsrefcount saveDepth = t->data.requestDepth;
    if (!saveDepth)
        return 0;

    t->suspendCount++;
    t->data.requestDepth = 1;
    StopRequest(cx);
    return saveDepth;
#else
    return 0;
#endif
}

JS_PUBLIC_API(void)
JS_ResumeRequest(JSContext *cx, jsrefcount saveDepth)
{
#ifdef JS_THREADSAFE
    JSThread *t = cx->thread();
    JS_ASSERT(CURRENT_THREAD_IS_ME(t));
    if (saveDepth == 0)
        return;
    JS_ASSERT(saveDepth >= 1);
    JS_ASSERT(!t->data.requestDepth);
    JS_ASSERT(t->suspendCount);
    StartRequest(cx);
    t->data.requestDepth = saveDepth;
    t->suspendCount--;
#endif
}

JS_PUBLIC_API(JSBool)
JS_IsInRequest(JSContext *cx)
{
#ifdef JS_THREADSAFE
    JS_ASSERT(CURRENT_THREAD_IS_ME(cx->thread()));
    return JS_THREAD_DATA(cx)->requestDepth != 0;
#else
    return false;
#endif
}

JS_PUBLIC_API(void)
JS_Lock(JSRuntime *rt)
{
    JS_LOCK_RUNTIME(rt);
}

JS_PUBLIC_API(void)
JS_Unlock(JSRuntime *rt)
{
    JS_UNLOCK_RUNTIME(rt);
}

JS_PUBLIC_API(JSContextCallback)
JS_SetContextCallback(JSRuntime *rt, JSContextCallback cxCallback)
{
    JSContextCallback old;

    old = rt->cxCallback;
    rt->cxCallback = cxCallback;
    return old;
}

JS_PUBLIC_API(JSContext *)
JS_NewContext(JSRuntime *rt, size_t stackChunkSize)
{
    return js_NewContext(rt, stackChunkSize);
}

JS_PUBLIC_API(void)
JS_DestroyContext(JSContext *cx)
{
    js_DestroyContext(cx, JSDCM_FORCE_GC);
}

JS_PUBLIC_API(void)
JS_DestroyContextNoGC(JSContext *cx)
{
    js_DestroyContext(cx, JSDCM_NO_GC);
}

JS_PUBLIC_API(void)
JS_DestroyContextMaybeGC(JSContext *cx)
{
    js_DestroyContext(cx, JSDCM_MAYBE_GC);
}

JS_PUBLIC_API(void *)
JS_GetContextPrivate(JSContext *cx)
{
    return cx->data;
}

JS_PUBLIC_API(void)
JS_SetContextPrivate(JSContext *cx, void *data)
{
    cx->data = data;
}

JS_PUBLIC_API(JSRuntime *)
JS_GetRuntime(JSContext *cx)
{
    return cx->runtime;
}

JS_PUBLIC_API(JSContext *)
JS_ContextIterator(JSRuntime *rt, JSContext **iterp)
{
    return js_ContextIterator(rt, JS_TRUE, iterp);
}

JS_PUBLIC_API(JSVersion)
JS_GetVersion(JSContext *cx)
{
    return VersionNumber(cx->findVersion());
}

JS_PUBLIC_API(JSVersion)
JS_SetVersion(JSContext *cx, JSVersion newVersion)
{
    JS_ASSERT(VersionIsKnown(newVersion));
    JS_ASSERT(!VersionHasFlags(newVersion));
    JSVersion newVersionNumber = newVersion;

#ifdef DEBUG
    uintN coptsBefore = cx->getCompileOptions();
#endif
    JSVersion oldVersion = cx->findVersion();
    JSVersion oldVersionNumber = VersionNumber(oldVersion);
    if (oldVersionNumber == newVersionNumber)
        return oldVersionNumber; /* No override actually occurs! */

    /* We no longer support 1.4 or below. */
    if (newVersionNumber != JSVERSION_DEFAULT && newVersionNumber <= JSVERSION_1_4)
        return oldVersionNumber;

    VersionCopyFlags(&newVersion, oldVersion);
    cx->maybeOverrideVersion(newVersion);
    JS_ASSERT(cx->getCompileOptions() == coptsBefore);
    return oldVersionNumber;
}

static struct v2smap {
    JSVersion   version;
    const char  *string;
} v2smap[] = {
    {JSVERSION_1_0,     "1.0"},
    {JSVERSION_1_1,     "1.1"},
    {JSVERSION_1_2,     "1.2"},
    {JSVERSION_1_3,     "1.3"},
    {JSVERSION_1_4,     "1.4"},
    {JSVERSION_ECMA_3,  "ECMAv3"},
    {JSVERSION_1_5,     "1.5"},
    {JSVERSION_1_6,     "1.6"},
    {JSVERSION_1_7,     "1.7"},
    {JSVERSION_1_8,     "1.8"},
    {JSVERSION_ECMA_5,  "ECMAv5"},
    {JSVERSION_DEFAULT, js_default_str},
    {JSVERSION_UNKNOWN, NULL},          /* must be last, NULL is sentinel */
};

JS_PUBLIC_API(const char *)
JS_VersionToString(JSVersion version)
{
    int i;

    for (i = 0; v2smap[i].string; i++)
        if (v2smap[i].version == version)
            return v2smap[i].string;
    return "unknown";
}

JS_PUBLIC_API(JSVersion)
JS_StringToVersion(const char *string)
{
    int i;

    for (i = 0; v2smap[i].string; i++)
        if (strcmp(v2smap[i].string, string) == 0)
            return v2smap[i].version;
    return JSVERSION_UNKNOWN;
}

JS_PUBLIC_API(uint32)
JS_GetOptions(JSContext *cx)
{
    /*
     * Can't check option/version synchronization here.
     * We may have been synchronized with a script version that was formerly on
     * the stack, but has now been popped.
     */
    return cx->allOptions();
}

static uintN
SetOptionsCommon(JSContext *cx, uintN options)
{
    JS_ASSERT((options & JSALLOPTION_MASK) == options);
    uintN oldopts = cx->allOptions();
    uintN newropts = options & JSRUNOPTION_MASK;
    uintN newcopts = options & JSCOMPILEOPTION_MASK;
    cx->setRunOptions(newropts);
    cx->setCompileOptions(newcopts);
    cx->updateJITEnabled();
    return oldopts;
}

JS_PUBLIC_API(uint32)
JS_SetOptions(JSContext *cx, uint32 options)
{
    AutoLockGC lock(cx->runtime);
    return SetOptionsCommon(cx, options);
}

JS_PUBLIC_API(uint32)
JS_ToggleOptions(JSContext *cx, uint32 options)
{
    AutoLockGC lock(cx->runtime);
    uintN oldopts = cx->allOptions();
    uintN newopts = oldopts ^ options;
    return SetOptionsCommon(cx, newopts);
}

JS_PUBLIC_API(const char *)
JS_GetImplementationVersion(void)
{
    return "JavaScript-C 1.8.5+ 2011-04-16";
}

JS_PUBLIC_API(JSCompartmentCallback)
JS_SetCompartmentCallback(JSRuntime *rt, JSCompartmentCallback callback)
{
    JSCompartmentCallback old = rt->compartmentCallback;
    rt->compartmentCallback = callback;
    return old;
}

JS_PUBLIC_API(JSWrapObjectCallback)
JS_SetWrapObjectCallbacks(JSRuntime *rt,
                          JSWrapObjectCallback callback,
                          JSPreWrapCallback precallback)
{
    JSWrapObjectCallback old = rt->wrapObjectCallback;
    rt->wrapObjectCallback = callback;
    rt->preWrapObjectCallback = precallback;
    return old;
}

JS_PUBLIC_API(JSCrossCompartmentCall *)
JS_EnterCrossCompartmentCall(JSContext *cx, JSObject *target)
{
    CHECK_REQUEST(cx);

    JS_ASSERT(target);
    AutoCompartment *call = cx->new_<AutoCompartment>(cx, target);
    if (!call)
        return NULL;
    if (!call->enter()) {
        Foreground::delete_(call);
        return NULL;
    }
    return reinterpret_cast<JSCrossCompartmentCall *>(call);
}

JS_PUBLIC_API(JSCrossCompartmentCall *)
JS_EnterCrossCompartmentCallScript(JSContext *cx, JSScript *target)
{
    static JSClass dummy_class = {
        "jdummy",
        JSCLASS_GLOBAL_FLAGS,
        JS_PropertyStub,  JS_PropertyStub,
        JS_PropertyStub,  JS_StrictPropertyStub,
        JS_EnumerateStub, JS_ResolveStub,
        JS_ConvertStub,   NULL,
        JSCLASS_NO_OPTIONAL_MEMBERS
    };

    CHECK_REQUEST(cx);

    JS_ASSERT(target);
    JSObject *scriptObject = target->u.object;
    if (!scriptObject) {
        SwitchToCompartment sc(cx, target->compartment);
        scriptObject = JS_NewGlobalObject(cx, &dummy_class);
        if (!scriptObject)
            return NULL;
    }
    return JS_EnterCrossCompartmentCall(cx, scriptObject);
}

JS_PUBLIC_API(void)
JS_LeaveCrossCompartmentCall(JSCrossCompartmentCall *call)
{
    AutoCompartment *realcall = reinterpret_cast<AutoCompartment *>(call);
    CHECK_REQUEST(realcall->context);
    realcall->leave();
    Foreground::delete_(realcall);
}

bool
JSAutoEnterCompartment::enter(JSContext *cx, JSObject *target)
{
    JS_ASSERT(!call);
    if (cx->compartment == target->getCompartment()) {
        call = reinterpret_cast<JSCrossCompartmentCall*>(1);
        return true;
    }
    call = JS_EnterCrossCompartmentCall(cx, target);
    return call != NULL;
}

void
JSAutoEnterCompartment::enterAndIgnoreErrors(JSContext *cx, JSObject *target)
{
    (void) enter(cx, target);
}

namespace JS {

bool
AutoEnterScriptCompartment::enter(JSContext *cx, JSScript *target)
{
    JS_ASSERT(!call);
    if (cx->compartment == target->compartment) {
        call = reinterpret_cast<JSCrossCompartmentCall*>(1);
        return true;
    }
    call = JS_EnterCrossCompartmentCallScript(cx, target);
    return call != NULL;
}

} /* namespace JS */

JS_PUBLIC_API(void *)
JS_SetCompartmentPrivate(JSContext *cx, JSCompartment *compartment, void *data)
{
    CHECK_REQUEST(cx);
    void *old = compartment->data;
    compartment->data = data;
    return old;
}

JS_PUBLIC_API(void *)
JS_GetCompartmentPrivate(JSContext *cx, JSCompartment *compartment)
{
    CHECK_REQUEST(cx);
    return compartment->data;
}

JS_PUBLIC_API(JSBool)
JS_WrapObject(JSContext *cx, JSObject **objp)
{
    CHECK_REQUEST(cx);
    return cx->compartment->wrap(cx, objp);
}

JS_PUBLIC_API(JSBool)
JS_WrapValue(JSContext *cx, jsval *vp)
{
    CHECK_REQUEST(cx);
    return cx->compartment->wrap(cx, Valueify(vp));
}

JS_PUBLIC_API(JSObject *)
JS_TransplantObject(JSContext *cx, JSObject *origobj, JSObject *target)
{
     // This function is called when an object moves between two
     // different compartments. In that case, we need to "move" the
     // window from origobj's compartment to target's compartment.
    JSCompartment *destination = target->getCompartment();
    WrapperMap &map = destination->crossCompartmentWrappers;
    Value origv = ObjectValue(*origobj);
    JSObject *obj;

    if (origobj->getCompartment() == destination) {
        // If the original object is in the same compartment as the
        // destination, then we know that we won't find wrapper in the
        // destination's cross compartment map and that the same
        // object will continue to work.  Note the rare case where
        // |origobj == target|. In that case, we can just treat this
        // as a same compartment navigation. The effect is to clear
        // all of the wrappers and their holders if they have
        // them. This would be cleaner as a separate API.
        if (origobj != target && !origobj->swap(cx, target))
            return NULL;
        obj = origobj;
    } else if (WrapperMap::Ptr p = map.lookup(origv)) {
        // There might already be a wrapper for the original object in
        // the new compartment. If there is, make it the primary outer
        // window proxy around the inner (accomplished by swapping
        // target's innards with the old, possibly security wrapper,
        // innards).
        obj = &p->value.toObject();
        map.remove(p);
        if (!obj->swap(cx, target))
            return NULL;
    } else {
        // Otherwise, this is going to be our outer window proxy in
        // the new compartment.
        obj = target;
    }

    // Now, iterate through other scopes looking for references to the
    // old outer window. They need to be updated to point at the new
    // outer window.  They also might transition between different
    // types of security wrappers based on whether the new compartment
    // is same origin with them.
    Value targetv = ObjectValue(*obj);
    CompartmentVector &vector = cx->runtime->compartments;
    AutoValueVector toTransplant(cx);
    if (!toTransplant.reserve(vector.length()))
        return NULL;

    for (JSCompartment **p = vector.begin(), **end = vector.end(); p != end; ++p) {
        WrapperMap &pmap = (*p)->crossCompartmentWrappers;
        if (WrapperMap::Ptr wp = pmap.lookup(origv)) {
            // We found a wrapper. Remember and root it.
            toTransplant.infallibleAppend(wp->value);
        }
    }

    for (Value *begin = toTransplant.begin(), *end = toTransplant.end(); begin != end; ++begin) {
        JSObject *wobj = &begin->toObject();
        JSCompartment *wcompartment = wobj->compartment();
        WrapperMap &pmap = wcompartment->crossCompartmentWrappers;
        JS_ASSERT(pmap.lookup(origv));
        pmap.remove(origv);

        // First, we wrap it in the new compartment. This will return
        // a new wrapper.
        AutoCompartment ac(cx, wobj);
        JSObject *tobj = obj;
        if (!ac.enter() || !wcompartment->wrap(cx, &tobj))
            return NULL;

        // Now, because we need to maintain object identity, we do a
        // brain transplant on the old object. At the same time, we
        // update the entry in the compartment's wrapper map to point
        // to the old wrapper.
        JS_ASSERT(tobj != wobj);
        if (!wobj->swap(cx, tobj))
            return NULL;
        pmap.put(targetv, ObjectValue(*wobj));
    }

    // Lastly, update the original object to point to the new one.
    if (origobj->getCompartment() != destination) {
        AutoCompartment ac(cx, origobj);
        JSObject *tobj = obj;
        if (!ac.enter() || !JS_WrapObject(cx, &tobj))
            return NULL;
        if (!origobj->swap(cx, tobj))
            return NULL;
        origobj->getCompartment()->crossCompartmentWrappers.put(targetv, origv);
    }

    return obj;
}

/*
 * The location object is special. There is the location object itself and
 * then the location object wrapper. Because there are no direct references to
 * the location object itself, we don't want the old obj (|origobj| here) to
 * become the new wrapper but the wrapper itself instead. This leads to very
 * subtle differences between js_TransplantObjectWithWrapper and
 * JS_TransplantObject.
 */
JS_FRIEND_API(JSObject *)
js_TransplantObjectWithWrapper(JSContext *cx,
                               JSObject *origobj,
                               JSObject *origwrapper,
                               JSObject *targetobj,
                               JSObject *targetwrapper)
{
    JSObject *obj;
    JSCompartment *destination = targetobj->getCompartment();
    WrapperMap &map = destination->crossCompartmentWrappers;

    // |origv| is the map entry we're looking up. The map entries are going to
    // be for the location object itself.
    Value origv = ObjectValue(*origobj);

    // There might already be a wrapper for the original object in the new
    // compartment.
    if (WrapperMap::Ptr p = map.lookup(origv)) {
        // There is. Make the existing wrapper a same compartment location
        // wrapper (swapping it with the given new wrapper).
        obj = &p->value.toObject();
        map.remove(p);
        if (!obj->swap(cx, targetwrapper))
            return NULL;
    } else {
        // Otherwise, use the passed-in wrapper as the same compartment
        // location wrapper.
        obj = targetwrapper;
    }

    // Now, iterate through other scopes looking for references to the old
    // location object. Note that the entries in the maps are for |origobj|
    // and not |origwrapper|. They need to be updated to point at the new
    // location object.
    Value targetv = ObjectValue(*targetobj);
    CompartmentVector &vector = cx->runtime->compartments;
    AutoValueVector toTransplant(cx);
    if (!toTransplant.reserve(vector.length()))
        return NULL;

    for (JSCompartment **p = vector.begin(), **end = vector.end(); p != end; ++p) {
        WrapperMap &pmap = (*p)->crossCompartmentWrappers;
        if (WrapperMap::Ptr wp = pmap.lookup(origv)) {
            // We found a wrapper. Remember and root it.
            toTransplant.infallibleAppend(wp->value);
        }
    }

    for (Value *begin = toTransplant.begin(), *end = toTransplant.end(); begin != end; ++begin) {
        JSObject *wobj = &begin->toObject();
        JSCompartment *wcompartment = wobj->compartment();
        WrapperMap &pmap = wcompartment->crossCompartmentWrappers;
        JS_ASSERT(pmap.lookup(origv));
        pmap.remove(origv);

        // First, we wrap it in the new compartment. This will return a
        // new wrapper.
        AutoCompartment ac(cx, wobj);

        JSObject *tobj = targetobj;
        if (!ac.enter() || !wcompartment->wrap(cx, &tobj))
            return NULL;

        // Now, because we need to maintain object identity, we do a brain
        // transplant on the old object. At the same time, we update the
        // entry in the compartment's wrapper map to point to the old
        // wrapper.
        JS_ASSERT(tobj != wobj);
        if (!wobj->swap(cx, tobj))
            return NULL;
        pmap.put(targetv, ObjectValue(*wobj));
    }

    // Lastly, update the original object to point to the new one. However, as
    // mentioned above, we do the transplant on the wrapper, not the object
    // itself, since all of the references are to the object itself.
    {
        AutoCompartment ac(cx, origobj);
        JSObject *tobj = obj;
        if (!ac.enter() || !JS_WrapObject(cx, &tobj))
            return NULL;
        if (!origwrapper->swap(cx, tobj))
            return NULL;
        origwrapper->getCompartment()->crossCompartmentWrappers.put(targetv,
                                                                    ObjectValue(*origwrapper));
    }

    return obj;
}

JS_PUBLIC_API(JSObject *)
JS_GetGlobalObject(JSContext *cx)
{
    return cx->globalObject;
}

JS_PUBLIC_API(void)
JS_SetGlobalObject(JSContext *cx, JSObject *obj)
{
    CHECK_REQUEST(cx);

    cx->globalObject = obj;
    if (!cx->running())
        cx->resetCompartment();
}

<<<<<<< HEAD
JSObject *
js_InitFunctionAndObjectClasses(JSContext *cx, JSObject *obj)
{
    JS_THREADSAFE_ASSERT(cx->compartment != cx->runtime->atomsCompartment);
    JSObject *fun_proto, *obj_proto;

    /* If cx has no global object, use obj so prototypes can be found. */
    if (!cx->globalObject)
        JS_SetGlobalObject(cx, obj);

    /* Record Function and Object in cx->resolvingList. */
    JSAtom **classAtoms = cx->runtime->atomState.classAtoms;
    AutoResolving resolving1(cx, obj, ATOM_TO_JSID(classAtoms[JSProto_Function]));
    AutoResolving resolving2(cx, obj, ATOM_TO_JSID(classAtoms[JSProto_Object]));

    /* Initialize the function class first so constructors can be made. */
    if (!js_GetClassPrototype(cx, obj, JSProto_Function, &fun_proto))
        return NULL;
    if (!fun_proto) {
        fun_proto = js_InitFunctionClass(cx, obj);
        if (!fun_proto)
            return NULL;
    } else {
        JSObject *ctor;

        ctor = JS_GetConstructor(cx, fun_proto);
        if (!ctor)
            return NULL;
        if (!obj->defineProperty(cx, ATOM_TO_JSID(CLASS_ATOM(cx, Function)),
                                 ObjectValue(*ctor), 0, 0, 0)) {
            return NULL;
        }
    }

    /* Initialize the object class next so Object.prototype works. */
    if (!js_GetClassPrototype(cx, obj, JSProto_Object, &obj_proto))
        return NULL;
    if (!obj_proto)
        obj_proto = js_InitObjectClass(cx, obj);
    if (!obj_proto)
        return NULL;

    /*
     * Function.prototype and the global object delegate to Object.prototype.
     * Don't update the prototype if the __proto__ of either object was cleared
     * after the objects started getting used.
     */
    if (!fun_proto->getProto() && fun_proto->getType() != cx->getTypeEmpty())
        fun_proto->getType()->splicePrototype(cx, obj_proto);
    if (!obj->getProto() && obj->getType() != cx->getTypeEmpty())
        obj->getType()->splicePrototype(cx, obj_proto);

    return fun_proto;
}

=======
>>>>>>> 7b161a68
JS_PUBLIC_API(JSBool)
JS_InitStandardClasses(JSContext *cx, JSObject *obj)
{
    JS_THREADSAFE_ASSERT(cx->compartment != cx->runtime->atomsCompartment);
    CHECK_REQUEST(cx);

    /*
     * JS_SetGlobalObject might or might not change cx's compartment, so call
     * it before assertSameCompartment. (The API contract is that *after* this,
     * cx and obj must be in the same compartment.)
     */
    if (!cx->globalObject)
        JS_SetGlobalObject(cx, obj);
    assertSameCompartment(cx, obj);

    return obj->asGlobal()->initStandardClasses(cx);
}

#define CLASP(name)                 (&js_##name##Class)
#define TYPED_ARRAY_CLASP(type)     (&TypedArray::fastClasses[TypedArray::type])
#define EAGER_ATOM(name)            ATOM_OFFSET(name), NULL
#define EAGER_CLASS_ATOM(name)      CLASS_ATOM_OFFSET(name), NULL
#define EAGER_ATOM_AND_CLASP(name)  EAGER_CLASS_ATOM(name), CLASP(name)
#define LAZY_ATOM(name)             ATOM_OFFSET(lazy.name), js_##name##_str

typedef struct JSStdName {
    JSObjectOp  init;
    size_t      atomOffset;     /* offset of atom pointer in JSAtomState */
    const char  *name;          /* null if atom is pre-pinned, else name */
    Class       *clasp;
} JSStdName;

static JSAtom *
StdNameToAtom(JSContext *cx, JSStdName *stdn)
{
    size_t offset;
    JSAtom *atom;
    const char *name;

    offset = stdn->atomOffset;
    atom = OFFSET_TO_ATOM(cx->runtime, offset);
    if (!atom) {
        name = stdn->name;
        if (name) {
            atom = js_Atomize(cx, name, strlen(name), ATOM_PINNED);
            OFFSET_TO_ATOM(cx->runtime, offset) = atom;
        }
    }
    return atom;
}

/*
 * Table of class initializers and their atom offsets in rt->atomState.
 * If you add a "standard" class, remember to update this table.
 */
static JSStdName standard_class_atoms[] = {
    {js_InitFunctionAndObjectClasses,   EAGER_ATOM_AND_CLASP(Function)},
    {js_InitFunctionAndObjectClasses,   EAGER_ATOM_AND_CLASP(Object)},
    {js_InitArrayClass,                 EAGER_ATOM_AND_CLASP(Array)},
    {js_InitBooleanClass,               EAGER_ATOM_AND_CLASP(Boolean)},
    {js_InitDateClass,                  EAGER_ATOM_AND_CLASP(Date)},
    {js_InitMathClass,                  EAGER_ATOM_AND_CLASP(Math)},
    {js_InitNumberClass,                EAGER_ATOM_AND_CLASP(Number)},
    {js_InitStringClass,                EAGER_ATOM_AND_CLASP(String)},
    {js_InitExceptionClasses,           EAGER_ATOM_AND_CLASP(Error)},
    {js_InitRegExpClass,                EAGER_ATOM_AND_CLASP(RegExp)},
#if JS_HAS_XML_SUPPORT
    {js_InitXMLClass,                   EAGER_ATOM_AND_CLASP(XML)},
    {js_InitNamespaceClass,             EAGER_ATOM_AND_CLASP(Namespace)},
    {js_InitQNameClass,                 EAGER_ATOM_AND_CLASP(QName)},
#endif
#if JS_HAS_GENERATORS
    {js_InitIteratorClasses,            EAGER_ATOM_AND_CLASP(StopIteration)},
#endif
    {js_InitJSONClass,                  EAGER_ATOM_AND_CLASP(JSON)},
    {js_InitTypedArrayClasses,          EAGER_CLASS_ATOM(ArrayBuffer), &js::ArrayBuffer::jsclass},
    {js_InitWeakMapClass,               EAGER_CLASS_ATOM(WeakMap), &WeakMap::jsclass},
    {NULL,                              0, NULL, NULL}
};

/*
 * Table of top-level function and constant names and their init functions.
 * If you add a "standard" global function or property, remember to update
 * this table.
 */
static JSStdName standard_class_names[] = {
    {js_InitObjectClass,        EAGER_ATOM(eval), CLASP(Object)},

    /* Global properties and functions defined by the Number class. */
    {js_InitNumberClass,        EAGER_ATOM(NaN), CLASP(Number)},
    {js_InitNumberClass,        EAGER_ATOM(Infinity), CLASP(Number)},
    {js_InitNumberClass,        LAZY_ATOM(isNaN), CLASP(Number)},
    {js_InitNumberClass,        LAZY_ATOM(isFinite), CLASP(Number)},
    {js_InitNumberClass,        LAZY_ATOM(parseFloat), CLASP(Number)},
    {js_InitNumberClass,        LAZY_ATOM(parseInt), CLASP(Number)},

    /* String global functions. */
    {js_InitStringClass,        LAZY_ATOM(escape), CLASP(String)},
    {js_InitStringClass,        LAZY_ATOM(unescape), CLASP(String)},
    {js_InitStringClass,        LAZY_ATOM(decodeURI), CLASP(String)},
    {js_InitStringClass,        LAZY_ATOM(encodeURI), CLASP(String)},
    {js_InitStringClass,        LAZY_ATOM(decodeURIComponent), CLASP(String)},
    {js_InitStringClass,        LAZY_ATOM(encodeURIComponent), CLASP(String)},
#if JS_HAS_UNEVAL
    {js_InitStringClass,        LAZY_ATOM(uneval), CLASP(String)},
#endif

    /* Exception constructors. */
    {js_InitExceptionClasses,   EAGER_CLASS_ATOM(Error), CLASP(Error)},
    {js_InitExceptionClasses,   EAGER_CLASS_ATOM(InternalError), CLASP(Error)},
    {js_InitExceptionClasses,   EAGER_CLASS_ATOM(EvalError), CLASP(Error)},
    {js_InitExceptionClasses,   EAGER_CLASS_ATOM(RangeError), CLASP(Error)},
    {js_InitExceptionClasses,   EAGER_CLASS_ATOM(ReferenceError), CLASP(Error)},
    {js_InitExceptionClasses,   EAGER_CLASS_ATOM(SyntaxError), CLASP(Error)},
    {js_InitExceptionClasses,   EAGER_CLASS_ATOM(TypeError), CLASP(Error)},
    {js_InitExceptionClasses,   EAGER_CLASS_ATOM(URIError), CLASP(Error)},

#if JS_HAS_XML_SUPPORT
    {js_InitXMLClass,           LAZY_ATOM(XMLList), CLASP(XML)},
    {js_InitXMLClass,           LAZY_ATOM(isXMLName), CLASP(XML)},
#endif

#if JS_HAS_GENERATORS
    {js_InitIteratorClasses,    EAGER_ATOM_AND_CLASP(Iterator)},
    {js_InitIteratorClasses,    EAGER_ATOM_AND_CLASP(Generator)},
#endif

    /* Typed Arrays */
    {js_InitTypedArrayClasses,  EAGER_CLASS_ATOM(ArrayBuffer), &js::ArrayBuffer::jsclass},
    {js_InitTypedArrayClasses,  EAGER_CLASS_ATOM(Int8Array),    TYPED_ARRAY_CLASP(TYPE_INT8)},
    {js_InitTypedArrayClasses,  EAGER_CLASS_ATOM(Uint8Array),   TYPED_ARRAY_CLASP(TYPE_UINT8)},
    {js_InitTypedArrayClasses,  EAGER_CLASS_ATOM(Int16Array),   TYPED_ARRAY_CLASP(TYPE_INT16)},
    {js_InitTypedArrayClasses,  EAGER_CLASS_ATOM(Uint16Array),  TYPED_ARRAY_CLASP(TYPE_UINT16)},
    {js_InitTypedArrayClasses,  EAGER_CLASS_ATOM(Int32Array),   TYPED_ARRAY_CLASP(TYPE_INT32)},
    {js_InitTypedArrayClasses,  EAGER_CLASS_ATOM(Uint32Array),  TYPED_ARRAY_CLASP(TYPE_UINT32)},
    {js_InitTypedArrayClasses,  EAGER_CLASS_ATOM(Float32Array), TYPED_ARRAY_CLASP(TYPE_FLOAT32)},
    {js_InitTypedArrayClasses,  EAGER_CLASS_ATOM(Float64Array), TYPED_ARRAY_CLASP(TYPE_FLOAT64)},
    {js_InitTypedArrayClasses,  EAGER_CLASS_ATOM(Uint8ClampedArray),
                                TYPED_ARRAY_CLASP(TYPE_UINT8_CLAMPED)},

    {js_InitProxyClass,         EAGER_ATOM_AND_CLASP(Proxy)},

    {NULL,                      0, NULL, NULL}
};

static JSStdName object_prototype_names[] = {
    /* Object.prototype properties (global delegates to Object.prototype). */
    {js_InitObjectClass,        EAGER_ATOM(proto), CLASP(Object)},
#if JS_HAS_TOSOURCE
    {js_InitObjectClass,        EAGER_ATOM(toSource), CLASP(Object)},
#endif
    {js_InitObjectClass,        EAGER_ATOM(toString), CLASP(Object)},
    {js_InitObjectClass,        EAGER_ATOM(toLocaleString), CLASP(Object)},
    {js_InitObjectClass,        EAGER_ATOM(valueOf), CLASP(Object)},
#if JS_HAS_OBJ_WATCHPOINT
    {js_InitObjectClass,        LAZY_ATOM(watch), CLASP(Object)},
    {js_InitObjectClass,        LAZY_ATOM(unwatch), CLASP(Object)},
#endif
    {js_InitObjectClass,        LAZY_ATOM(hasOwnProperty), CLASP(Object)},
    {js_InitObjectClass,        LAZY_ATOM(isPrototypeOf), CLASP(Object)},
    {js_InitObjectClass,        LAZY_ATOM(propertyIsEnumerable), CLASP(Object)},
#if OLD_GETTER_SETTER_METHODS
    {js_InitObjectClass,        LAZY_ATOM(defineGetter), CLASP(Object)},
    {js_InitObjectClass,        LAZY_ATOM(defineSetter), CLASP(Object)},
    {js_InitObjectClass,        LAZY_ATOM(lookupGetter), CLASP(Object)},
    {js_InitObjectClass,        LAZY_ATOM(lookupSetter), CLASP(Object)},
#endif

    {NULL,                      0, NULL, NULL}
};

JS_PUBLIC_API(JSBool)
JS_ResolveStandardClass(JSContext *cx, JSObject *obj, jsid id, JSBool *resolved)
{
    JSString *idstr;
    JSRuntime *rt;
    JSAtom *atom;
    JSStdName *stdnm;
    uintN i;

    CHECK_REQUEST(cx);
    assertSameCompartment(cx, obj, id);
    *resolved = JS_FALSE;

    rt = cx->runtime;
    JS_ASSERT(rt->state != JSRTS_DOWN);
    if (rt->state == JSRTS_LANDING || !JSID_IS_ATOM(id))
        return JS_TRUE;

    idstr = JSID_TO_STRING(id);

    /* Check whether we're resolving 'undefined', and define it if so. */
    atom = rt->atomState.typeAtoms[JSTYPE_VOID];
    if (idstr == atom) {
        *resolved = JS_TRUE;
        return obj->defineProperty(cx, ATOM_TO_JSID(atom), UndefinedValue(),
                                   PropertyStub, StrictPropertyStub,
                                   JSPROP_PERMANENT | JSPROP_READONLY);
    }

    /* Try for class constructors/prototypes named by well-known atoms. */
    stdnm = NULL;
    for (i = 0; standard_class_atoms[i].init; i++) {
        JS_ASSERT(standard_class_atoms[i].clasp);
        atom = OFFSET_TO_ATOM(rt, standard_class_atoms[i].atomOffset);
        if (idstr == atom) {
            stdnm = &standard_class_atoms[i];
            break;
        }
    }

    if (!stdnm) {
        /* Try less frequently used top-level functions and constants. */
        for (i = 0; standard_class_names[i].init; i++) {
            JS_ASSERT(standard_class_names[i].clasp);
            atom = StdNameToAtom(cx, &standard_class_names[i]);
            if (!atom)
                return JS_FALSE;
            if (idstr == atom) {
                stdnm = &standard_class_names[i];
                break;
            }
        }

        if (!stdnm && !obj->getProto()) {
            /*
             * Try even less frequently used names delegated from the global
             * object to Object.prototype, but only if the Object class hasn't
             * yet been initialized.
             */
            for (i = 0; object_prototype_names[i].init; i++) {
                JS_ASSERT(object_prototype_names[i].clasp);
                atom = StdNameToAtom(cx, &object_prototype_names[i]);
                if (!atom)
                    return JS_FALSE;
                if (idstr == atom) {
                    stdnm = &object_prototype_names[i];
                    break;
                }
            }
        }
    }

    if (stdnm) {
        /*
         * If this standard class is anonymous, then we don't want to resolve
         * by name.
         */
        JS_ASSERT(obj->isGlobal());
        if (stdnm->clasp->flags & JSCLASS_IS_ANONYMOUS)
            return JS_TRUE;

        if (IsStandardClassResolved(obj, stdnm->clasp))
            return JS_TRUE;

        if (!stdnm->init(cx, obj))
            return JS_FALSE;
        *resolved = JS_TRUE;
    }
    return JS_TRUE;
}

JS_PUBLIC_API(JSBool)
JS_EnumerateStandardClasses(JSContext *cx, JSObject *obj)
{
    JSRuntime *rt;
    JSAtom *atom;
    uintN i;

    CHECK_REQUEST(cx);
    assertSameCompartment(cx, obj);
    rt = cx->runtime;

    /*
     * Check whether we need to bind 'undefined' and define it if so.
     * Since ES5 15.1.1.3 undefined can't be deleted.
     */
    atom = rt->atomState.typeAtoms[JSTYPE_VOID];
    if (!obj->nativeContains(ATOM_TO_JSID(atom)) &&
        !obj->defineProperty(cx, ATOM_TO_JSID(atom), UndefinedValue(),
                             PropertyStub, StrictPropertyStub,
                             JSPROP_PERMANENT | JSPROP_READONLY)) {
        return JS_FALSE;
    }

    /* Initialize any classes that have not been initialized yet. */
    for (i = 0; standard_class_atoms[i].init; i++) {
        if (!js::IsStandardClassResolved(obj, standard_class_atoms[i].clasp) &&
            !standard_class_atoms[i].init(cx, obj))
        {
                return JS_FALSE;
        }
    }

    return JS_TRUE;
}

namespace js {

JSIdArray *
NewIdArray(JSContext *cx, jsint length)
{
    JSIdArray *ida;

    ida = (JSIdArray *)
        cx->calloc_(offsetof(JSIdArray, vector) + length * sizeof(jsval));
    if (ida)
        ida->length = length;
    return ida;
}

}

/*
 * Unlike realloc(3), this function frees ida on failure.
 */
static JSIdArray *
SetIdArrayLength(JSContext *cx, JSIdArray *ida, jsint length)
{
    JSIdArray *rida;

    rida = (JSIdArray *)
           JS_realloc(cx, ida,
                      offsetof(JSIdArray, vector) + length * sizeof(jsval));
    if (!rida) {
        JS_DestroyIdArray(cx, ida);
    } else {
        rida->length = length;
    }
    return rida;
}

static JSIdArray *
AddAtomToArray(JSContext *cx, JSAtom *atom, JSIdArray *ida, jsint *ip)
{
    jsint i, length;

    i = *ip;
    length = ida->length;
    if (i >= length) {
        ida = SetIdArrayLength(cx, ida, JS_MAX(length * 2, 8));
        if (!ida)
            return NULL;
        JS_ASSERT(i < ida->length);
    }
    ida->vector[i] = ATOM_TO_JSID(atom);
    *ip = i + 1;
    return ida;
}

static JSIdArray *
EnumerateIfResolved(JSContext *cx, JSObject *obj, JSAtom *atom, JSIdArray *ida,
                    jsint *ip, JSBool *foundp)
{
    *foundp = obj->nativeContains(ATOM_TO_JSID(atom));
    if (*foundp)
        ida = AddAtomToArray(cx, atom, ida, ip);
    return ida;
}

JS_PUBLIC_API(JSIdArray *)
JS_EnumerateResolvedStandardClasses(JSContext *cx, JSObject *obj, JSIdArray *ida)
{
    JSRuntime *rt;
    jsint i, j, k;
    JSAtom *atom;
    JSBool found;
    JSObjectOp init;

    CHECK_REQUEST(cx);
    assertSameCompartment(cx, obj, ida);
    rt = cx->runtime;
    if (ida) {
        i = ida->length;
    } else {
        ida = NewIdArray(cx, 8);
        if (!ida)
            return NULL;
        i = 0;
    }

    /* Check whether 'undefined' has been resolved and enumerate it if so. */
    atom = rt->atomState.typeAtoms[JSTYPE_VOID];
    ida = EnumerateIfResolved(cx, obj, atom, ida, &i, &found);
    if (!ida)
        return NULL;

    /* Enumerate only classes that *have* been resolved. */
    for (j = 0; standard_class_atoms[j].init; j++) {
        atom = OFFSET_TO_ATOM(rt, standard_class_atoms[j].atomOffset);
        ida = EnumerateIfResolved(cx, obj, atom, ida, &i, &found);
        if (!ida)
            return NULL;

        if (found) {
            init = standard_class_atoms[j].init;

            for (k = 0; standard_class_names[k].init; k++) {
                if (standard_class_names[k].init == init) {
                    atom = StdNameToAtom(cx, &standard_class_names[k]);
                    ida = AddAtomToArray(cx, atom, ida, &i);
                    if (!ida)
                        return NULL;
                }
            }

            if (init == js_InitObjectClass) {
                for (k = 0; object_prototype_names[k].init; k++) {
                    atom = StdNameToAtom(cx, &object_prototype_names[k]);
                    ida = AddAtomToArray(cx, atom, ida, &i);
                    if (!ida)
                        return NULL;
                }
            }
        }
    }

    /* Trim to exact length. */
    return SetIdArrayLength(cx, ida, i);
}

#undef CLASP
#undef EAGER_ATOM
#undef EAGER_CLASS_ATOM
#undef EAGER_ATOM_CLASP
#undef LAZY_ATOM

JS_PUBLIC_API(JSBool)
JS_GetClassObject(JSContext *cx, JSObject *obj, JSProtoKey key, JSObject **objp)
{
    CHECK_REQUEST(cx);
    assertSameCompartment(cx, obj);
    return js_GetClassObject(cx, obj, key, objp);
}

JS_PUBLIC_API(JSObject *)
JS_GetScopeChain(JSContext *cx)
{
    CHECK_REQUEST(cx);
    return GetScopeChain(cx);
}

JS_PUBLIC_API(JSObject *)
JS_GetGlobalForObject(JSContext *cx, JSObject *obj)
{
    assertSameCompartment(cx, obj);
    return obj->getGlobal();
}

JS_PUBLIC_API(JSObject *)
JS_GetGlobalForScopeChain(JSContext *cx)
{
    CHECK_REQUEST(cx);
    return GetGlobalForScopeChain(cx);
}

JS_PUBLIC_API(jsval)
JS_ComputeThis(JSContext *cx, jsval *vp)
{
    assertSameCompartment(cx, JSValueArray(vp, 2));
    CallReceiver call = CallReceiverFromVp(Valueify(vp));
    if (!BoxNonStrictThis(cx, call))
        return JSVAL_NULL;
    return Jsvalify(call.thisv());
}

JS_PUBLIC_API(void *)
JS_malloc(JSContext *cx, size_t nbytes)
{
    return cx->malloc_(nbytes);
}

JS_PUBLIC_API(void *)
JS_realloc(JSContext *cx, void *p, size_t nbytes)
{
    return cx->realloc_(p, nbytes);
}

JS_PUBLIC_API(void)
JS_free(JSContext *cx, void *p)
{
    return cx->free_(p);
}

JS_PUBLIC_API(void)
JS_updateMallocCounter(JSContext *cx, size_t nbytes)
{
    return cx->runtime->updateMallocCounter(nbytes);
}

JS_PUBLIC_API(char *)
JS_strdup(JSContext *cx, const char *s)
{
    size_t n;
    void *p;

    n = strlen(s) + 1;
    p = cx->malloc_(n);
    if (!p)
        return NULL;
    return (char *)memcpy(p, s, n);
}

JS_PUBLIC_API(JSBool)
JS_NewNumberValue(JSContext *cx, jsdouble d, jsval *rval)
{
    d = JS_CANONICALIZE_NAN(d);
    Valueify(rval)->setNumber(d);
    return JS_TRUE;
}

#undef JS_AddRoot

JS_PUBLIC_API(JSBool)
JS_AddValueRoot(JSContext *cx, jsval *vp)
{
    CHECK_REQUEST(cx);
    return js_AddRoot(cx, Valueify(vp), NULL);
}

JS_PUBLIC_API(JSBool)
JS_AddStringRoot(JSContext *cx, JSString **rp)
{
    CHECK_REQUEST(cx);
    return js_AddGCThingRoot(cx, (void **)rp, NULL);
}

JS_PUBLIC_API(JSBool)
JS_AddObjectRoot(JSContext *cx, JSObject **rp)
{
    CHECK_REQUEST(cx);
    return js_AddGCThingRoot(cx, (void **)rp, NULL);
}

JS_PUBLIC_API(JSBool)
JS_AddGCThingRoot(JSContext *cx, void **rp)
{
    CHECK_REQUEST(cx);
    return js_AddGCThingRoot(cx, (void **)rp, NULL);
}

JS_PUBLIC_API(JSBool)
JS_AddNamedValueRoot(JSContext *cx, jsval *vp, const char *name)
{
    CHECK_REQUEST(cx);
    return js_AddRoot(cx, Valueify(vp), name);
}

JS_PUBLIC_API(JSBool)
JS_AddNamedStringRoot(JSContext *cx, JSString **rp, const char *name)
{
    CHECK_REQUEST(cx);
    return js_AddGCThingRoot(cx, (void **)rp, name);
}

JS_PUBLIC_API(JSBool)
JS_AddNamedObjectRoot(JSContext *cx, JSObject **rp, const char *name)
{
    CHECK_REQUEST(cx);
    return js_AddGCThingRoot(cx, (void **)rp, name);
}

JS_PUBLIC_API(JSBool)
JS_AddNamedGCThingRoot(JSContext *cx, void **rp, const char *name)
{
    CHECK_REQUEST(cx);
    return js_AddGCThingRoot(cx, (void **)rp, name);
}

JS_PUBLIC_API(JSBool)
JS_RemoveValueRoot(JSContext *cx, jsval *vp)
{
    CHECK_REQUEST(cx);
    return js_RemoveRoot(cx->runtime, (void *)vp);
}

JS_PUBLIC_API(JSBool)
JS_RemoveStringRoot(JSContext *cx, JSString **rp)
{
    CHECK_REQUEST(cx);
    return js_RemoveRoot(cx->runtime, (void *)rp);
}

JS_PUBLIC_API(JSBool)
JS_RemoveObjectRoot(JSContext *cx, JSObject **rp)
{
    CHECK_REQUEST(cx);
    return js_RemoveRoot(cx->runtime, (void *)rp);
}

JS_PUBLIC_API(JSBool)
JS_RemoveGCThingRoot(JSContext *cx, void **rp)
{
    CHECK_REQUEST(cx);
    return js_RemoveRoot(cx->runtime, (void *)rp);
}

JS_NEVER_INLINE JS_PUBLIC_API(void)
JS_AnchorPtr(void *p)
{
}

#ifdef DEBUG

JS_PUBLIC_API(void)
JS_DumpNamedRoots(JSRuntime *rt,
                  void (*dump)(const char *name, void *rp, JSGCRootType type, void *data),
                  void *data)
{
    js_DumpNamedRoots(rt, dump, data);
}

#endif /* DEBUG */

JS_PUBLIC_API(uint32)
JS_MapGCRoots(JSRuntime *rt, JSGCRootMapFun map, void *data)
{
    return js_MapGCRoots(rt, map, data);
}

JS_PUBLIC_API(JSBool)
JS_LockGCThing(JSContext *cx, void *thing)
{
    JSBool ok;

    CHECK_REQUEST(cx);
    ok = js_LockGCThingRT(cx->runtime, thing);
    if (!ok)
        JS_ReportOutOfMemory(cx);
    return ok;
}

JS_PUBLIC_API(JSBool)
JS_LockGCThingRT(JSRuntime *rt, void *thing)
{
    return js_LockGCThingRT(rt, thing);
}

JS_PUBLIC_API(JSBool)
JS_UnlockGCThing(JSContext *cx, void *thing)
{
    CHECK_REQUEST(cx);
    js_UnlockGCThingRT(cx->runtime, thing);
    return true;
}

JS_PUBLIC_API(JSBool)
JS_UnlockGCThingRT(JSRuntime *rt, void *thing)
{
    js_UnlockGCThingRT(rt, thing);
    return true;
}

JS_PUBLIC_API(void)
JS_SetExtraGCRoots(JSRuntime *rt, JSTraceDataOp traceOp, void *data)
{
    rt->gcExtraRootsTraceOp = traceOp;
    rt->gcExtraRootsData = data;
}

JS_PUBLIC_API(void)
JS_TraceRuntime(JSTracer *trc)
{
    TraceRuntime(trc);
}

JS_PUBLIC_API(void)
JS_CallTracer(JSTracer *trc, void *thing, uint32 kind)
{
    JS_ASSERT(thing);
    MarkKind(trc, thing, kind);
}

#ifdef DEBUG

#ifdef HAVE_XPCONNECT
#include "dump_xpc.h"
#endif

JS_PUBLIC_API(void)
JS_PrintTraceThingInfo(char *buf, size_t bufsize, JSTracer *trc, void *thing, uint32 kind,
                       JSBool details)
{
    const char *name;
    size_t n;

    if (bufsize == 0)
        return;

    switch (kind) {
      case JSTRACE_OBJECT:
      {
        JSObject *obj = (JSObject *)thing;
        Class *clasp = obj->getClass();

        name = clasp->name;
#ifdef HAVE_XPCONNECT
        if (clasp->flags & JSCLASS_PRIVATE_IS_NSISUPPORTS) {
            void *privateThing = obj->getPrivate();
            if (privateThing) {
                const char *xpcClassName = GetXPCObjectClassName(privateThing);
                if (xpcClassName)
                    name = xpcClassName;
            }
        }
#endif
        break;
      }

      case JSTRACE_STRING:
        name = ((JSString *)thing)->isDependent()
               ? "substring"
               : "string";
        break;

      case JSTRACE_SHAPE:
        name = "shape";
        break;

#if JS_HAS_XML_SUPPORT
      case JSTRACE_XML:
        name = "xml";
        break;
#endif
      default:
        JS_ASSERT(0);
        return;
        break;
    }

    n = strlen(name);
    if (n > bufsize - 1)
        n = bufsize - 1;
    memcpy(buf, name, n + 1);
    buf += n;
    bufsize -= n;

    if (details && bufsize > 2) {
        *buf++ = ' ';
        bufsize--;

        switch (kind) {
          case JSTRACE_OBJECT:
          {
            JSObject  *obj = (JSObject *)thing;
            Class *clasp = obj->getClass();
            if (clasp == &js_FunctionClass) {
                JSFunction *fun = GET_FUNCTION_PRIVATE(trc->context, obj);
                if (!fun) {
                    JS_snprintf(buf, bufsize, "<newborn>");
                } else if (FUN_OBJECT(fun) != obj) {
                    JS_snprintf(buf, bufsize, "%p", fun);
                } else {
                    if (fun->atom)
                        PutEscapedString(buf, bufsize, fun->atom, 0);
                }
            } else if (clasp->flags & JSCLASS_HAS_PRIVATE) {
                JS_snprintf(buf, bufsize, "%p", obj->getPrivate());
            } else {
                JS_snprintf(buf, bufsize, "<no private>");
            }
            break;
          }

          case JSTRACE_STRING:
          {
            JSString *str = (JSString *)thing;
            if (str->isLinear())
                PutEscapedString(buf, bufsize, &str->asLinear(), 0);
            else
                JS_snprintf(buf, bufsize, "<rope: length %d>", (int)str->length());
            break;
          }

          case JSTRACE_SHAPE:
          {
            JS_snprintf(buf, bufsize, "<shape>");
            break;
          }

#if JS_HAS_XML_SUPPORT
          case JSTRACE_XML:
          {
            extern const char *js_xml_class_str[];
            JSXML *xml = (JSXML *)thing;

            JS_snprintf(buf, bufsize, "%s", js_xml_class_str[xml->xml_class]);
            break;
          }
#endif
          default:
            JS_ASSERT(0);
            break;
        }
    }
    buf[bufsize - 1] = '\0';
}

typedef struct JSHeapDumpNode JSHeapDumpNode;

struct JSHeapDumpNode {
    void            *thing;
    uint32          kind;
    JSHeapDumpNode  *next;          /* next sibling */
    JSHeapDumpNode  *parent;        /* node with the thing that refer to thing
                                       from this node */
    char            edgeName[1];    /* name of the edge from parent->thing
                                       into thing */
};

typedef struct JSDumpingTracer {
    JSTracer            base;
    JSDHashTable        visited;
    JSBool              ok;
    void                *startThing;
    void                *thingToFind;
    void                *thingToIgnore;
    JSHeapDumpNode      *parentNode;
    JSHeapDumpNode      **lastNodep;
    char                buffer[200];
} JSDumpingTracer;

static void
DumpNotify(JSTracer *trc, void *thing, uint32 kind)
{
    JSDumpingTracer *dtrc;
    JSContext *cx;
    JSDHashEntryStub *entry;
    JSHeapDumpNode *node;
    const char *edgeName;
    size_t edgeNameSize;

    JS_ASSERT(trc->callback == DumpNotify);
    dtrc = (JSDumpingTracer *)trc;

    if (!dtrc->ok || thing == dtrc->thingToIgnore)
        return;

    cx = trc->context;

    /*
     * Check if we have already seen thing unless it is thingToFind to include
     * it to the graph each time we reach it and print all live things that
     * refer to thingToFind.
     *
     * This does not print all possible paths leading to thingToFind since
     * when a thing A refers directly or indirectly to thingToFind and A is
     * present several times in the graph, we will print only the first path
     * leading to A and thingToFind, other ways to reach A will be ignored.
     */
    if (dtrc->thingToFind != thing) {
        /*
         * The startThing check allows to avoid putting startThing into the
         * hash table before tracing startThing in JS_DumpHeap.
         */
        if (thing == dtrc->startThing)
            return;
        entry = (JSDHashEntryStub *)
            JS_DHashTableOperate(&dtrc->visited, thing, JS_DHASH_ADD);
        if (!entry) {
            JS_ReportOutOfMemory(cx);
            dtrc->ok = JS_FALSE;
            return;
        }
        if (entry->key)
            return;
        entry->key = thing;
    }

    if (dtrc->base.debugPrinter) {
        dtrc->base.debugPrinter(trc, dtrc->buffer, sizeof(dtrc->buffer));
        edgeName = dtrc->buffer;
    } else if (dtrc->base.debugPrintIndex != (size_t)-1) {
        JS_snprintf(dtrc->buffer, sizeof(dtrc->buffer), "%s[%lu]",
                    (const char *)dtrc->base.debugPrintArg,
                    dtrc->base.debugPrintIndex);
        edgeName = dtrc->buffer;
    } else {
        edgeName = (const char*)dtrc->base.debugPrintArg;
    }

    edgeNameSize = strlen(edgeName) + 1;
    node = (JSHeapDumpNode *) cx->malloc_(offsetof(JSHeapDumpNode, edgeName) + edgeNameSize);
    if (!node) {
        dtrc->ok = JS_FALSE;
        return;
    }

    node->thing = thing;
    node->kind = kind;
    node->next = NULL;
    node->parent = dtrc->parentNode;
    memcpy(node->edgeName, edgeName, edgeNameSize);

    JS_ASSERT(!*dtrc->lastNodep);
    *dtrc->lastNodep = node;
    dtrc->lastNodep = &node->next;
}

/* Dump node and the chain that leads to thing it contains. */
static JSBool
DumpNode(JSDumpingTracer *dtrc, FILE* fp, JSHeapDumpNode *node)
{
    JSHeapDumpNode *prev, *following;
    size_t chainLimit;
    JSBool ok;
    enum { MAX_PARENTS_TO_PRINT = 10 };

    JS_PrintTraceThingInfo(dtrc->buffer, sizeof dtrc->buffer,
                           &dtrc->base, node->thing, node->kind, JS_TRUE);
    if (fprintf(fp, "%p %-22s via ", node->thing, dtrc->buffer) < 0)
        return JS_FALSE;

    /*
     * We need to print the parent chain in the reverse order. To do it in
     * O(N) time where N is the chain length we first reverse the chain while
     * searching for the top and then print each node while restoring the
     * chain order.
     */
    chainLimit = MAX_PARENTS_TO_PRINT;
    prev = NULL;
    for (;;) {
        following = node->parent;
        node->parent = prev;
        prev = node;
        node = following;
        if (!node)
            break;
        if (chainLimit == 0) {
            if (fputs("...", fp) < 0)
                return JS_FALSE;
            break;
        }
        --chainLimit;
    }

    node = prev;
    prev = following;
    ok = JS_TRUE;
    do {
        /* Loop must continue even when !ok to restore the parent chain. */
        if (ok) {
            if (!prev) {
                /* Print edge from some runtime root or startThing. */
                if (fputs(node->edgeName, fp) < 0)
                    ok = JS_FALSE;
            } else {
                JS_PrintTraceThingInfo(dtrc->buffer, sizeof dtrc->buffer,
                                       &dtrc->base, prev->thing, prev->kind,
                                       JS_FALSE);
                if (fprintf(fp, "(%p %s).%s",
                           prev->thing, dtrc->buffer, node->edgeName) < 0) {
                    ok = JS_FALSE;
                }
            }
        }
        following = node->parent;
        node->parent = prev;
        prev = node;
        node = following;
    } while (node);

    return ok && putc('\n', fp) >= 0;
}

JS_PUBLIC_API(JSBool)
JS_DumpHeap(JSContext *cx, FILE *fp, void* startThing, uint32 startKind,
            void *thingToFind, size_t maxDepth, void *thingToIgnore)
{
    JSDumpingTracer dtrc;
    JSHeapDumpNode *node, *children, *next, *parent;
    size_t depth;
    JSBool thingToFindWasTraced;

    if (maxDepth == 0)
        return JS_TRUE;

    JS_TRACER_INIT(&dtrc.base, cx, DumpNotify);
    if (!JS_DHashTableInit(&dtrc.visited, JS_DHashGetStubOps(),
                           NULL, sizeof(JSDHashEntryStub),
                           JS_DHASH_DEFAULT_CAPACITY(100))) {
        JS_ReportOutOfMemory(cx);
        return JS_FALSE;
    }
    dtrc.ok = JS_TRUE;
    dtrc.startThing = startThing;
    dtrc.thingToFind = thingToFind;
    dtrc.thingToIgnore = thingToIgnore;
    dtrc.parentNode = NULL;
    node = NULL;
    dtrc.lastNodep = &node;
    if (!startThing) {
        JS_ASSERT(startKind == 0);
        TraceRuntime(&dtrc.base);
    } else {
        JS_TraceChildren(&dtrc.base, startThing, startKind);
    }

    depth = 1;
    if (!node)
        goto dump_out;

    thingToFindWasTraced = thingToFind && thingToFind == startThing;
    for (;;) {
        /*
         * Loop must continue even when !dtrc.ok to free all nodes allocated
         * so far.
         */
        if (dtrc.ok) {
            if (thingToFind == NULL || thingToFind == node->thing)
                dtrc.ok = DumpNode(&dtrc, fp, node);

            /* Descend into children. */
            if (dtrc.ok &&
                depth < maxDepth &&
                (thingToFind != node->thing || !thingToFindWasTraced)) {
                dtrc.parentNode = node;
                children = NULL;
                dtrc.lastNodep = &children;
                JS_TraceChildren(&dtrc.base, node->thing, node->kind);
                if (thingToFind == node->thing)
                    thingToFindWasTraced = JS_TRUE;
                if (children != NULL) {
                    ++depth;
                    node = children;
                    continue;
                }
            }
        }

        /* Move to next or parents next and free the node. */
        for (;;) {
            next = node->next;
            parent = node->parent;
            cx->free_(node);
            node = next;
            if (node)
                break;
            if (!parent)
                goto dump_out;
            JS_ASSERT(depth > 1);
            --depth;
            node = parent;
        }
    }

  dump_out:
    JS_ASSERT(depth == 1);
    JS_DHashTableFinish(&dtrc.visited);
    return dtrc.ok;
}

#endif /* DEBUG */

extern JS_PUBLIC_API(JSBool)
JS_IsGCMarkingTracer(JSTracer *trc)
{
    return IS_GC_MARKING_TRACER(trc);
}

JS_PUBLIC_API(void)
JS_GC(JSContext *cx)
{
    LeaveTrace(cx);

    /* Don't nuke active arenas if executing or compiling. */
    if (cx->tempPool.current == &cx->tempPool.first)
        JS_FinishArenaPool(&cx->tempPool);
    js_GC(cx, NULL, GC_NORMAL);
}

JS_PUBLIC_API(void)
JS_MaybeGC(JSContext *cx)
{
    LeaveTrace(cx);

    /* Don't nuke active arenas if executing or compiling. */
    if (cx->tempPool.current == &cx->tempPool.first)
        JS_FinishArenaPool(&cx->tempPool);

    MaybeGC(cx);
}

JS_PUBLIC_API(JSGCCallback)
JS_SetGCCallback(JSContext *cx, JSGCCallback cb)
{
    CHECK_REQUEST(cx);
    return JS_SetGCCallbackRT(cx->runtime, cb);
}

JS_PUBLIC_API(JSGCCallback)
JS_SetGCCallbackRT(JSRuntime *rt, JSGCCallback cb)
{
    JSGCCallback oldcb;

    oldcb = rt->gcCallback;
    rt->gcCallback = cb;
    return oldcb;
}

JS_PUBLIC_API(JSBool)
JS_IsAboutToBeFinalized(JSContext *cx, void *thing)
{
    JS_ASSERT(thing);
    JS_ASSERT(!cx->runtime->gcMarkingTracer);
    return IsAboutToBeFinalized(cx, thing);
}

JS_PUBLIC_API(void)
JS_SetGCParameter(JSRuntime *rt, JSGCParamKey key, uint32 value)
{
    switch (key) {
      case JSGC_MAX_BYTES:
        rt->gcMaxBytes = value;
        break;
      case JSGC_MAX_MALLOC_BYTES:
        rt->setGCMaxMallocBytes(value);
        break;
      case JSGC_STACKPOOL_LIFESPAN:
        rt->gcEmptyArenaPoolLifespan = value;
        break;
      case JSGC_MODE:
        rt->gcMode = JSGCMode(value);
        JS_ASSERT(rt->gcMode == JSGC_MODE_GLOBAL ||
                  rt->gcMode == JSGC_MODE_COMPARTMENT);
        break;
      default:
        JS_ASSERT(key == JSGC_TRIGGER_FACTOR);
        JS_ASSERT(value >= 100);
        rt->setGCTriggerFactor(value);
        return;
    }
}

JS_PUBLIC_API(uint32)
JS_GetGCParameter(JSRuntime *rt, JSGCParamKey key)
{
    switch (key) {
      case JSGC_MAX_BYTES:
        return rt->gcMaxBytes;
      case JSGC_MAX_MALLOC_BYTES:
        return rt->gcMaxMallocBytes;
      case JSGC_STACKPOOL_LIFESPAN:
        return rt->gcEmptyArenaPoolLifespan;
      case JSGC_TRIGGER_FACTOR:
        return rt->gcTriggerFactor;
      case JSGC_BYTES:
        return rt->gcBytes;
      case JSGC_MODE:
        return uint32(rt->gcMode);
      case JSGC_UNUSED_CHUNKS:
        return uint32(rt->gcChunksWaitingToExpire);
      default:
        JS_ASSERT(key == JSGC_NUMBER);
        return rt->gcNumber;
    }
}

JS_PUBLIC_API(void)
JS_SetGCParameterForThread(JSContext *cx, JSGCParamKey key, uint32 value)
{
    JS_ASSERT(key == JSGC_MAX_CODE_CACHE_BYTES);
#ifdef JS_TRACER
    SetMaxCodeCacheBytes(cx, value);
#endif
}

JS_PUBLIC_API(uint32)
JS_GetGCParameterForThread(JSContext *cx, JSGCParamKey key)
{
    JS_ASSERT(key == JSGC_MAX_CODE_CACHE_BYTES);
#ifdef JS_TRACER
    return JS_THREAD_DATA(cx)->maxCodeCacheBytes;
#else
    return 0;
#endif
}

JS_PUBLIC_API(void)
JS_FlushCaches(JSContext *cx)
{
#ifdef JS_TRACER
    FlushJITCache(cx, &cx->compartment->traceMonitor);
#endif
}

JS_PUBLIC_API(intN)
JS_AddExternalStringFinalizer(JSStringFinalizeOp finalizer)
{
    return JSExternalString::changeFinalizer(NULL, finalizer);
}

JS_PUBLIC_API(intN)
JS_RemoveExternalStringFinalizer(JSStringFinalizeOp finalizer)
{
    return JSExternalString::changeFinalizer(finalizer, NULL);
}

JS_PUBLIC_API(JSString *)
JS_NewExternalString(JSContext *cx, const jschar *chars, size_t length, intN type)
{
    CHECK_REQUEST(cx);
    return JSExternalString::new_(cx, chars, length, type, NULL);
}

extern JS_PUBLIC_API(JSString *)
JS_NewExternalStringWithClosure(JSContext *cx, const jschar *chars, size_t length,
                                intN type, void *closure)
{
    CHECK_REQUEST(cx);
    return JSExternalString::new_(cx, chars, length, type, closure);
}

extern JS_PUBLIC_API(JSBool)
JS_IsExternalString(JSContext *cx, JSString *str)
{
    CHECK_REQUEST(cx);
    return str->isExternal();
}

extern JS_PUBLIC_API(void *)
JS_GetExternalStringClosure(JSContext *cx, JSString *str)
{
    CHECK_REQUEST(cx);
    return str->asExternal().externalClosure();
}

JS_PUBLIC_API(void)
JS_SetThreadStackLimit(JSContext *cx, jsuword limitAddr)
{
#if JS_STACK_GROWTH_DIRECTION > 0
    if (limitAddr == 0)
        limitAddr = jsuword(-1);
#endif
    cx->stackLimit = limitAddr;
}

JS_PUBLIC_API(void)
JS_SetNativeStackQuota(JSContext *cx, size_t stackSize)
{
#ifdef JS_THREADSAFE
    JS_ASSERT(cx->thread());
#endif

#if JS_STACK_GROWTH_DIRECTION > 0
    if (stackSize == 0) {
        cx->stackLimit = jsuword(-1);
    } else {
        jsuword stackBase = reinterpret_cast<jsuword>(JS_THREAD_DATA(cx)->nativeStackBase);
        JS_ASSERT(stackBase <= size_t(-1) - stackSize);
        cx->stackLimit = stackBase + stackSize - 1;
    }
#else
    if (stackSize == 0) {
        cx->stackLimit = 0;
    } else {
        jsuword stackBase = reinterpret_cast<jsuword>(JS_THREAD_DATA(cx)->nativeStackBase);
        JS_ASSERT(stackBase >= stackSize);
        cx->stackLimit = stackBase - (stackSize - 1);
    }
#endif
}

JS_PUBLIC_API(void)
JS_SetScriptStackQuota(JSContext *cx, size_t quota)
{
    cx->scriptStackQuota = quota;
}

/************************************************************************/

JS_PUBLIC_API(void)
JS_DestroyIdArray(JSContext *cx, JSIdArray *ida)
{
    cx->free_(ida);
}

JS_PUBLIC_API(JSBool)
JS_ValueToId(JSContext *cx, jsval v, jsid *idp)
{
    CHECK_REQUEST(cx);
    assertSameCompartment(cx, v);
    return ValueToId(cx, Valueify(v), idp);
}

JS_PUBLIC_API(JSBool)
JS_IdToValue(JSContext *cx, jsid id, jsval *vp)
{
    CHECK_REQUEST(cx);
    *vp = IdToJsval(id);
    assertSameCompartment(cx, *vp);
    return JS_TRUE;
}

JS_PUBLIC_API(JSBool)
JS_PropertyStub(JSContext *cx, JSObject *obj, jsid id, jsval *vp)
{
    return JS_TRUE;
}

JS_PUBLIC_API(JSBool)
JS_StrictPropertyStub(JSContext *cx, JSObject *obj, jsid id, JSBool strict, jsval *vp)
{
    return JS_TRUE;
}

JS_PUBLIC_API(JSBool)
JS_EnumerateStub(JSContext *cx, JSObject *obj)
{
    return JS_TRUE;
}

JS_PUBLIC_API(JSBool)
JS_ResolveStub(JSContext *cx, JSObject *obj, jsid id)
{
    return JS_TRUE;
}

JS_PUBLIC_API(JSBool)
JS_ConvertStub(JSContext *cx, JSObject *obj, JSType type, jsval *vp)
{
    JS_ASSERT(type != JSTYPE_OBJECT && type != JSTYPE_FUNCTION);
    return js_TryValueOf(cx, obj, type, Valueify(vp));
}

JS_PUBLIC_API(void)
JS_FinalizeStub(JSContext *cx, JSObject *obj)
{}

JS_PUBLIC_API(JSObject *)
JS_InitClassWithType(JSContext *cx, JSObject *obj, JSObject *parent_proto,
                     JSClass *clasp, JSNative constructor, uintN nargs,
                     JSTypeHandler ctorHandler,
                     JSPropertySpec *ps, JSFunctionSpec *fs,
                     JSPropertySpec *static_ps, JSFunctionSpec *static_fs)
{
    CHECK_REQUEST(cx);
    assertSameCompartment(cx, obj, parent_proto);
    return js_InitClass(cx, obj, parent_proto, Valueify(clasp),
                        Valueify(constructor), nargs,
                        ctorHandler, ps, fs, static_ps, static_fs);
}

#ifdef JS_THREADSAFE
JS_PUBLIC_API(JSClass *)
JS_GetClass(JSContext *cx, JSObject *obj)
{
    return Jsvalify(obj->getClass());
}
#else
JS_PUBLIC_API(JSClass *)
JS_GetClass(JSObject *obj)
{
    return Jsvalify(obj->getClass());
}
#endif

JS_PUBLIC_API(JSBool)
JS_InstanceOf(JSContext *cx, JSObject *obj, JSClass *clasp, jsval *argv)
{
    CHECK_REQUEST(cx);
#ifdef DEBUG
    if (argv) {
        assertSameCompartment(cx, obj);
        assertSameCompartment(cx, JSValueArray(argv - 2, 2));
    }
#endif
    if (!obj || obj->getJSClass() != clasp) {
        if (argv)
            ReportIncompatibleMethod(cx, Valueify(argv - 2), Valueify(clasp));
        return false;
    }
    return true;
}

JS_PUBLIC_API(JSBool)
JS_HasInstance(JSContext *cx, JSObject *obj, jsval v, JSBool *bp)
{
    assertSameCompartment(cx, obj, v);
    return HasInstance(cx, obj, Valueify(&v), bp);
}

JS_PUBLIC_API(void *)
JS_GetPrivate(JSContext *cx, JSObject *obj)
{
    return obj->getPrivate();
}

JS_PUBLIC_API(JSBool)
JS_SetPrivate(JSContext *cx, JSObject *obj, void *data)
{
    obj->setPrivate(data);
    return true;
}

JS_PUBLIC_API(void *)
JS_GetInstancePrivate(JSContext *cx, JSObject *obj, JSClass *clasp, jsval *argv)
{
    if (!JS_InstanceOf(cx, obj, clasp, argv))
        return NULL;
    return obj->getPrivate();
}

JS_PUBLIC_API(JSObject *)
JS_GetPrototype(JSContext *cx, JSObject *obj)
{
    JSObject *proto;

    CHECK_REQUEST(cx);
    assertSameCompartment(cx, obj);
    proto = obj->getProto();

    /* Beware ref to dead object (we may be called from obj's finalizer). */
    return proto && !proto->isNewborn() ? proto : NULL;
}

JS_PUBLIC_API(JSBool)
JS_SetPrototype(JSContext *cx, JSObject *obj, JSObject *proto)
{
    CHECK_REQUEST(cx);
    assertSameCompartment(cx, obj, proto);
    return SetProto(cx, obj, proto, JS_FALSE);
}

JS_PUBLIC_API(JSObject *)
JS_GetParent(JSContext *cx, JSObject *obj)
{
    assertSameCompartment(cx, obj);
    JSObject *parent = obj->getParent();

    /* Beware ref to dead object (we may be called from obj's finalizer). */
    return parent && !parent->isNewborn() ? parent : NULL;
}

JS_PUBLIC_API(JSBool)
JS_SetParent(JSContext *cx, JSObject *obj, JSObject *parent)
{
    CHECK_REQUEST(cx);
    JS_ASSERT(parent || !obj->getParent());
    assertSameCompartment(cx, obj, parent);
    obj->setParent(parent);
    return true;
}

JS_PUBLIC_API(JSObject *)
JS_GetConstructor(JSContext *cx, JSObject *proto)
{
    Value cval;

    CHECK_REQUEST(cx);
    assertSameCompartment(cx, proto);
    {
        JSAutoResolveFlags rf(cx, JSRESOLVE_QUALIFIED);

        if (!proto->getProperty(cx, ATOM_TO_JSID(cx->runtime->atomState.constructorAtom), &cval))
            return NULL;
    }
    JSObject *funobj;
    if (!IsFunctionObject(cval, &funobj)) {
        JS_ReportErrorNumber(cx, js_GetErrorMessage, NULL, JSMSG_NO_CONSTRUCTOR,
                             proto->getClass()->name);
        return NULL;
    }
    return &cval.toObject();
}

JS_PUBLIC_API(JSBool)
JS_GetObjectId(JSContext *cx, JSObject *obj, jsid *idp)
{
    assertSameCompartment(cx, obj);
    *idp = OBJECT_TO_JSID(obj);
    return JS_TRUE;
}

JS_PUBLIC_API(JSObject *)
JS_NewGlobalObject(JSContext *cx, JSClass *clasp)
{
    JS_THREADSAFE_ASSERT(cx->compartment != cx->runtime->atomsCompartment);
    CHECK_REQUEST(cx);

<<<<<<< HEAD
    TypeObject *type = cx->newTypeObject("Global", NULL);
    if (!type || !obj->setTypeAndUniqueShape(cx, type))
        return NULL;
    if (Valueify(clasp)->ext.equality && !cx->markTypeObjectHasSpecialEquality(type))
        return NULL;

    obj->syncSpecialEquality();

    /* Construct a regexp statics object for this global object. */
    JSObject *res = regexp_statics_construct(cx, obj);
    if (!res ||
        !js_SetReservedSlot(cx, obj, JSRESERVED_GLOBAL_REGEXP_STATICS, ObjectValue(*res)) ||
        !js_SetReservedSlot(cx, obj, JSRESERVED_GLOBAL_FLAGS, Int32Value(0))) {
        return NULL;
    }

    if (!cx->addTypeProperty(obj->getType(), js_undefined_str, UndefinedValue()))
        return NULL;

    return obj;
=======
    return GlobalObject::create(cx, Valueify(clasp));
>>>>>>> 7b161a68
}

class AutoHoldCompartment {
  public:
    explicit AutoHoldCompartment(JSCompartment *compartment JS_GUARD_OBJECT_NOTIFIER_PARAM)
      : holdp(&compartment->hold)
    {
        JS_GUARD_OBJECT_NOTIFIER_INIT;
        *holdp = true;
    }

    ~AutoHoldCompartment() {
        *holdp = false;
    }
  private:
    bool *holdp;
    JS_DECL_USE_GUARD_OBJECT_NOTIFIER
};

JS_PUBLIC_API(JSObject *)
JS_NewCompartmentAndGlobalObject(JSContext *cx, JSClass *clasp, JSPrincipals *principals)
{
    CHECK_REQUEST(cx);
    JSCompartment *compartment = NewCompartment(cx, principals);
    if (!compartment)
        return NULL;

    AutoHoldCompartment hold(compartment);

    JSCompartment *saved = cx->compartment;
    cx->setCompartment(compartment);
    JSObject *obj = JS_NewGlobalObject(cx, clasp);
    cx->setCompartment(saved);

    return obj;
}

JS_PUBLIC_API(JSObject *)
JS_NewObject(JSContext *cx, JSClass *jsclasp, JSObject *proto, JSObject *parent)
{
    JS_THREADSAFE_ASSERT(cx->compartment != cx->runtime->atomsCompartment);
    CHECK_REQUEST(cx);
    assertSameCompartment(cx, proto, parent);

    Class *clasp = Valueify(jsclasp);
    if (!clasp)
        clasp = &js_ObjectClass;    /* default class is Object */

    JS_ASSERT(clasp != &js_FunctionClass);
    JS_ASSERT(!(clasp->flags & JSCLASS_IS_GLOBAL));

    JSObject *obj = NewNonFunction<WithProto::Class>(cx, clasp, proto, parent);
    if (obj) {
        obj->syncSpecialEquality();
        if (!cx->markTypeObjectUnknownProperties(obj->getType()))
            return NULL;
    }

    JS_ASSERT_IF(obj, obj->getParent());
    return obj;
}

JS_PUBLIC_API(JSObject *)
JS_NewObjectWithGivenProto(JSContext *cx, JSClass *jsclasp, JSObject *proto, JSObject *parent)
{
    JS_THREADSAFE_ASSERT(cx->compartment != cx->runtime->atomsCompartment);
    CHECK_REQUEST(cx);
    assertSameCompartment(cx, proto, parent);

    Class *clasp = Valueify(jsclasp);
    if (!clasp)
        clasp = &js_ObjectClass;    /* default class is Object */

    JS_ASSERT(clasp != &js_FunctionClass);
    JS_ASSERT(!(clasp->flags & JSCLASS_IS_GLOBAL));

    JSObject *obj = NewNonFunction<WithProto::Given>(cx, clasp, proto, parent);
    if (obj) {
        obj->syncSpecialEquality();
        if (!cx->markTypeObjectUnknownProperties(obj->getType()))
            return NULL;
    }
    return obj;
}

JS_PUBLIC_API(JSObject *)
JS_NewObjectForConstructor(JSContext *cx, const jsval *vp)
{
    CHECK_REQUEST(cx);
    assertSameCompartment(cx, *vp);

    return js_CreateThis(cx, JSVAL_TO_OBJECT(*vp));
}

JS_PUBLIC_API(JSBool)
JS_IsExtensible(JSObject *obj)
{
    return obj->isExtensible();
}

JS_PUBLIC_API(JSBool)
JS_IsNative(JSObject *obj)
{
    return obj->isNative();
}

JS_PUBLIC_API(JSBool)
JS_FreezeObject(JSContext *cx, JSObject *obj)
{
    CHECK_REQUEST(cx);
    assertSameCompartment(cx, obj);

    return obj->freeze(cx);
}

JS_PUBLIC_API(JSBool)
JS_DeepFreezeObject(JSContext *cx, JSObject *obj)
{
    CHECK_REQUEST(cx);
    assertSameCompartment(cx, obj);

    /* Assume that non-extensible objects are already deep-frozen, to avoid divergence. */
    if (!obj->isExtensible())
        return true;

    if (!obj->freeze(cx))
        return false;

    /* Walk slots in obj and if any value is a non-null object, seal it. */
    for (uint32 i = 0, n = obj->slotSpan(); i < n; ++i) {
        const Value &v = obj->getSlot(i);
        if (v.isPrimitive())
            continue;
        if (!JS_DeepFreezeObject(cx, &v.toObject()))
            return false;
    }

    return true;
}

JS_PUBLIC_API(JSObject *)
JS_ConstructObject(JSContext *cx, JSClass *jsclasp, JSObject *proto, JSObject *parent)
{
    CHECK_REQUEST(cx);
    assertSameCompartment(cx, proto, parent);
    Class *clasp = Valueify(jsclasp);
    if (!clasp)
        clasp = &js_ObjectClass;    /* default class is Object */
    return js_ConstructObject(cx, clasp, proto, parent, 0, NULL);
}

JS_PUBLIC_API(JSObject *)
JS_ConstructObjectWithArguments(JSContext *cx, JSClass *jsclasp, JSObject *proto,
                                JSObject *parent, uintN argc, jsval *argv)
{
    CHECK_REQUEST(cx);
    assertSameCompartment(cx, proto, parent, JSValueArray(argv, argc));
    Class *clasp = Valueify(jsclasp);
    if (!clasp)
        clasp = &js_ObjectClass;    /* default class is Object */
    return js_ConstructObject(cx, clasp, proto, parent, argc, Valueify(argv));
}

JS_PUBLIC_API(JSBool)
JS_AddTypeProperty(JSContext *cx, JSObject *obj, const char *name, jsval value)
{
    return cx->addTypeProperty(obj->getType(), name, Valueify(value));
}

JS_PUBLIC_API(JSBool)
JS_AddTypePropertyById(JSContext *cx, JSObject *obj, jsid id, jsval value)
{
    return cx->addTypePropertyId(obj->getType(), id, Valueify(value));
}

static JSBool
LookupPropertyById(JSContext *cx, JSObject *obj, jsid id, uintN flags,
                   JSObject **objp, JSProperty **propp)
{
    CHECK_REQUEST(cx);
    assertSameCompartment(cx, obj, id);

    JSAutoResolveFlags rf(cx, flags);
    id = js_CheckForStringIndex(id);
    return obj->lookupProperty(cx, id, objp, propp);
}

#define AUTO_NAMELEN(s,n)   (((n) == (size_t)-1) ? js_strlen(s) : (n))

static JSBool
LookupResult(JSContext *cx, JSObject *obj, JSObject *obj2, jsid id,
             JSProperty *prop, Value *vp)
{
    if (!prop) {
        /* XXX bad API: no way to tell "not defined" from "void value" */
        vp->setUndefined();
        return JS_TRUE;
    }

    if (obj2->isNative()) {
        Shape *shape = (Shape *) prop;

        if (shape->isMethod()) {
            AutoShapeRooter root(cx, shape);
            vp->setObject(shape->methodObject());
            return !!obj2->methodReadBarrier(cx, *shape, vp);
        }

        /* Peek at the native property's slot value, without doing a Get. */
        if (obj2->containsSlot(shape->slot)) {
            *vp = obj2->nativeGetSlot(shape->slot);
            return true;
        }
    } else {
        if (obj2->isDenseArray())
            return js_GetDenseArrayElementValue(cx, obj2, id, vp);
        if (obj2->isProxy()) {
            AutoPropertyDescriptorRooter desc(cx);
            if (!JSProxy::getPropertyDescriptor(cx, obj2, id, false, &desc))
                return false;
            if (!(desc.attrs & JSPROP_SHARED)) {
                *vp = desc.value;
                return true;
            }
        }
    }

    /* XXX bad API: no way to return "defined but value unknown" */
    vp->setBoolean(true);
    return true;
}

JS_PUBLIC_API(JSBool)
JS_LookupPropertyById(JSContext *cx, JSObject *obj, jsid id, jsval *vp)
{
    JSObject *obj2;
    JSProperty *prop;
    return LookupPropertyById(cx, obj, id, JSRESOLVE_QUALIFIED, &obj2, &prop) &&
           LookupResult(cx, obj, obj2, id, prop, Valueify(vp));
}

JS_PUBLIC_API(JSBool)
JS_LookupElement(JSContext *cx, JSObject *obj, jsint index, jsval *vp)
{
    return JS_LookupPropertyById(cx, obj, INT_TO_JSID(index), vp);
}

JS_PUBLIC_API(JSBool)
JS_LookupProperty(JSContext *cx, JSObject *obj, const char *name, jsval *vp)
{
    JSAtom *atom = js_Atomize(cx, name, strlen(name), 0);
    return atom && JS_LookupPropertyById(cx, obj, ATOM_TO_JSID(atom), vp);
}

JS_PUBLIC_API(JSBool)
JS_LookupUCProperty(JSContext *cx, JSObject *obj, const jschar *name, size_t namelen, jsval *vp)
{
    JSAtom *atom = js_AtomizeChars(cx, name, AUTO_NAMELEN(name, namelen), 0);
    return atom && JS_LookupPropertyById(cx, obj, ATOM_TO_JSID(atom), vp);
}

JS_PUBLIC_API(JSBool)
JS_LookupPropertyWithFlagsById(JSContext *cx, JSObject *obj, jsid id, uintN flags,
                               JSObject **objp, jsval *vp)
{
    JSBool ok;
    JSProperty *prop;

    CHECK_REQUEST(cx);
    assertSameCompartment(cx, obj, id);
    ok = obj->isNative()
         ? js_LookupPropertyWithFlags(cx, obj, id, flags, objp, &prop) >= 0
         : obj->lookupProperty(cx, id, objp, &prop);
    return ok && LookupResult(cx, obj, *objp, id, prop, Valueify(vp));
}

JS_PUBLIC_API(JSBool)
JS_LookupPropertyWithFlags(JSContext *cx, JSObject *obj, const char *name, uintN flags, jsval *vp)
{
    JSObject *obj2;
    JSAtom *atom = js_Atomize(cx, name, strlen(name), 0);
    return atom && JS_LookupPropertyWithFlagsById(cx, obj, ATOM_TO_JSID(atom), flags, &obj2, vp);
}

JS_PUBLIC_API(JSBool)
JS_HasPropertyById(JSContext *cx, JSObject *obj, jsid id, JSBool *foundp)
{
    JSObject *obj2;
    JSProperty *prop;
    JSBool ok = LookupPropertyById(cx, obj, id, JSRESOLVE_QUALIFIED | JSRESOLVE_DETECTING,
                                   &obj2, &prop);
    *foundp = (prop != NULL);
    return ok;
}

JS_PUBLIC_API(JSBool)
JS_HasElement(JSContext *cx, JSObject *obj, jsint index, JSBool *foundp)
{
    return JS_HasPropertyById(cx, obj, INT_TO_JSID(index), foundp);
}

JS_PUBLIC_API(JSBool)
JS_HasProperty(JSContext *cx, JSObject *obj, const char *name, JSBool *foundp)
{
    JSAtom *atom = js_Atomize(cx, name, strlen(name), 0);
    return atom && JS_HasPropertyById(cx, obj, ATOM_TO_JSID(atom), foundp);
}

JS_PUBLIC_API(JSBool)
JS_HasUCProperty(JSContext *cx, JSObject *obj, const jschar *name, size_t namelen, JSBool *foundp)
{
    JSAtom *atom = js_AtomizeChars(cx, name, AUTO_NAMELEN(name, namelen), 0);
    return atom && JS_HasPropertyById(cx, obj, ATOM_TO_JSID(atom), foundp);
}

JS_PUBLIC_API(JSBool)
JS_AlreadyHasOwnPropertyById(JSContext *cx, JSObject *obj, jsid id, JSBool *foundp)
{
    CHECK_REQUEST(cx);
    assertSameCompartment(cx, obj, id);

    if (!obj->isNative()) {
        JSObject *obj2;
        JSProperty *prop;

        if (!LookupPropertyById(cx, obj, id, JSRESOLVE_QUALIFIED | JSRESOLVE_DETECTING,
                                &obj2, &prop)) {
            return JS_FALSE;
        }
        *foundp = (obj == obj2);
        return JS_TRUE;
    }

    *foundp = obj->nativeContains(id);
    return JS_TRUE;
}

JS_PUBLIC_API(JSBool)
JS_AlreadyHasOwnElement(JSContext *cx, JSObject *obj, jsint index, JSBool *foundp)
{
    return JS_AlreadyHasOwnPropertyById(cx, obj, INT_TO_JSID(index), foundp);
}

JS_PUBLIC_API(JSBool)
JS_AlreadyHasOwnProperty(JSContext *cx, JSObject *obj, const char *name, JSBool *foundp)
{
    JSAtom *atom = js_Atomize(cx, name, strlen(name), 0);
    return atom && JS_AlreadyHasOwnPropertyById(cx, obj, ATOM_TO_JSID(atom), foundp);
}

JS_PUBLIC_API(JSBool)
JS_AlreadyHasOwnUCProperty(JSContext *cx, JSObject *obj, const jschar *name, size_t namelen,
                           JSBool *foundp)
{
    JSAtom *atom = js_AtomizeChars(cx, name, AUTO_NAMELEN(name, namelen), 0);
    return atom && JS_AlreadyHasOwnPropertyById(cx, obj, ATOM_TO_JSID(atom), foundp);
}

static JSBool
DefinePropertyById(JSContext *cx, JSObject *obj, jsid id, const Value &value,
                   PropertyOp getter, StrictPropertyOp setter, uintN attrs,
                   uintN flags, intN tinyid)
{
    CHECK_REQUEST(cx);
    assertSameCompartment(cx, obj, id, value,
                            (attrs & JSPROP_GETTER)
                            ? JS_FUNC_TO_DATA_PTR(JSObject *, getter)
                            : NULL,
                            (attrs & JSPROP_SETTER)
                            ? JS_FUNC_TO_DATA_PTR(JSObject *, setter)
                            : NULL);

    if (!getter || getter == PropertyStub)
        cx->addTypePropertyId(obj->getType(), id, value);

    JSAutoResolveFlags rf(cx, JSRESOLVE_QUALIFIED | JSRESOLVE_DECLARING);
    if (flags != 0 && obj->isNative()) {
        return !!js_DefineNativeProperty(cx, obj, id, value, getter, setter,
                                         attrs, flags, tinyid, NULL);
    }

    return obj->defineProperty(cx, id, value, getter, setter, attrs);
}

JS_PUBLIC_API(JSBool)
JS_DefinePropertyById(JSContext *cx, JSObject *obj, jsid id, jsval value,
                      JSPropertyOp getter, JSStrictPropertyOp setter, uintN attrs)
{
    return DefinePropertyById(cx, obj, id, Valueify(value), Valueify(getter),
                              Valueify(setter), attrs, 0, 0);
}

JS_PUBLIC_API(JSBool)
JS_DefineElement(JSContext *cx, JSObject *obj, jsint index, jsval value,
                 JSPropertyOp getter, JSStrictPropertyOp setter, uintN attrs)
{
    return DefinePropertyById(cx, obj, INT_TO_JSID(index), Valueify(value),
                              Valueify(getter), Valueify(setter), attrs, 0, 0);
}

static JSBool
DefineProperty(JSContext *cx, JSObject *obj, const char *name, const Value &value,
               PropertyOp getter, StrictPropertyOp setter, uintN attrs,
               uintN flags, intN tinyid)
{
    jsid id;
    JSAtom *atom;

    if (attrs & JSPROP_INDEX) {
        id = INT_TO_JSID(intptr_t(name));
        atom = NULL;
        attrs &= ~JSPROP_INDEX;
    } else {
        atom = js_Atomize(cx, name, strlen(name), 0);
        if (!atom)
            return JS_FALSE;
        id = ATOM_TO_JSID(atom);
    }
    return DefinePropertyById(cx, obj, id, value, getter, setter, attrs, flags, tinyid);
}

JS_PUBLIC_API(JSBool)
JS_DefineProperty(JSContext *cx, JSObject *obj, const char *name, jsval value,
                  JSPropertyOp getter, JSStrictPropertyOp setter, uintN attrs)
{
    return DefineProperty(cx, obj, name, Valueify(value), Valueify(getter),
                          Valueify(setter), attrs, 0, 0);
}

JS_PUBLIC_API(JSBool)
JS_DefinePropertyWithTinyId(JSContext *cx, JSObject *obj, const char *name, int8 tinyid,
                            jsval value, JSPropertyOp getter, JSStrictPropertyOp setter, uintN attrs)
{
    return DefineProperty(cx, obj, name, Valueify(value), Valueify(getter),
                          Valueify(setter), attrs, Shape::HAS_SHORTID, tinyid);
}

static JSBool
DefineUCProperty(JSContext *cx, JSObject *obj, const jschar *name, size_t namelen,
                 const Value &value, PropertyOp getter, StrictPropertyOp setter, uintN attrs,
                 uintN flags, intN tinyid)
{
    JSAtom *atom = js_AtomizeChars(cx, name, AUTO_NAMELEN(name, namelen), 0);
    if (!atom || !cx->addTypePropertyId(obj->getType(), ATOM_TO_JSID(atom), value))
        return false;
    return DefinePropertyById(cx, obj, ATOM_TO_JSID(atom), value, getter, setter, attrs,
                              flags, tinyid);
}

JS_PUBLIC_API(JSBool)
JS_DefineUCProperty(JSContext *cx, JSObject *obj, const jschar *name, size_t namelen,
                    jsval value, JSPropertyOp getter, JSStrictPropertyOp setter, uintN attrs)
{
    return DefineUCProperty(cx, obj, name, namelen, Valueify(value),
                            Valueify(getter), Valueify(setter), attrs, 0, 0);
}

JS_PUBLIC_API(JSBool)
JS_DefineUCPropertyWithTinyId(JSContext *cx, JSObject *obj, const jschar *name, size_t namelen,
                              int8 tinyid, jsval value,
                              JSPropertyOp getter, JSStrictPropertyOp setter, uintN attrs)
{
    return DefineUCProperty(cx, obj, name, namelen, Valueify(value), Valueify(getter),
                            Valueify(setter), attrs, Shape::HAS_SHORTID, tinyid);
}

JS_PUBLIC_API(JSBool)
JS_DefineOwnProperty(JSContext *cx, JSObject *obj, jsid id, jsval descriptor, JSBool *bp)
{
    CHECK_REQUEST(cx);
    assertSameCompartment(cx, obj, id, descriptor);
    return js_DefineOwnProperty(cx, obj, id, Valueify(descriptor), bp);
}

JS_PUBLIC_API(JSObject *)
JS_DefineObject(JSContext *cx, JSObject *obj, const char *name, JSClass *jsclasp,
                JSObject *proto, uintN attrs)
{
    CHECK_REQUEST(cx);
    assertSameCompartment(cx, obj, proto);

    Class *clasp = Valueify(jsclasp);
    if (!clasp)
        clasp = &js_ObjectClass;    /* default class is Object */

    JSObject *nobj = NewObject<WithProto::Class>(cx, clasp, proto, obj);
    if (!nobj)
        return NULL;

    if (!cx->addTypeProperty(obj->getType(), name, ObjectValue(*nobj)))
        return NULL;
    nobj->syncSpecialEquality();

    if (!DefineProperty(cx, obj, name, ObjectValue(*nobj), NULL, NULL, attrs, 0, 0))
        return NULL;

    return nobj;
}

JS_PUBLIC_API(JSBool)
JS_DefineConstDoubles(JSContext *cx, JSObject *obj, JSConstDoubleSpec *cds)
{
    JSBool ok;
    uintN attrs;

    CHECK_REQUEST(cx);
    for (ok = JS_TRUE; cds->name; cds++) {
        if (!cx->addTypeProperty(obj->getType(), cds->name, TYPE_DOUBLE))
            return false;
        Value value = DoubleValue(cds->dval);
        attrs = cds->flags;
        if (!attrs)
            attrs = JSPROP_READONLY | JSPROP_PERMANENT;
        ok = DefineProperty(cx, obj, cds->name, value, NULL, NULL, attrs, 0, 0);
        if (!ok)
            break;
    }
    return ok;
}

JS_PUBLIC_API(JSBool)
JS_DefineProperties(JSContext *cx, JSObject *obj, JSPropertySpec *ps)
{
    JSBool ok;

    for (ok = true; ps->name; ps++) {
        if (cx->typeInferenceEnabled() && ps->handler) {
            jstype type = 0;
            if (ps->handler == JS_TypeHandlerBool)
                type = TYPE_BOOLEAN;
            else if (ps->handler == JS_TypeHandlerInt)
                type = TYPE_INT32;
            else if (ps->handler == JS_TypeHandlerFloat)
                type = TYPE_DOUBLE;
            else if (ps->handler == JS_TypeHandlerString)
                type = TYPE_STRING;
            JS_ASSERT(type);

            ok = cx->addTypeProperty(obj->getType(), ps->name, type);
            if (!ok)
                break;
        }

        ok = DefineProperty(cx, obj, ps->name, UndefinedValue(),
                            Valueify(ps->getter), Valueify(ps->setter),
                            ps->flags, Shape::HAS_SHORTID, ps->tinyid);
        if (!ok)
            break;
    }
    return ok;
}

JS_PUBLIC_API(JSBool)
JS_AliasProperty(JSContext *cx, JSObject *obj, const char *name, const char *alias)
{
    JSObject *obj2;
    JSProperty *prop;
    JSBool ok;
    Shape *shape;

    CHECK_REQUEST(cx);
    assertSameCompartment(cx, obj);

    JSAtom *nameAtom = js_Atomize(cx, name, strlen(name), 0);
    if (!nameAtom)
        return JS_FALSE;
    if (!LookupPropertyById(cx, obj, ATOM_TO_JSID(nameAtom), JSRESOLVE_QUALIFIED, &obj2, &prop))
        return JS_FALSE;
    if (!prop) {
        js_ReportIsNotDefined(cx, name);
        return JS_FALSE;
    }

    if (obj2 != obj || !obj->isNative()) {
        JS_ReportErrorNumber(cx, js_GetErrorMessage, NULL, JSMSG_CANT_ALIAS,
                             alias, name, obj2->getClass()->name);
        return JS_FALSE;
    }
    JSAtom *aliasAtom = js_Atomize(cx, alias, strlen(alias), 0);
    if (!aliasAtom) {
        ok = JS_FALSE;
    } else {
        /* Alias the properties within the type information for the object. */
        if (!cx->aliasTypeProperties(obj->getType(), ATOM_TO_JSID(nameAtom), ATOM_TO_JSID(aliasAtom)))
            return JS_FALSE;

        shape = (Shape *)prop;
        ok = (js_AddNativeProperty(cx, obj, ATOM_TO_JSID(aliasAtom),
                                   shape->getter(), shape->setter(), shape->slot,
                                   shape->attributes(), shape->getFlags() | Shape::ALIAS,
                                   shape->shortid)
              != NULL);
    }

    return ok;
}

JS_PUBLIC_API(JSBool)
JS_AliasElement(JSContext *cx, JSObject *obj, const char *name, jsint alias)
{
    JSObject *obj2;
    JSProperty *prop;
    Shape *shape;

    CHECK_REQUEST(cx);
    assertSameCompartment(cx, obj);

    JSAtom *atom = js_Atomize(cx, name, strlen(name), 0);
    if (!atom)
        return JS_FALSE;
    if (!LookupPropertyById(cx, obj, ATOM_TO_JSID(atom), JSRESOLVE_QUALIFIED, &obj2, &prop))
        return JS_FALSE;
    if (!prop) {
        js_ReportIsNotDefined(cx, name);
        return JS_FALSE;
    }
    if (obj2 != obj || !obj->isNative()) {
        char numBuf[12];
        JS_snprintf(numBuf, sizeof numBuf, "%ld", (long)alias);
        JS_ReportErrorNumber(cx, js_GetErrorMessage, NULL, JSMSG_CANT_ALIAS,
                             numBuf, name, obj2->getClass()->name);
        return JS_FALSE;
    }
    shape = (Shape *)prop;
    return js_AddNativeProperty(cx, obj, INT_TO_JSID(alias),
                                shape->getter(), shape->setter(), shape->slot,
                                shape->attributes(), shape->getFlags() | Shape::ALIAS,
                                shape->shortid)
           != NULL;
}

static JSBool
GetPropertyDescriptorById(JSContext *cx, JSObject *obj, jsid id, uintN flags,
                          JSBool own, PropertyDescriptor *desc)
{
    JSObject *obj2;
    JSProperty *prop;

    if (!LookupPropertyById(cx, obj, id, flags, &obj2, &prop))
        return JS_FALSE;

    if (!prop || (own && obj != obj2)) {
        desc->obj = NULL;
        desc->attrs = 0;
        desc->getter = NULL;
        desc->setter = NULL;
        desc->value.setUndefined();
        return JS_TRUE;
    }

    desc->obj = obj2;
    if (obj2->isNative()) {
        Shape *shape = (Shape *) prop;
        desc->attrs = shape->attributes();

        if (shape->isMethod()) {
            desc->getter = PropertyStub;
            desc->setter = StrictPropertyStub;
            desc->value.setObject(shape->methodObject());
        } else {
            desc->getter = shape->getter();
            desc->setter = shape->setter();
            if (obj2->containsSlot(shape->slot))
                desc->value = obj2->nativeGetSlot(shape->slot);
            else
                desc->value.setUndefined();
        }
    } else {
        if (obj2->isProxy()) {
            JSAutoResolveFlags rf(cx, flags);
            return own
                   ? JSProxy::getOwnPropertyDescriptor(cx, obj2, id, false, desc)
                   : JSProxy::getPropertyDescriptor(cx, obj2, id, false, desc);
        }
        if (!obj2->getAttributes(cx, id, &desc->attrs))
            return false;
        desc->getter = NULL;
        desc->setter = NULL;
        desc->value.setUndefined();
    }
    return true;
}

JS_PUBLIC_API(JSBool)
JS_GetPropertyDescriptorById(JSContext *cx, JSObject *obj, jsid id, uintN flags,
                             JSPropertyDescriptor *desc)
{
    return GetPropertyDescriptorById(cx, obj, id, flags, JS_FALSE, Valueify(desc));
}

JS_PUBLIC_API(JSBool)
JS_GetPropertyAttrsGetterAndSetterById(JSContext *cx, JSObject *obj, jsid id,
                                       uintN *attrsp, JSBool *foundp,
                                       JSPropertyOp *getterp, JSStrictPropertyOp *setterp)
{
    PropertyDescriptor desc;
    if (!GetPropertyDescriptorById(cx, obj, id, JSRESOLVE_QUALIFIED, JS_FALSE, &desc))
        return false;

    *attrsp = desc.attrs;
    *foundp = (desc.obj != NULL);
    if (getterp)
        *getterp = Jsvalify(desc.getter);
    if (setterp)
        *setterp = Jsvalify(desc.setter);
    return true;
}

JS_PUBLIC_API(JSBool)
JS_GetPropertyAttributes(JSContext *cx, JSObject *obj, const char *name,
                         uintN *attrsp, JSBool *foundp)
{
    JSAtom *atom = js_Atomize(cx, name, strlen(name), 0);
    return atom && JS_GetPropertyAttrsGetterAndSetterById(cx, obj, ATOM_TO_JSID(atom),
                                                          attrsp, foundp, NULL, NULL);
}

JS_PUBLIC_API(JSBool)
JS_GetUCPropertyAttributes(JSContext *cx, JSObject *obj, const jschar *name, size_t namelen,
                           uintN *attrsp, JSBool *foundp)
{
    JSAtom *atom = js_AtomizeChars(cx, name, AUTO_NAMELEN(name, namelen), 0);
    return atom && JS_GetPropertyAttrsGetterAndSetterById(cx, obj, ATOM_TO_JSID(atom),
                                                          attrsp, foundp, NULL, NULL);
}

JS_PUBLIC_API(JSBool)
JS_GetPropertyAttrsGetterAndSetter(JSContext *cx, JSObject *obj, const char *name,
                                   uintN *attrsp, JSBool *foundp,
                                   JSPropertyOp *getterp, JSStrictPropertyOp *setterp)
{
    JSAtom *atom = js_Atomize(cx, name, strlen(name), 0);
    return atom && JS_GetPropertyAttrsGetterAndSetterById(cx, obj, ATOM_TO_JSID(atom),
                                                          attrsp, foundp, getterp, setterp);
}

JS_PUBLIC_API(JSBool)
JS_GetUCPropertyAttrsGetterAndSetter(JSContext *cx, JSObject *obj,
                                     const jschar *name, size_t namelen,
                                     uintN *attrsp, JSBool *foundp,
                                     JSPropertyOp *getterp, JSStrictPropertyOp *setterp)
{
    JSAtom *atom = js_AtomizeChars(cx, name, AUTO_NAMELEN(name, namelen), 0);
    return atom && JS_GetPropertyAttrsGetterAndSetterById(cx, obj, ATOM_TO_JSID(atom),
                                                          attrsp, foundp, getterp, setterp);
}

JS_PUBLIC_API(JSBool)
JS_GetOwnPropertyDescriptor(JSContext *cx, JSObject *obj, jsid id, jsval *vp)
{
    CHECK_REQUEST(cx);
    return js_GetOwnPropertyDescriptor(cx, obj, id, Valueify(vp));
}

static JSBool
SetPropertyAttributesById(JSContext *cx, JSObject *obj, jsid id, uintN attrs, JSBool *foundp)
{
    JSObject *obj2;
    JSProperty *prop;

    if (!LookupPropertyById(cx, obj, id, JSRESOLVE_QUALIFIED, &obj2, &prop))
        return false;
    if (!prop || obj != obj2) {
        *foundp = false;
        return true;
    }
    JSBool ok = obj->isNative()
                ? js_SetNativeAttributes(cx, obj, (Shape *) prop, attrs)
                : obj->setAttributes(cx, id, &attrs);
    if (ok)
        *foundp = true;
    return ok;
}

JS_PUBLIC_API(JSBool)
JS_SetPropertyAttributes(JSContext *cx, JSObject *obj, const char *name,
                         uintN attrs, JSBool *foundp)
{
    JSAtom *atom = js_Atomize(cx, name, strlen(name), 0);
    return atom && SetPropertyAttributesById(cx, obj, ATOM_TO_JSID(atom), attrs, foundp);
}

JS_PUBLIC_API(JSBool)
JS_SetUCPropertyAttributes(JSContext *cx, JSObject *obj, const jschar *name, size_t namelen,
                           uintN attrs, JSBool *foundp)
{
    JSAtom *atom = js_AtomizeChars(cx, name, AUTO_NAMELEN(name, namelen), 0);
    return atom && SetPropertyAttributesById(cx, obj, ATOM_TO_JSID(atom), attrs, foundp);
}

JS_PUBLIC_API(JSBool)
JS_GetPropertyById(JSContext *cx, JSObject *obj, jsid id, jsval *vp)
{
    CHECK_REQUEST(cx);
    assertSameCompartment(cx, obj, id);
    JSAutoResolveFlags rf(cx, JSRESOLVE_QUALIFIED);
    return obj->getProperty(cx, id, Valueify(vp));
}

JS_PUBLIC_API(JSBool)
JS_GetPropertyByIdDefault(JSContext *cx, JSObject *obj, jsid id, jsval def, jsval *vp)
{
    return GetPropertyDefault(cx, obj, id, Valueify(def), Valueify(vp));
}

JS_PUBLIC_API(JSBool)
JS_GetElement(JSContext *cx, JSObject *obj, jsint index, jsval *vp)
{
    return JS_GetPropertyById(cx, obj, INT_TO_JSID(index), vp);
}

JS_PUBLIC_API(JSBool)
JS_GetProperty(JSContext *cx, JSObject *obj, const char *name, jsval *vp)
{
    JSAtom *atom = js_Atomize(cx, name, strlen(name), 0);
    return atom && JS_GetPropertyById(cx, obj, ATOM_TO_JSID(atom), vp);
}

JS_PUBLIC_API(JSBool)
JS_GetPropertyDefault(JSContext *cx, JSObject *obj, const char *name, jsval def, jsval *vp)
{
    JSAtom *atom = js_Atomize(cx, name, strlen(name), 0);
    return atom && JS_GetPropertyByIdDefault(cx, obj, ATOM_TO_JSID(atom), def, vp);
}

JS_PUBLIC_API(JSBool)
JS_GetUCProperty(JSContext *cx, JSObject *obj, const jschar *name, size_t namelen, jsval *vp)
{
    JSAtom *atom = js_AtomizeChars(cx, name, AUTO_NAMELEN(name, namelen), 0);
    return atom && JS_GetPropertyById(cx, obj, ATOM_TO_JSID(atom), vp);
}

JS_PUBLIC_API(JSBool)
JS_GetMethodById(JSContext *cx, JSObject *obj, jsid id, JSObject **objp, jsval *vp)
{
    CHECK_REQUEST(cx);
    assertSameCompartment(cx, obj, id);
    if (!js_GetMethod(cx, obj, id, JSGET_METHOD_BARRIER, Valueify(vp)))
        return JS_FALSE;
    if (objp)
        *objp = obj;
    return JS_TRUE;
}

JS_PUBLIC_API(JSBool)
JS_GetMethod(JSContext *cx, JSObject *obj, const char *name, JSObject **objp, jsval *vp)
{
    JSAtom *atom = js_Atomize(cx, name, strlen(name), 0);
    return atom && JS_GetMethodById(cx, obj, ATOM_TO_JSID(atom), objp, vp);
}

JS_PUBLIC_API(JSBool)
JS_SetPropertyById(JSContext *cx, JSObject *obj, jsid id, jsval *vp)
{
    CHECK_REQUEST(cx);
    assertSameCompartment(cx, obj, id);
    JSAutoResolveFlags rf(cx, JSRESOLVE_QUALIFIED | JSRESOLVE_ASSIGNING);

    if (!cx->addTypePropertyId(obj->getType(), id, Valueify(*vp)))
        return false;
    return obj->setProperty(cx, id, Valueify(vp), false);
}

JS_PUBLIC_API(JSBool)
JS_SetElement(JSContext *cx, JSObject *obj, jsint index, jsval *vp)
{
    return JS_SetPropertyById(cx, obj, INT_TO_JSID(index), vp);
}

JS_PUBLIC_API(JSBool)
JS_SetProperty(JSContext *cx, JSObject *obj, const char *name, jsval *vp)
{
    JSAtom *atom = js_Atomize(cx, name, strlen(name), 0);
    return atom && JS_SetPropertyById(cx, obj, ATOM_TO_JSID(atom), vp);
}

JS_PUBLIC_API(JSBool)
JS_SetUCProperty(JSContext *cx, JSObject *obj, const jschar *name, size_t namelen, jsval *vp)
{
    JSAtom *atom = js_AtomizeChars(cx, name, AUTO_NAMELEN(name, namelen), 0);
    return atom && JS_SetPropertyById(cx, obj, ATOM_TO_JSID(atom), vp);
}

JS_PUBLIC_API(JSBool)
JS_DeletePropertyById2(JSContext *cx, JSObject *obj, jsid id, jsval *rval)
{
    CHECK_REQUEST(cx);
    assertSameCompartment(cx, obj, id);
    JSAutoResolveFlags rf(cx, JSRESOLVE_QUALIFIED);
    return obj->deleteProperty(cx, id, Valueify(rval), false);
}

JS_PUBLIC_API(JSBool)
JS_DeleteElement2(JSContext *cx, JSObject *obj, jsint index, jsval *rval)
{
    return JS_DeletePropertyById2(cx, obj, INT_TO_JSID(index), rval);
}

JS_PUBLIC_API(JSBool)
JS_DeleteProperty2(JSContext *cx, JSObject *obj, const char *name, jsval *rval)
{
    JSAtom *atom = js_Atomize(cx, name, strlen(name), 0);
    return atom && JS_DeletePropertyById2(cx, obj, ATOM_TO_JSID(atom), rval);
}

JS_PUBLIC_API(JSBool)
JS_DeleteUCProperty2(JSContext *cx, JSObject *obj, const jschar *name, size_t namelen, jsval *rval)
{
    JSAtom *atom = js_AtomizeChars(cx, name, AUTO_NAMELEN(name, namelen), 0);
    return atom && JS_DeletePropertyById2(cx, obj, ATOM_TO_JSID(atom), rval);
}

JS_PUBLIC_API(JSBool)
JS_DeletePropertyById(JSContext *cx, JSObject *obj, jsid id)
{
    jsval junk;
    return JS_DeletePropertyById2(cx, obj, id, &junk);
}

JS_PUBLIC_API(JSBool)
JS_DeleteElement(JSContext *cx, JSObject *obj, jsint index)
{
    jsval junk;
    return JS_DeleteElement2(cx, obj, index, &junk);
}

JS_PUBLIC_API(JSBool)
JS_DeleteProperty(JSContext *cx, JSObject *obj, const char *name)
{
    jsval junk;
    return JS_DeleteProperty2(cx, obj, name, &junk);
}

JS_PUBLIC_API(void)
JS_ClearScope(JSContext *cx, JSObject *obj)
{
    CHECK_REQUEST(cx);
    assertSameCompartment(cx, obj);

    JSFinalizeOp clearOp = obj->getOps()->clear;
    if (clearOp)
        clearOp(cx, obj);

    if (obj->isNative())
        js_ClearNative(cx, obj);

    /* Clear cached class objects on the global object. */
    if (obj->isGlobal())
        obj->asGlobal()->clear(cx);

    js_InitRandom(cx);
}

JS_PUBLIC_API(JSIdArray *)
JS_Enumerate(JSContext *cx, JSObject *obj)
{
    CHECK_REQUEST(cx);
    assertSameCompartment(cx, obj);

    AutoIdVector props(cx);
    JSIdArray *ida;
    if (!GetPropertyNames(cx, obj, JSITER_OWNONLY, &props) || !VectorToIdArray(cx, props, &ida))
        return NULL;
    for (size_t n = 0; n < size_t(ida->length); ++n)
        JS_ASSERT(js_CheckForStringIndex(ida->vector[n]) == ida->vector[n]);
    return ida;
}

/*
 * XXX reverse iterator for properties, unreverse and meld with jsinterp.c's
 *     prop_iterator_class somehow...
 * + preserve the obj->enumerate API while optimizing the native object case
 * + native case here uses a Shape *, but that iterates in reverse!
 * + so we make non-native match, by reverse-iterating after JS_Enumerating
 */
const uint32 JSSLOT_ITER_INDEX = 0;

static void
prop_iter_finalize(JSContext *cx, JSObject *obj)
{
    void *pdata = obj->getPrivate();
    if (!pdata)
        return;

    if (obj->getSlot(JSSLOT_ITER_INDEX).toInt32() >= 0) {
        /* Non-native case: destroy the ida enumerated when obj was created. */
        JSIdArray *ida = (JSIdArray *) pdata;
        JS_DestroyIdArray(cx, ida);
    }
}

static void
prop_iter_trace(JSTracer *trc, JSObject *obj)
{
    void *pdata = obj->getPrivate();
    if (!pdata)
        return;

    if (obj->getSlot(JSSLOT_ITER_INDEX).toInt32() < 0) {
        /* Native case: just mark the next property to visit. */
        MarkShape(trc, (Shape *)pdata, "prop iter shape");
    } else {
        /* Non-native case: mark each id in the JSIdArray private. */
        JSIdArray *ida = (JSIdArray *) pdata;
        MarkIdRange(trc, ida->length, ida->vector, "prop iter");
    }
}

static Class prop_iter_class = {
    "PropertyIterator",
    JSCLASS_HAS_PRIVATE | JSCLASS_HAS_RESERVED_SLOTS(1),
    PropertyStub,         /* addProperty */
    PropertyStub,         /* delProperty */
    PropertyStub,         /* getProperty */
    StrictPropertyStub,   /* setProperty */
    EnumerateStub,
    ResolveStub,
    ConvertStub,
    prop_iter_finalize,
    NULL,           /* reserved0   */
    NULL,           /* checkAccess */
    NULL,           /* call        */
    NULL,           /* construct   */
    NULL,           /* xdrObject   */
    NULL,           /* hasInstance */
    prop_iter_trace
};

JS_PUBLIC_API(JSObject *)
JS_NewPropertyIterator(JSContext *cx, JSObject *obj)
{
    JSObject *iterobj;
    const void *pdata;
    jsint index;
    JSIdArray *ida;

    CHECK_REQUEST(cx);
    assertSameCompartment(cx, obj);
    iterobj = NewNonFunction<WithProto::Class>(cx, &prop_iter_class, NULL, obj);
    if (!iterobj)
        return NULL;

    if (obj->isNative()) {
        /* Native case: start with the last property in obj. */
        pdata = obj->lastProperty();
        index = -1;
    } else {
        /*
         * Non-native case: enumerate a JSIdArray and keep it via private.
         *
         * Note: we have to make sure that we root obj around the call to
         * JS_Enumerate to protect against multiple allocations under it.
         */
        AutoObjectRooter tvr(cx, iterobj);
        ida = JS_Enumerate(cx, obj);
        if (!ida)
            return NULL;
        pdata = ida;
        index = ida->length;
    }

    /* iterobj cannot escape to other threads here. */
    iterobj->setPrivate(const_cast<void *>(pdata));
    iterobj->getSlotRef(JSSLOT_ITER_INDEX).setInt32(index);
    return iterobj;
}

JS_PUBLIC_API(JSBool)
JS_NextProperty(JSContext *cx, JSObject *iterobj, jsid *idp)
{
    jsint i;
    const Shape *shape;
    JSIdArray *ida;

    CHECK_REQUEST(cx);
    assertSameCompartment(cx, iterobj);
    i = iterobj->getSlot(JSSLOT_ITER_INDEX).toInt32();
    if (i < 0) {
        /* Native case: private data is a property tree node pointer. */
        JS_ASSERT(iterobj->getParent()->isNative());
        shape = (Shape *) iterobj->getPrivate();

        while (shape->previous() && (!shape->enumerable() || shape->isAlias()))
            shape = shape->previous();

        if (!shape->previous()) {
            JS_ASSERT(JSID_IS_EMPTY(shape->id));
            *idp = JSID_VOID;
        } else {
            iterobj->setPrivate(const_cast<Shape *>(shape->previous()));
            *idp = shape->id;
        }
    } else {
        /* Non-native case: use the ida enumerated when iterobj was created. */
        ida = (JSIdArray *) iterobj->getPrivate();
        JS_ASSERT(i <= ida->length);
        STATIC_ASSUME(i <= ida->length);
        if (i == 0) {
            *idp = JSID_VOID;
        } else {
            *idp = ida->vector[--i];
            iterobj->setSlot(JSSLOT_ITER_INDEX, Int32Value(i));
        }
    }
    return JS_TRUE;
}

JS_PUBLIC_API(JSBool)
JS_GetReservedSlot(JSContext *cx, JSObject *obj, uint32 index, jsval *vp)
{
    CHECK_REQUEST(cx);
    assertSameCompartment(cx, obj);
    return js_GetReservedSlot(cx, obj, index, Valueify(vp));
}

JS_PUBLIC_API(JSBool)
JS_SetReservedSlot(JSContext *cx, JSObject *obj, uint32 index, jsval v)
{
    CHECK_REQUEST(cx);
    assertSameCompartment(cx, obj, v);
    return js_SetReservedSlot(cx, obj, index, Valueify(v));
}

JS_PUBLIC_API(JSObject *)
JS_NewArrayObject(JSContext *cx, jsint length, jsval *vector)
{
    JS_THREADSAFE_ASSERT(cx->compartment != cx->runtime->atomsCompartment);
    CHECK_REQUEST(cx);
    /* NB: jsuint cast does ToUint32. */
    assertSameCompartment(cx, JSValueArray(vector, vector ? (jsuint)length : 0));

#ifdef DEBUG
    if (vector) {
        for (int i = 0; i < length; i++)
            JS_ASSERT(!Valueify(vector[i]).isMagic(JS_ARRAY_HOLE));
    }
#endif

    return NewDenseCopiedArray(cx, (jsuint)length, Valueify(vector));
}

JS_PUBLIC_API(JSBool)
JS_IsArrayObject(JSContext *cx, JSObject *obj)
{
    assertSameCompartment(cx, obj);
    return obj->isArray() ||
           (obj->isWrapper() && obj->unwrap()->isArray());
}

JS_PUBLIC_API(JSBool)
JS_GetArrayLength(JSContext *cx, JSObject *obj, jsuint *lengthp)
{
    CHECK_REQUEST(cx);
    assertSameCompartment(cx, obj);
    return js_GetLengthProperty(cx, obj, lengthp);
}

JS_PUBLIC_API(JSBool)
JS_SetArrayLength(JSContext *cx, JSObject *obj, jsuint length)
{
    CHECK_REQUEST(cx);
    assertSameCompartment(cx, obj);
    return js_SetLengthProperty(cx, obj, length);
}

JS_PUBLIC_API(JSBool)
JS_HasArrayLength(JSContext *cx, JSObject *obj, jsuint *lengthp)
{
    CHECK_REQUEST(cx);
    assertSameCompartment(cx, obj);
    return js_HasLengthProperty(cx, obj, lengthp);
}

JS_PUBLIC_API(JSBool)
JS_CheckAccess(JSContext *cx, JSObject *obj, jsid id, JSAccessMode mode,
               jsval *vp, uintN *attrsp)
{
    CHECK_REQUEST(cx);
    assertSameCompartment(cx, obj, id);
    return CheckAccess(cx, obj, id, mode, Valueify(vp), attrsp);
}

#ifdef JS_THREADSAFE
JS_PUBLIC_API(jsrefcount)
JS_HoldPrincipals(JSContext *cx, JSPrincipals *principals)
{
    return JS_ATOMIC_INCREMENT(&principals->refcount);
}

JS_PUBLIC_API(jsrefcount)
JS_DropPrincipals(JSContext *cx, JSPrincipals *principals)
{
    jsrefcount rc = JS_ATOMIC_DECREMENT(&principals->refcount);
    if (rc == 0)
        principals->destroy(cx, principals);
    return rc;
}
#endif

JS_PUBLIC_API(JSSecurityCallbacks *)
JS_SetRuntimeSecurityCallbacks(JSRuntime *rt, JSSecurityCallbacks *callbacks)
{
    JSSecurityCallbacks *oldcallbacks;

    oldcallbacks = rt->securityCallbacks;
    rt->securityCallbacks = callbacks;
    return oldcallbacks;
}

JS_PUBLIC_API(JSSecurityCallbacks *)
JS_GetRuntimeSecurityCallbacks(JSRuntime *rt)
{
  return rt->securityCallbacks;
}

JS_PUBLIC_API(JSSecurityCallbacks *)
JS_SetContextSecurityCallbacks(JSContext *cx, JSSecurityCallbacks *callbacks)
{
    JSSecurityCallbacks *oldcallbacks;

    oldcallbacks = cx->securityCallbacks;
    cx->securityCallbacks = callbacks;
    return oldcallbacks;
}

JS_PUBLIC_API(JSSecurityCallbacks *)
JS_GetSecurityCallbacks(JSContext *cx)
{
  return cx->securityCallbacks
         ? cx->securityCallbacks
         : cx->runtime->securityCallbacks;
}

JS_PUBLIC_API(JSFunction *)
JS_NewFunctionWithType(JSContext *cx, JSNative native, uintN nargs, uintN flags,
                       JSObject *parent, const char *name,
                       JSTypeHandler handler, const char *fullName)
{
    JS_THREADSAFE_ASSERT(cx->compartment != cx->runtime->atomsCompartment);
    JSAtom *atom;

    CHECK_REQUEST(cx);
    assertSameCompartment(cx, parent);

    if (!name) {
        atom = NULL;
    } else {
        atom = js_Atomize(cx, name, strlen(name), 0);
        if (!atom)
            return NULL;
    }
    if (!handler) {
        handler = JS_TypeHandlerDynamic;
        if (!fullName)
            fullName = "Unknown";
    }
    return js_NewFunction(cx, NULL, Valueify(native), nargs, flags, parent, atom,
                          handler, fullName);
}

JS_PUBLIC_API(JSFunction *)
JS_NewFunctionById(JSContext *cx, JSNative native, uintN nargs, uintN flags, JSObject *parent,
                   jsid id)
{
    JS_ASSERT(JSID_IS_STRING(id));
    JS_THREADSAFE_ASSERT(cx->compartment != cx->runtime->atomsCompartment);
    CHECK_REQUEST(cx);
    assertSameCompartment(cx, parent);

    return js_NewFunction(cx, NULL, Valueify(native), nargs, flags, parent,
                          JSID_TO_ATOM(id), NULL, NULL);
}

JS_PUBLIC_API(JSObject *)
JS_CloneFunctionObject(JSContext *cx, JSObject *funobj, JSObject *parent)
{
    CHECK_REQUEST(cx);
    assertSameCompartment(cx, parent);  // XXX no funobj for now
    if (!parent) {
        if (cx->running())
            parent = GetScopeChain(cx, cx->fp());
        if (!parent)
            parent = cx->globalObject;
        JS_ASSERT(parent);
    }

    if (funobj->getClass() != &js_FunctionClass) {
        /*
         * We cannot clone this object, so fail (we used to return funobj, bad
         * idea, but we changed incompatibly to teach any abusers a lesson!).
         */
        Value v = ObjectValue(*funobj);
        js_ReportIsNotFunction(cx, &v, 0);
        return NULL;
    }

    JSFunction *fun = GET_FUNCTION_PRIVATE(cx, funobj);
    if (!fun->isInterpreted())
        return CloneFunctionObject(cx, fun, parent);

    if (fun->script()->compileAndGo) {
        JS_ReportErrorNumber(cx, js_GetErrorMessage, NULL,
                             JSMSG_BAD_CLONE_FUNOBJ_SCOPE);
        return NULL;
    }

    if (!FUN_FLAT_CLOSURE(fun))
        return CloneFunctionObject(cx, fun, parent);

    /*
     * A flat closure carries its own environment, so why clone it? In case
     * someone wants to mutate its fixed slots or add ad-hoc properties. API
     * compatibility suggests we not return funobj and let callers mutate the
     * returned object at will.
     *
     * But it's worse than that: API compatibility according to the test for
     * bug 300079 requires we get "upvars" from parent and its ancestors! So
     * we do that (grudgingly!). The scope chain ancestors are searched as if
     * they were activations, respecting the skip field in each upvar's cookie
     * but looking up the property by name instead of frame slot.
     */
    JSObject *clone = js_AllocFlatClosure(cx, fun, parent);
    if (!clone)
        return NULL;

    JSUpvarArray *uva = fun->u.i.script->upvars();
    uint32 i = uva->length;
    JS_ASSERT(i != 0);

    for (Shape::Range r(fun->script()->bindings.lastUpvar()); i-- != 0; r.popFront()) {
        JSObject *obj = parent;
        int skip = uva->vector[i].level();
        while (--skip > 0) {
            if (!obj) {
                JS_ReportErrorNumber(cx, js_GetErrorMessage, NULL,
                                     JSMSG_BAD_CLONE_FUNOBJ_SCOPE);
                return NULL;
            }
            obj = obj->getParent();
        }
        Value v;
        if (!obj->getProperty(cx, r.front().id, &v))
            return NULL;
        if (!fun->script()->typeSetUpvar(cx, i, v))
            return NULL;
        clone->getFlatClosureUpvars()[i] = v;
    }

    return clone;
}

JS_PUBLIC_API(void)
JS_TypeHandlerDynamic(JSContext *cx, JSTypeFunction *jsfun, JSTypeCallsite *jssite)
{
    TypeCallsite *site = Valueify(jssite);
    if (site->returnTypes)
        site->returnTypes->addType(cx, TYPE_UNKNOWN);
}

JS_PUBLIC_API(void)
JS_TypeHandlerVoid(JSContext *cx, JSTypeFunction *jsfun, JSTypeCallsite *jssite)
{
    TypeCallsite *site = Valueify(jssite);
    if (site->returnTypes) {
        if (site->isNew)
            site->returnTypes->addType(cx, TYPE_UNKNOWN);
        site->returnTypes->addType(cx, TYPE_UNDEFINED);
    }
}

JS_PUBLIC_API(void)
JS_TypeHandlerNull(JSContext *cx, JSTypeFunction *jsfun, JSTypeCallsite *jssite)
{
    TypeCallsite *site = Valueify(jssite);
    if (site->returnTypes) {
        if (site->isNew)
            site->returnTypes->addType(cx, TYPE_UNKNOWN);
        site->returnTypes->addType(cx, TYPE_NULL);
    }
}

JS_PUBLIC_API(void)
JS_TypeHandlerBool(JSContext *cx, JSTypeFunction *jsfun, JSTypeCallsite *jssite)
{
    TypeCallsite *site = Valueify(jssite);
    if (site->returnTypes) {
        if (site->isNew)
            site->returnTypes->addType(cx, TYPE_UNKNOWN);
        site->returnTypes->addType(cx, TYPE_BOOLEAN);
    }
}

JS_PUBLIC_API(void)
JS_TypeHandlerInt(JSContext *cx, JSTypeFunction *jsfun, JSTypeCallsite *jssite)
{
    TypeCallsite *site = Valueify(jssite);
    if (site->returnTypes) {
        if (site->isNew)
            site->returnTypes->addType(cx, TYPE_UNKNOWN);
        site->returnTypes->addType(cx, TYPE_INT32);
    }
}

JS_PUBLIC_API(void)
JS_TypeHandlerFloat(JSContext *cx, JSTypeFunction *jsfun, JSTypeCallsite *jssite)
{
    TypeCallsite *site = Valueify(jssite);
    if (site->returnTypes) {
        if (site->isNew)
            site->returnTypes->addType(cx, TYPE_UNKNOWN);
        site->returnTypes->addType(cx, TYPE_DOUBLE);
    }
}

JS_PUBLIC_API(void)
JS_TypeHandlerString(JSContext *cx, JSTypeFunction *jsfun, JSTypeCallsite *jssite)
{
    TypeCallsite *site = Valueify(jssite);
    if (site->returnTypes) {
        if (site->isNew)
            site->returnTypes->addType(cx, TYPE_UNKNOWN);
        site->returnTypes->addType(cx, TYPE_STRING);
    }
}

JS_PUBLIC_API(void)
JS_TypeHandlerNew(JSContext *cx, JSTypeFunction *jsfun, JSTypeCallsite *jssite)
{
    TypeFunction *fun = Valueify(jsfun);
    TypeCallsite *site = Valueify(jssite);

    if (!site->returnTypes)
        return;

    TypeSet *prototypeTypes =
        fun->getProperty(cx, ATOM_TO_JSID(cx->runtime->atomState.classPrototypeAtom), true);
    if (!prototypeTypes)
        return;
    prototypeTypes->addNewObject(cx, site->script, fun, site->returnTypes);
}

JS_PUBLIC_API(void)
JS_TypeHandlerThis(JSContext *cx, JSTypeFunction *jsfun, JSTypeCallsite *jssite)
{
    TypeCallsite *site = Valueify(jssite);

    if (site->returnTypes) {
        if (site->isNew)
            site->returnTypes->addType(cx, TYPE_UNKNOWN);
        if (site->thisTypes)
            site->thisTypes->addSubset(cx, site->script, site->returnTypes);
        else
            site->returnTypes->addType(cx, site->thisType);
    }
}

JS_PUBLIC_API(JSObject *)
JS_GetFunctionObject(JSFunction *fun)
{
    return FUN_OBJECT(fun);
}

JS_PUBLIC_API(JSString *)
JS_GetFunctionId(JSFunction *fun)
{
    return fun->atom;
}

JS_PUBLIC_API(uintN)
JS_GetFunctionFlags(JSFunction *fun)
{
    return fun->flags;
}

JS_PUBLIC_API(uint16)
JS_GetFunctionArity(JSFunction *fun)
{
    return fun->nargs;
}

JS_PUBLIC_API(JSBool)
JS_ObjectIsFunction(JSContext *cx, JSObject *obj)
{
    return obj->getClass() == &js_FunctionClass;
}

JS_PUBLIC_API(JSBool)
JS_ObjectIsCallable(JSContext *cx, JSObject *obj)
{
    return obj->isCallable();
}

static JSBool
js_generic_native_method_dispatcher(JSContext *cx, uintN argc, Value *vp)
{
    JSFunctionSpec *fs = (JSFunctionSpec *) vp->toObject().getReservedSlot(0).toPrivate();
    JS_ASSERT((fs->flags & JSFUN_GENERIC_NATIVE) != 0);

    if (argc < 1) {
        js_ReportMissingArg(cx, *vp, 0);
        return JS_FALSE;
    }

    /*
     * Copy all actual (argc) arguments down over our |this| parameter, vp[1],
     * which is almost always the class constructor object, e.g. Array.  Then
     * call the corresponding prototype native method with our first argument
     * passed as |this|.
     */
    memmove(vp + 1, vp + 2, argc * sizeof(jsval));

    /* Clear the last parameter in case too few arguments were passed. */
    vp[2 + --argc].setUndefined();

    Native native =
#ifdef JS_TRACER
                    (fs->flags & JSFUN_TRCINFO)
                    ? JS_FUNC_TO_DATA_PTR(JSNativeTraceInfo *, fs->call)->native
                    :
#endif
                      Valueify(fs->call);
    return native(cx, argc, vp);
}

JS_PUBLIC_API(JSBool)
JS_DefineFunctionsWithPrefix(JSContext *cx, JSObject *obj, JSFunctionSpec *fs,
                             const char *namePrefix)
{
    JS_THREADSAFE_ASSERT(cx->compartment != cx->runtime->atomsCompartment);
    uintN flags;
    JSObject *ctor;
    JSFunction *fun;

    CHECK_REQUEST(cx);
    assertSameCompartment(cx, obj);
    ctor = NULL;
    for (; fs->name; fs++) {
        flags = fs->flags;

        /*
         * Define a generic arity N+1 static method for the arity N prototype
         * method if flags contains JSFUN_GENERIC_NATIVE.
         */
        if (flags & JSFUN_GENERIC_NATIVE) {
            if (!ctor) {
                ctor = JS_GetConstructor(cx, obj);
                if (!ctor)
                    return JS_FALSE;
            }

            size_t genericLen = strlen(namePrefix) + strlen(fs->name) + 12;
            char *genericName = (char*) alloca(genericLen);
            JS_snprintf(genericName, genericLen, "%s.generic.%s", namePrefix, fs->name);

            flags &= ~JSFUN_GENERIC_NATIVE;
            fun = JS_DefineFunctionWithType(cx, ctor, fs->name,
                                            Jsvalify(js_generic_native_method_dispatcher),
                                            fs->nargs + 1,
                                            flags & ~JSFUN_TRCINFO,
                                            fs->handler,
                                            genericName);
            if (!fun)
                return JS_FALSE;

            if (cx->typeInferenceEnabled()) {
                /* Mark the type handler for this function as generic. */
                fun->getType()->asFunction()->isGeneric = true;
            }

            /*
             * As jsapi.h notes, fs must point to storage that lives as long
             * as fun->object lives.
             */
            Value priv = PrivateValue(fs);
            if (!js_SetReservedSlot(cx, FUN_OBJECT(fun), 0, priv))
                return JS_FALSE;
        }

        char *fullName = NULL;
#ifdef DEBUG
        JS_ASSERT(namePrefix);
        size_t fullLen = strlen(namePrefix) + strlen(fs->name) + 2;
        fullName = (char*) alloca(fullLen);
        JS_snprintf(fullName, fullLen, "%s.%s", namePrefix, fs->name);
#endif

        fun = JS_DefineFunctionWithType(cx, obj, fs->name, fs->call, fs->nargs, flags,
                                        fs->handler, fullName);
        if (!fun)
            return JS_FALSE;
    }
    return JS_TRUE;
}

JS_PUBLIC_API(JSFunction *)
JS_DefineFunctionWithType(JSContext *cx, JSObject *obj, const char *name, JSNative call,
                          uintN nargs, uintN attrs,
                          JSTypeHandler handler, const char *fullName)
{
    JS_THREADSAFE_ASSERT(cx->compartment != cx->runtime->atomsCompartment);
    CHECK_REQUEST(cx);
    assertSameCompartment(cx, obj);
    JSAtom *atom = js_Atomize(cx, name, strlen(name), 0);
    if (!atom)
        return NULL;
    return js_DefineFunction(cx, obj, ATOM_TO_JSID(atom), Valueify(call), nargs, attrs, handler, fullName);
}

JS_PUBLIC_API(JSFunction *)
JS_DefineUCFunctionWithType(JSContext *cx, JSObject *obj,
                            const jschar *name, size_t namelen, JSNative call,
                            uintN nargs, uintN attrs,
                            JSTypeHandler handler, const char *fullName)
{
    JS_THREADSAFE_ASSERT(cx->compartment != cx->runtime->atomsCompartment);
    CHECK_REQUEST(cx);
    assertSameCompartment(cx, obj);
    JSAtom *atom = js_AtomizeChars(cx, name, AUTO_NAMELEN(name, namelen), 0);
    if (!atom)
        return NULL;
    return js_DefineFunction(cx, obj, ATOM_TO_JSID(atom), Valueify(call), nargs, attrs, handler, fullName);
}

extern JS_PUBLIC_API(JSFunction *)
JS_DefineFunctionById(JSContext *cx, JSObject *obj, jsid id, JSNative call,
                    uintN nargs, uintN attrs)
{
    JS_THREADSAFE_ASSERT(cx->compartment != cx->runtime->atomsCompartment);
    CHECK_REQUEST(cx);
    assertSameCompartment(cx, obj);
    return js_DefineFunction(cx, obj, id, Valueify(call), nargs, attrs, NULL, NULL);
}

inline static void
LAST_FRAME_EXCEPTION_CHECK(JSContext *cx, bool result)
{
    if (!result && !cx->hasRunOption(JSOPTION_DONT_REPORT_UNCAUGHT))
        js_ReportUncaughtException(cx);
}

inline static void
LAST_FRAME_CHECKS(JSContext *cx, bool result)
{
    if (!JS_IsRunning(cx)) {
        LAST_FRAME_EXCEPTION_CHECK(cx, result);
    }
}

inline static uint32
JS_OPTIONS_TO_TCFLAGS(JSContext *cx)
{
    return (cx->hasRunOption(JSOPTION_COMPILE_N_GO) ? TCF_COMPILE_N_GO : 0) |
           (cx->hasRunOption(JSOPTION_NO_SCRIPT_RVAL) ? TCF_NO_SCRIPT_RVAL : 0);
}

static JSObject *
CompileUCScriptForPrincipalsCommon(JSContext *cx, JSObject *obj, JSPrincipals *principals,
                                      const jschar *chars, size_t length,
                                      const char *filename, uintN lineno, JSVersion version)
{
    JS_THREADSAFE_ASSERT(cx->compartment != cx->runtime->atomsCompartment);
    CHECK_REQUEST(cx);
    assertSameCompartment(cx, obj, principals);

    uint32 tcflags = JS_OPTIONS_TO_TCFLAGS(cx) | TCF_NEED_MUTABLE_SCRIPT;
    JSScript *script = Compiler::compileScript(cx, obj, NULL, principals, tcflags,
                                               chars, length, filename, lineno, version);
    JSObject *scriptObj = NULL;
    if (script) {
        scriptObj = js_NewScriptObject(cx, script);
        if (!scriptObj)
            js_DestroyScript(cx, script);
    }
    LAST_FRAME_CHECKS(cx, scriptObj);
    return scriptObj;
}

extern JS_PUBLIC_API(JSObject *)
JS_CompileUCScriptForPrincipalsVersion(JSContext *cx, JSObject *obj,
                                       JSPrincipals *principals,
                                       const jschar *chars, size_t length,
                                       const char *filename, uintN lineno,
                                       JSVersion version)
{
    AutoVersionAPI avi(cx, version);
    return CompileUCScriptForPrincipalsCommon(cx, obj, principals, chars, length, filename, lineno,
                                              avi.version());
}

JS_PUBLIC_API(JSObject *)
JS_CompileUCScriptForPrincipals(JSContext *cx, JSObject *obj, JSPrincipals *principals,
                                const jschar *chars, size_t length,
                                const char *filename, uintN lineno)
{
    return CompileUCScriptForPrincipalsCommon(cx, obj, principals, chars, length, filename, lineno,
                                              cx->findVersion());
}

JS_PUBLIC_API(JSObject *)
JS_CompileUCScript(JSContext *cx, JSObject *obj, const jschar *chars, size_t length,
                   const char *filename, uintN lineno)
{
    JS_THREADSAFE_ASSERT(cx->compartment != cx->runtime->atomsCompartment);
    return JS_CompileUCScriptForPrincipals(cx, obj, NULL, chars, length, filename, lineno);
}

JS_PUBLIC_API(JSObject *)
JS_CompileScriptForPrincipalsVersion(JSContext *cx, JSObject *obj,
                                     JSPrincipals *principals,
                                     const char *bytes, size_t length,
                                     const char *filename, uintN lineno,
                                     JSVersion version)
{
    AutoVersionAPI ava(cx, version);
    return JS_CompileScriptForPrincipals(cx, obj, principals, bytes, length, filename, lineno);
}

JS_PUBLIC_API(JSObject *)
JS_CompileScriptForPrincipals(JSContext *cx, JSObject *obj,
                              JSPrincipals *principals,
                              const char *bytes, size_t length,
                              const char *filename, uintN lineno)
{
    JS_THREADSAFE_ASSERT(cx->compartment != cx->runtime->atomsCompartment);
    CHECK_REQUEST(cx);

    jschar *chars = js_InflateString(cx, bytes, &length);
    if (!chars)
        return NULL;
    JSObject *scriptObj =
        JS_CompileUCScriptForPrincipals(cx, obj, principals, chars, length, filename, lineno);
    cx->free_(chars);
    return scriptObj;
}

JS_PUBLIC_API(JSObject *)
JS_CompileScript(JSContext *cx, JSObject *obj, const char *bytes, size_t length,
                 const char *filename, uintN lineno)
{
    JS_THREADSAFE_ASSERT(cx->compartment != cx->runtime->atomsCompartment);
    return JS_CompileScriptForPrincipals(cx, obj, NULL, bytes, length, filename, lineno);
}

JS_PUBLIC_API(JSBool)
JS_BufferIsCompilableUnit(JSContext *cx, JSBool bytes_are_utf8, JSObject *obj, const char *bytes, size_t length)
{
    jschar *chars;
    JSBool result;
    JSExceptionState *exnState;
    JSErrorReporter older;

    CHECK_REQUEST(cx);
    assertSameCompartment(cx, obj);
    if (bytes_are_utf8)
        chars = js_InflateString(cx, bytes, &length, JS_TRUE);
    else
        chars = js_InflateString(cx, bytes, &length);
    if (!chars)
        return JS_TRUE;

    /*
     * Return true on any out-of-memory error, so our caller doesn't try to
     * collect more buffered source.
     */
    result = JS_TRUE;
    exnState = JS_SaveExceptionState(cx);
    {
        Parser parser(cx);
        if (parser.init(chars, length, NULL, 1, cx->findVersion())) {
            older = JS_SetErrorReporter(cx, NULL);
            if (!parser.parse(obj) &&
                parser.tokenStream.isUnexpectedEOF()) {
                /*
                 * We ran into an error. If it was because we ran out of
                 * source, we return false so our caller knows to try to
                 * collect more buffered source.
                 */
                result = JS_FALSE;
            }
            JS_SetErrorReporter(cx, older);
        }
    }
    cx->free_(chars);
    JS_RestoreExceptionState(cx, exnState);
    return result;
}

/* Use the fastest available getc. */
#if defined(HAVE_GETC_UNLOCKED)
# define fast_getc getc_unlocked
#elif defined(HAVE__GETC_NOLOCK)
# define fast_getc _getc_nolock
#else
# define fast_getc getc
#endif

static JSObject *
CompileFileHelper(JSContext *cx, JSObject *obj, JSPrincipals *principals,
                  const char* filename, FILE *fp)
{
    struct stat st;
    int ok = fstat(fileno(fp), &st);
    if (ok != 0)
        return NULL;

    jschar *buf = NULL;
    size_t len = st.st_size;
    size_t i = 0;
    JSScript *script;

    /* Read in the whole file, then compile it. */
    if (fp == stdin) {
        JS_ASSERT(len == 0);
        len = 8;  /* start with a small buffer, expand as necessary */
        int c;
        bool hitEOF = false;
        while (!hitEOF) {
            len *= 2;
            jschar* tmpbuf = (jschar *) cx->realloc_(buf, len * sizeof(jschar));
            if (!tmpbuf) {
                cx->free_(buf);
                return NULL;
            }
            buf = tmpbuf;

            while (i < len) {
                c = fast_getc(fp);
                if (c == EOF) {
                    hitEOF = true;
                    break;
                }
                buf[i++] = (jschar) (unsigned char) c;
            }
        }
    } else {
        buf = (jschar *) cx->malloc_(len * sizeof(jschar));
        if (!buf)
            return NULL;

        int c;
        while ((c = fast_getc(fp)) != EOF)
            buf[i++] = (jschar) (unsigned char) c;
    }

    JS_ASSERT(i <= len);
    len = i;
    uint32 tcflags = JS_OPTIONS_TO_TCFLAGS(cx) | TCF_NEED_MUTABLE_SCRIPT;
    script = Compiler::compileScript(cx, obj, NULL, principals, tcflags, buf, len, filename, 1,
                                     cx->findVersion());
    cx->free_(buf);
    if (!script)
        return NULL;

    JSObject *scriptObj = js_NewScriptObject(cx, script);
    if (!scriptObj)
        js_DestroyScript(cx, script);

    return scriptObj;
}

JS_PUBLIC_API(JSObject *)
JS_CompileFile(JSContext *cx, JSObject *obj, const char *filename)
{
    JS_THREADSAFE_ASSERT(cx->compartment != cx->runtime->atomsCompartment);

    CHECK_REQUEST(cx);
    assertSameCompartment(cx, obj);
    JSObject *scriptObj = NULL;
    do {
        FILE *fp;
        if (!filename || strcmp(filename, "-") == 0) {
            fp = stdin;
        } else {
            fp = fopen(filename, "r");
            if (!fp) {
                JS_ReportErrorNumber(cx, js_GetErrorMessage, NULL, JSMSG_CANT_OPEN,
                                     filename, "No such file or directory");
                break;
            }
        }

        scriptObj = CompileFileHelper(cx, obj, NULL, filename, fp);
        if (fp != stdin)
            fclose(fp);
    } while (false);

    LAST_FRAME_CHECKS(cx, scriptObj);
    return scriptObj;
}

JS_PUBLIC_API(JSObject *)
JS_CompileFileHandleForPrincipals(JSContext *cx, JSObject *obj, const char *filename,
                                  FILE *file, JSPrincipals *principals)
{
    JS_THREADSAFE_ASSERT(cx->compartment != cx->runtime->atomsCompartment);

    CHECK_REQUEST(cx);
    assertSameCompartment(cx, obj, principals);
    JSObject *scriptObj = CompileFileHelper(cx, obj, principals, filename, file);
    LAST_FRAME_CHECKS(cx, scriptObj);
    return scriptObj;
}

JS_PUBLIC_API(JSObject *)
JS_CompileFileHandleForPrincipalsVersion(JSContext *cx, JSObject *obj, const char *filename,
                                         FILE *file, JSPrincipals *principals, JSVersion version)
{
    AutoVersionAPI ava(cx, version);
    return JS_CompileFileHandleForPrincipals(cx, obj, filename, file, principals);
}

JS_PUBLIC_API(JSObject *)
JS_CompileFileHandle(JSContext *cx, JSObject *obj, const char *filename, FILE *file)
{
    JS_THREADSAFE_ASSERT(cx->compartment != cx->runtime->atomsCompartment);
    return JS_CompileFileHandleForPrincipals(cx, obj, filename, file, NULL);
}

JS_PUBLIC_API(JSScript *)
JS_GetScriptFromObject(JSObject *scriptObj)
{
    JS_ASSERT(scriptObj->isScript());

    return (JSScript *) scriptObj->getPrivate();
}

static JSFunction *
CompileUCFunctionForPrincipalsCommon(JSContext *cx, JSObject *obj,
                                     JSPrincipals *principals, const char *name,
                                     uintN nargs, const char **argnames,
                                     const jschar *chars, size_t length,
                                     const char *filename, uintN lineno, JSVersion version)
{
    JS_THREADSAFE_ASSERT(cx->compartment != cx->runtime->atomsCompartment);
    JSFunction *fun;
    JSAtom *funAtom, *argAtom;
    uintN i;

    CHECK_REQUEST(cx);
    assertSameCompartment(cx, obj, principals);
    if (!name) {
        funAtom = NULL;
    } else {
        funAtom = js_Atomize(cx, name, strlen(name), 0);
        if (!funAtom) {
            fun = NULL;
            goto out2;
        }
    }

    fun = js_NewFunction(cx, NULL, NULL, 0, JSFUN_INTERPRETED, obj, funAtom, NULL, NULL);
    if (!fun)
        goto out2;

    {
        AutoObjectRooter tvr(cx, FUN_OBJECT(fun));
        MUST_FLOW_THROUGH("out");

        Bindings bindings(cx);
        AutoBindingsRooter root(cx, bindings);
        for (i = 0; i < nargs; i++) {
            argAtom = js_Atomize(cx, argnames[i], strlen(argnames[i]), 0);
            if (!argAtom) {
                fun = NULL;
                goto out2;
            }

            uint16 dummy;
            if (!bindings.addArgument(cx, argAtom, &dummy)) {
                fun = NULL;
                goto out2;
            }
        }

        if (!Compiler::compileFunctionBody(cx, fun, principals, &bindings,
                                           chars, length, filename, lineno, version)) {
            fun = NULL;
            goto out2;
        }

        if (obj && funAtom &&
            !obj->defineProperty(cx, ATOM_TO_JSID(funAtom), ObjectValue(*fun),
                                 NULL, NULL, JSPROP_ENUMERATE)) {
            fun = NULL;
        }

#ifdef JS_SCOPE_DEPTH_METER
        if (fun && obj) {
            JSObject *pobj = obj;
            uintN depth = 1;

            while ((pobj = pobj->getParent()) != NULL)
                ++depth;
            JS_BASIC_STATS_ACCUM(&cx->runtime->hostenvScopeDepthStats, depth);
        }
#endif
    }

  out2:
    LAST_FRAME_CHECKS(cx, fun);
    return fun;
}
JS_PUBLIC_API(JSFunction *)
JS_CompileUCFunctionForPrincipalsVersion(JSContext *cx, JSObject *obj,
                                         JSPrincipals *principals, const char *name,
                                         uintN nargs, const char **argnames,
                                         const jschar *chars, size_t length,
                                         const char *filename, uintN lineno,
                                         JSVersion version)
{
    AutoVersionAPI avi(cx, version);
    return CompileUCFunctionForPrincipalsCommon(cx, obj, principals, name, nargs, argnames, chars,
                                                length, filename, lineno, avi.version());
}

JS_PUBLIC_API(JSFunction *)
JS_CompileUCFunctionForPrincipals(JSContext *cx, JSObject *obj,
                                  JSPrincipals *principals, const char *name,
                                  uintN nargs, const char **argnames,
                                  const jschar *chars, size_t length,
                                  const char *filename, uintN lineno)
{
    return CompileUCFunctionForPrincipalsCommon(cx, obj, principals, name, nargs, argnames, chars,
                                                length, filename, lineno, cx->findVersion());
}

JS_PUBLIC_API(JSFunction *)
JS_CompileUCFunction(JSContext *cx, JSObject *obj, const char *name,
                     uintN nargs, const char **argnames,
                     const jschar *chars, size_t length,
                     const char *filename, uintN lineno)
{
    JS_THREADSAFE_ASSERT(cx->compartment != cx->runtime->atomsCompartment);
    return JS_CompileUCFunctionForPrincipals(cx, obj, NULL, name, nargs, argnames,
                                             chars, length, filename, lineno);
}

JS_PUBLIC_API(JSFunction *)
JS_CompileFunctionForPrincipals(JSContext *cx, JSObject *obj,
                                JSPrincipals *principals, const char *name,
                                uintN nargs, const char **argnames,
                                const char *bytes, size_t length,
                                const char *filename, uintN lineno)
{
    JS_THREADSAFE_ASSERT(cx->compartment != cx->runtime->atomsCompartment);
    jschar *chars = js_InflateString(cx, bytes, &length);
    if (!chars)
        return NULL;
    JSFunction *fun = JS_CompileUCFunctionForPrincipals(cx, obj, principals, name,
                                                        nargs, argnames, chars, length,
                                                        filename, lineno);
    cx->free_(chars);
    return fun;
}

JS_PUBLIC_API(JSFunction *)
JS_CompileFunction(JSContext *cx, JSObject *obj, const char *name,
                   uintN nargs, const char **argnames,
                   const char *bytes, size_t length,
                   const char *filename, uintN lineno)
{
    JS_THREADSAFE_ASSERT(cx->compartment != cx->runtime->atomsCompartment);
    return JS_CompileFunctionForPrincipals(cx, obj, NULL, name, nargs, argnames, bytes, length,
                                           filename, lineno);
}

JS_PUBLIC_API(JSString *)
JS_DecompileScript(JSContext *cx, JSScript *script, const char *name, uintN indent)
{
    JS_THREADSAFE_ASSERT(cx->compartment != cx->runtime->atomsCompartment);
    JSPrinter *jp;
    JSString *str;

    CHECK_REQUEST(cx);
#ifdef DEBUG
    if (cx->compartment != script->compartment)
        CompartmentChecker::fail(cx->compartment, script->compartment);
#endif
    jp = js_NewPrinter(cx, name, NULL,
                       indent & ~JS_DONT_PRETTY_PRINT,
                       !(indent & JS_DONT_PRETTY_PRINT),
                       false, false);
    if (!jp)
        return NULL;
    if (js_DecompileScript(jp, script))
        str = js_GetPrinterOutput(jp);
    else
        str = NULL;
    js_DestroyPrinter(jp);
    return str;
}

JS_PUBLIC_API(JSString *)
JS_DecompileScriptObject(JSContext *cx, JSObject *scriptObj, const char *name, uintN indent)
{
    return JS_DecompileScript(cx, scriptObj->getScript(), name, indent);
}

JS_PUBLIC_API(JSString *)
JS_DecompileFunction(JSContext *cx, JSFunction *fun, uintN indent)
{
    JS_THREADSAFE_ASSERT(cx->compartment != cx->runtime->atomsCompartment);
    CHECK_REQUEST(cx);
    assertSameCompartment(cx, fun);
    return js_DecompileToString(cx, "JS_DecompileFunction", fun,
                                indent & ~JS_DONT_PRETTY_PRINT,
                                !(indent & JS_DONT_PRETTY_PRINT),
                                false, false, js_DecompileFunction);
}

JS_PUBLIC_API(JSString *)
JS_DecompileFunctionBody(JSContext *cx, JSFunction *fun, uintN indent)
{
    JS_THREADSAFE_ASSERT(cx->compartment != cx->runtime->atomsCompartment);
    CHECK_REQUEST(cx);
    assertSameCompartment(cx, fun);
    return js_DecompileToString(cx, "JS_DecompileFunctionBody", fun,
                                indent & ~JS_DONT_PRETTY_PRINT,
                                !(indent & JS_DONT_PRETTY_PRINT),
                                false, false, js_DecompileFunctionBody);
}

JS_PUBLIC_API(JSBool)
JS_ExecuteScript(JSContext *cx, JSObject *obj, JSObject *scriptObj, jsval *rval)
{
    JS_THREADSAFE_ASSERT(cx->compartment != cx->runtime->atomsCompartment);

    CHECK_REQUEST(cx);
    assertSameCompartment(cx, obj, scriptObj);

    JSBool ok = Execute(cx, *obj, scriptObj->getScript(), NULL, 0, Valueify(rval));
    LAST_FRAME_CHECKS(cx, ok);
    return ok;
}

JS_PUBLIC_API(JSBool)
JS_ExecuteScriptVersion(JSContext *cx, JSObject *obj, JSObject *scriptObj, jsval *rval,
                        JSVersion version)
{
    AutoVersionAPI ava(cx, version);
    return JS_ExecuteScript(cx, obj, scriptObj, rval);
}

bool
EvaluateUCScriptForPrincipalsCommon(JSContext *cx, JSObject *obj,
                                    JSPrincipals *principals,
                                    const jschar *chars, uintN length,
                                    const char *filename, uintN lineno,
                                    jsval *rval, JSVersion compileVersion)
{
    JS_THREADSAFE_ASSERT(cx->compartment != cx->runtime->atomsCompartment);

    CHECK_REQUEST(cx);
    JSScript *script = Compiler::compileScript(cx, obj, NULL, principals,
                                               !rval
                                               ? TCF_COMPILE_N_GO | TCF_NO_SCRIPT_RVAL
                                               : TCF_COMPILE_N_GO,
                                               chars, length, filename, lineno, compileVersion);
    if (!script) {
        LAST_FRAME_CHECKS(cx, script);
        return false;
    }
    script->isUncachedEval = true;

    JS_ASSERT(script->getVersion() == compileVersion);
    bool ok = Execute(cx, *obj, script, NULL, 0, Valueify(rval));
    LAST_FRAME_CHECKS(cx, ok);

    js_DestroyScript(cx, script);
    return ok;
}

JS_PUBLIC_API(JSBool)
JS_EvaluateUCScriptForPrincipalsVersion(JSContext *cx, JSObject *obj,
                                        JSPrincipals *principals,
                                        const jschar *chars, uintN length,
                                        const char *filename, uintN lineno,
                                        jsval *rval, JSVersion version)
{
    AutoVersionAPI avi(cx, version);
    return EvaluateUCScriptForPrincipalsCommon(cx, obj, principals, chars, length,
                                               filename, lineno, rval, avi.version());
}

JS_PUBLIC_API(JSBool)
JS_EvaluateUCScriptForPrincipals(JSContext *cx, JSObject *obj,
                                 JSPrincipals *principals,
                                 const jschar *chars, uintN length,
                                 const char *filename, uintN lineno,
                                 jsval *rval)
{
    return EvaluateUCScriptForPrincipalsCommon(cx, obj, principals, chars, length,
                                               filename, lineno, rval, cx->findVersion());
}

JS_PUBLIC_API(JSBool)
JS_EvaluateUCScript(JSContext *cx, JSObject *obj, const jschar *chars, uintN length,
                    const char *filename, uintN lineno, jsval *rval)
{
    JS_THREADSAFE_ASSERT(cx->compartment != cx->runtime->atomsCompartment);
    return JS_EvaluateUCScriptForPrincipals(cx, obj, NULL, chars, length, filename, lineno, rval);
}

/* Ancient uintN nbytes is part of API/ABI, so use size_t length local. */
JS_PUBLIC_API(JSBool)
JS_EvaluateScriptForPrincipals(JSContext *cx, JSObject *obj, JSPrincipals *principals,
                               const char *bytes, uintN nbytes,
                               const char *filename, uintN lineno, jsval *rval)
{
    JS_THREADSAFE_ASSERT(cx->compartment != cx->runtime->atomsCompartment);
    size_t length = nbytes;
    jschar *chars = js_InflateString(cx, bytes, &length);
    if (!chars)
        return JS_FALSE;
    JSBool ok = JS_EvaluateUCScriptForPrincipals(cx, obj, principals, chars, length,
                                                 filename, lineno, rval);
    cx->free_(chars);
    return ok;
}

JS_PUBLIC_API(JSBool)
JS_EvaluateScriptForPrincipalsVersion(JSContext *cx, JSObject *obj, JSPrincipals *principals,
                                      const char *bytes, uintN nbytes,
                                      const char *filename, uintN lineno, jsval *rval, JSVersion version)
{
    AutoVersionAPI avi(cx, version);
    return JS_EvaluateScriptForPrincipals(cx, obj, principals, bytes, nbytes, filename, lineno,
                                          rval);
}

JS_PUBLIC_API(JSBool)
JS_EvaluateScript(JSContext *cx, JSObject *obj, const char *bytes, uintN nbytes,
                  const char *filename, uintN lineno, jsval *rval)
{
    JS_THREADSAFE_ASSERT(cx->compartment != cx->runtime->atomsCompartment);
    return JS_EvaluateScriptForPrincipals(cx, obj, NULL, bytes, nbytes, filename, lineno, rval);
}

JS_PUBLIC_API(JSBool)
JS_CallFunction(JSContext *cx, JSObject *obj, JSFunction *fun, uintN argc, jsval *argv,
                jsval *rval)
{
    JS_THREADSAFE_ASSERT(cx->compartment != cx->runtime->atomsCompartment);
    CHECK_REQUEST(cx);
    assertSameCompartment(cx, obj, fun, JSValueArray(argv, argc));
    JSBool ok = ExternalInvoke(cx, ObjectOrNullValue(obj), ObjectValue(*fun), argc,
                               Valueify(argv), Valueify(rval));
    LAST_FRAME_CHECKS(cx, ok);
    return ok;
}

JS_PUBLIC_API(JSBool)
JS_CallFunctionName(JSContext *cx, JSObject *obj, const char *name, uintN argc, jsval *argv,
                    jsval *rval)
{
    JS_THREADSAFE_ASSERT(cx->compartment != cx->runtime->atomsCompartment);
    CHECK_REQUEST(cx);
    assertSameCompartment(cx, obj, JSValueArray(argv, argc));

    AutoValueRooter tvr(cx);
    JSAtom *atom = js_Atomize(cx, name, strlen(name), 0);
    JSBool ok =
        atom &&
        js_GetMethod(cx, obj, ATOM_TO_JSID(atom), JSGET_NO_METHOD_BARRIER, tvr.addr()) &&
        ExternalInvoke(cx, ObjectOrNullValue(obj), tvr.value(), argc, Valueify(argv),
                       Valueify(rval));
    LAST_FRAME_CHECKS(cx, ok);
    return ok;
}

JS_PUBLIC_API(JSBool)
JS_CallFunctionValue(JSContext *cx, JSObject *obj, jsval fval, uintN argc, jsval *argv,
                     jsval *rval)
{
    JS_THREADSAFE_ASSERT(cx->compartment != cx->runtime->atomsCompartment);

    CHECK_REQUEST(cx);
    assertSameCompartment(cx, obj, fval, JSValueArray(argv, argc));
    JSBool ok = ExternalInvoke(cx, ObjectOrNullValue(obj), Valueify(fval), argc, Valueify(argv),
                               Valueify(rval));
    LAST_FRAME_CHECKS(cx, ok);
    return ok;
}

namespace JS {

JS_PUBLIC_API(bool)
Call(JSContext *cx, jsval thisv, jsval fval, uintN argc, jsval *argv, jsval *rval)
{
    JSBool ok;

    CHECK_REQUEST(cx);
    assertSameCompartment(cx, thisv, fval, JSValueArray(argv, argc));
    ok = ExternalInvoke(cx, Valueify(thisv), Valueify(fval), argc, Valueify(argv), Valueify(rval));
    LAST_FRAME_CHECKS(cx, ok);
    return ok;
}

} // namespace JS

JS_PUBLIC_API(JSObject *)
JS_New(JSContext *cx, JSObject *ctor, uintN argc, jsval *argv)
{
    CHECK_REQUEST(cx);
    assertSameCompartment(cx, ctor, JSValueArray(argv, argc));

    // This is not a simple variation of JS_CallFunctionValue because JSOP_NEW
    // is not a simple variation of JSOP_CALL. We have to determine what class
    // of object to create, create it, and clamp the return value to an object,
    // among other details. js_InvokeConstructor does the hard work.
    InvokeArgsGuard args;
    if (!cx->stack.pushInvokeArgs(cx, argc, &args))
        return NULL;

    args.calleev().setObject(*ctor);
    args.thisv().setNull();
    memcpy(args.argv(), argv, argc * sizeof(jsval));

    bool ok = InvokeConstructor(cx, args);

    JSObject *obj = NULL;
    if (ok) {
        if (args.rval().isObject()) {
            obj = &args.rval().toObject();
        } else {
            /*
             * Although constructors may return primitives (via proxies), this
             * API is asking for an object, so we report an error.
             */
            JSAutoByteString bytes;
            if (js_ValueToPrintable(cx, args.rval(), &bytes)) {
                JS_ReportErrorNumber(cx, js_GetErrorMessage, NULL, JSMSG_BAD_NEW_RESULT,
                                     bytes.ptr());
            }
        }
    }

    LAST_FRAME_CHECKS(cx, ok);
    return obj;
}

JS_PUBLIC_API(JSOperationCallback)
JS_SetOperationCallback(JSContext *cx, JSOperationCallback callback)
{
#ifdef JS_THREADSAFE
    JS_ASSERT(CURRENT_THREAD_IS_ME(cx->thread()));
#endif
    JSOperationCallback old = cx->operationCallback;
    cx->operationCallback = callback;
    return old;
}

JS_PUBLIC_API(JSOperationCallback)
JS_GetOperationCallback(JSContext *cx)
{
    return cx->operationCallback;
}

JS_PUBLIC_API(void)
JS_TriggerOperationCallback(JSContext *cx)
{
#ifdef JS_THREADSAFE
    AutoLockGC lock(cx->runtime);
#endif
    TriggerOperationCallback(cx);
}

JS_PUBLIC_API(void)
JS_TriggerAllOperationCallbacks(JSRuntime *rt)
{
#ifdef JS_THREADSAFE
    AutoLockGC lock(rt);
#endif
    TriggerAllOperationCallbacks(rt);
}

JS_PUBLIC_API(JSBool)
JS_IsRunning(JSContext *cx)
{
    /*
     * The use of cx->fp below is safe. Rationale: Here we don't care if the
     * interpreter state is stale. We just want to know if there *is* any
     * interpreter state.
     */
    VOUCH_DOES_NOT_REQUIRE_STACK();

#ifdef JS_TRACER
    JS_ASSERT_IF(JS_ON_TRACE(cx) && JS_TRACE_MONITOR_ON_TRACE(cx)->tracecx == cx, cx->running());
#endif
    StackFrame *fp = cx->maybefp();
    while (fp && fp->isDummyFrame())
        fp = fp->prev();
    return fp != NULL;
}

JS_PUBLIC_API(JSStackFrame *)
JS_SaveFrameChain(JSContext *cx)
{
    CHECK_REQUEST(cx);
<<<<<<< HEAD
    JSStackFrame *fp = js_GetTopStackFrame(cx, FRAME_EXPAND_NONE);
=======
    StackFrame *fp = js_GetTopStackFrame(cx);
>>>>>>> 7b161a68
    if (!fp)
        return NULL;
    cx->stack.saveActiveSegment();
    return Jsvalify(fp);
}

JS_PUBLIC_API(void)
JS_RestoreFrameChain(JSContext *cx, JSStackFrame *fp)
{
    CHECK_REQUEST(cx);
    JS_ASSERT_NOT_ON_TRACE(cx);
    JS_ASSERT(!cx->running());
    if (!fp)
        return;
    cx->stack.restoreSegment();
}

/************************************************************************/
JS_PUBLIC_API(JSString *)
JS_NewStringCopyN(JSContext *cx, const char *s, size_t n)
{
    CHECK_REQUEST(cx);
    return js_NewStringCopyN(cx, s, n);
}

JS_PUBLIC_API(JSString *)
JS_NewStringCopyZ(JSContext *cx, const char *s)
{
    size_t n;
    jschar *js;
    JSString *str;

    CHECK_REQUEST(cx);
    if (!s)
        return cx->runtime->emptyString;
    n = strlen(s);
    js = js_InflateString(cx, s, &n);
    if (!js)
        return NULL;
    str = js_NewString(cx, js, n);
    if (!str)
        cx->free_(js);
    return str;
}

JS_PUBLIC_API(JSBool)
JS_StringHasBeenInterned(JSString *str)
{
    return str->isAtom();
}

JS_PUBLIC_API(JSString *)
JS_InternJSString(JSContext *cx, JSString *str)
{
    CHECK_REQUEST(cx);
    return js_AtomizeString(cx, str, 0);
}

JS_PUBLIC_API(JSString *)
JS_InternString(JSContext *cx, const char *s)
{
    CHECK_REQUEST(cx);
    return js_Atomize(cx, s, strlen(s), ATOM_INTERNED);
}

JS_PUBLIC_API(JSString *)
JS_NewUCString(JSContext *cx, jschar *chars, size_t length)
{
    CHECK_REQUEST(cx);
    return js_NewString(cx, chars, length);
}

JS_PUBLIC_API(JSString *)
JS_NewUCStringCopyN(JSContext *cx, const jschar *s, size_t n)
{
    CHECK_REQUEST(cx);
    return js_NewStringCopyN(cx, s, n);
}

JS_PUBLIC_API(JSString *)
JS_NewUCStringCopyZ(JSContext *cx, const jschar *s)
{
    CHECK_REQUEST(cx);
    if (!s)
        return cx->runtime->emptyString;
    return js_NewStringCopyZ(cx, s);
}

JS_PUBLIC_API(JSString *)
JS_InternUCStringN(JSContext *cx, const jschar *s, size_t length)
{
    CHECK_REQUEST(cx);
    return js_AtomizeChars(cx, s, length, ATOM_INTERNED);
}

JS_PUBLIC_API(JSString *)
JS_InternUCString(JSContext *cx, const jschar *s)
{
    return JS_InternUCStringN(cx, s, js_strlen(s));
}

JS_PUBLIC_API(size_t)
JS_GetStringLength(JSString *str)
{
    return str->length();
}

JS_PUBLIC_API(const jschar *)
JS_GetStringCharsZ(JSContext *cx, JSString *str)
{
    CHECK_REQUEST(cx);
    assertSameCompartment(cx, str);
    return str->getCharsZ(cx);
}

JS_PUBLIC_API(const jschar *)
JS_GetStringCharsZAndLength(JSContext *cx, JSString *str, size_t *plength)
{
    CHECK_REQUEST(cx);
    assertSameCompartment(cx, str);
    *plength = str->length();
    return str->getCharsZ(cx);
}

JS_PUBLIC_API(const jschar *)
JS_GetStringCharsAndLength(JSContext *cx, JSString *str, size_t *plength)
{
    CHECK_REQUEST(cx);
    assertSameCompartment(cx, str);
    *plength = str->length();
    return str->getChars(cx);
}

JS_PUBLIC_API(const jschar *)
JS_GetInternedStringChars(JSString *str)
{
    return str->asAtom().chars();
}

JS_PUBLIC_API(const jschar *)
JS_GetInternedStringCharsAndLength(JSString *str, size_t *plength)
{
    JSAtom &atom = str->asAtom();
    *plength = atom.length();
    return atom.chars();
}

extern JS_PUBLIC_API(JSFlatString *)
JS_FlattenString(JSContext *cx, JSString *str)
{
    CHECK_REQUEST(cx);
    assertSameCompartment(cx, str);
    return str->getCharsZ(cx) ? (JSFlatString *)str : NULL;
}

extern JS_PUBLIC_API(const jschar *)
JS_GetFlatStringChars(JSFlatString *str)
{
    return str->chars();
}

JS_PUBLIC_API(JSBool)
JS_CompareStrings(JSContext *cx, JSString *str1, JSString *str2, int32 *result)
{
    return CompareStrings(cx, str1, str2, result);
}

JS_PUBLIC_API(JSBool)
JS_StringEqualsAscii(JSContext *cx, JSString *str, const char *asciiBytes, JSBool *match)
{
    JSLinearString *linearStr = str->ensureLinear(cx);
    if (!linearStr)
        return false;
    *match = StringEqualsAscii(linearStr, asciiBytes);
    return true;
}

JS_PUBLIC_API(JSBool)
JS_FlatStringEqualsAscii(JSFlatString *str, const char *asciiBytes)
{
    return StringEqualsAscii(str, asciiBytes);
}

JS_PUBLIC_API(size_t)
JS_PutEscapedFlatString(char *buffer, size_t size, JSFlatString *str, char quote)
{
    return PutEscapedString(buffer, size, str, quote);
}

JS_PUBLIC_API(size_t)
JS_PutEscapedString(JSContext *cx, char *buffer, size_t size, JSString *str, char quote)
{
    JSLinearString *linearStr = str->ensureLinear(cx);
    if (!linearStr)
        return size_t(-1);
    return PutEscapedString(buffer, size, linearStr, quote);
}

JS_PUBLIC_API(JSBool)
JS_FileEscapedString(FILE *fp, JSString *str, char quote)
{
    JSLinearString *linearStr = str->ensureLinear(NULL);
    return linearStr && FileEscapedString(fp, linearStr, quote);
}

JS_PUBLIC_API(JSString *)
JS_NewGrowableString(JSContext *cx, jschar *chars, size_t length)
{
    CHECK_REQUEST(cx);
    return js_NewString(cx, chars, length);
}

JS_PUBLIC_API(JSString *)
JS_NewDependentString(JSContext *cx, JSString *str, size_t start, size_t length)
{
    CHECK_REQUEST(cx);
    return js_NewDependentString(cx, str, start, length);
}

JS_PUBLIC_API(JSString *)
JS_ConcatStrings(JSContext *cx, JSString *left, JSString *right)
{
    CHECK_REQUEST(cx);
    return js_ConcatStrings(cx, left, right);
}

JS_PUBLIC_API(const jschar *)
JS_UndependString(JSContext *cx, JSString *str)
{
    CHECK_REQUEST(cx);
    return str->getCharsZ(cx);
}

JS_PUBLIC_API(JSBool)
JS_MakeStringImmutable(JSContext *cx, JSString *str)
{
    CHECK_REQUEST(cx);
    return !!str->ensureFixed(cx);
}

JS_PUBLIC_API(JSBool)
JS_EncodeCharacters(JSContext *cx, const jschar *src, size_t srclen, char *dst, size_t *dstlenp)
{
    size_t n;
    if (!dst) {
        n = js_GetDeflatedStringLength(cx, src, srclen);
        if (n == (size_t)-1) {
            *dstlenp = 0;
            return JS_FALSE;
        }
        *dstlenp = n;
        return JS_TRUE;
    }

    return js_DeflateStringToBuffer(cx, src, srclen, dst, dstlenp);
}

JS_PUBLIC_API(JSBool)
JS_DecodeBytes(JSContext *cx, const char *src, size_t srclen, jschar *dst, size_t *dstlenp)
{
    return js_InflateStringToBuffer(cx, src, srclen, dst, dstlenp);
}

JS_PUBLIC_API(JSBool)
JS_DecodeUTF8(JSContext *cx, const char *src, size_t srclen, jschar *dst,
              size_t *dstlenp)
{
    return js_InflateUTF8StringToBuffer(cx, src, srclen, dst, dstlenp);
}

JS_PUBLIC_API(char *)
JS_EncodeString(JSContext *cx, JSString *str)
{
    const jschar *chars = str->getChars(cx);
    if (!chars)
        return NULL;
    return js_DeflateString(cx, chars, str->length());
}

JS_PUBLIC_API(size_t)
JS_GetStringEncodingLength(JSContext *cx, JSString *str)
{
    const jschar *chars = str->getChars(cx);
    if (!chars)
        return size_t(-1);
    return js_GetDeflatedStringLength(cx, chars, str->length());
}

JS_PUBLIC_API(size_t)
JS_EncodeStringToBuffer(JSString *str, char *buffer, size_t length)
{
    /*
     * FIXME bug 612141 - fix js_DeflateStringToBuffer interface so the result
     * would allow to distinguish between insufficient buffer and encoding
     * error.
     */
    size_t writtenLength = length;
    const jschar *chars = str->getChars(NULL);
    if (!chars)
        return size_t(-1);
    if (js_DeflateStringToBuffer(NULL, chars, str->length(), buffer, &writtenLength)) {
        JS_ASSERT(writtenLength <= length);
        return writtenLength;
    }
    JS_ASSERT(writtenLength <= length);
    size_t necessaryLength = js_GetDeflatedStringLength(NULL, chars, str->length());
    if (necessaryLength == size_t(-1))
        return size_t(-1);
    if (writtenLength != length) {
        /* Make sure that the buffer contains only valid UTF-8 sequences. */
        JS_ASSERT(js_CStringsAreUTF8);
        PodZero(buffer + writtenLength, length - writtenLength);
    }
    return necessaryLength;
}

JS_PUBLIC_API(JSBool)
JS_Stringify(JSContext *cx, jsval *vp, JSObject *replacer, jsval space,
             JSONWriteCallback callback, void *data)
{
    CHECK_REQUEST(cx);
    assertSameCompartment(cx, replacer, space);
    StringBuffer sb(cx);
    if (!js_Stringify(cx, Valueify(vp), replacer, Valueify(space), sb))
        return false;
    return callback(sb.begin(), sb.length(), data);
}

JS_PUBLIC_API(JSBool)
JS_TryJSON(JSContext *cx, jsval *vp)
{
    CHECK_REQUEST(cx);
    assertSameCompartment(cx, *vp);
    return js_TryJSON(cx, Valueify(vp));
}

JS_PUBLIC_API(JSBool)
JS_ParseJSON(JSContext *cx, const jschar *chars, uint32 len, jsval *vp)
{
    CHECK_REQUEST(cx);

    return ParseJSONWithReviver(cx, chars, len, NullValue(), Valueify(vp));
}

JS_PUBLIC_API(JSBool)
JS_ParseJSONWithReviver(JSContext *cx, const jschar *chars, uint32 len, jsval reviver, jsval *vp)
{
    CHECK_REQUEST(cx);

    return ParseJSONWithReviver(cx, chars, len, Valueify(reviver), Valueify(vp));
}

JS_PUBLIC_API(JSBool)
JS_ReadStructuredClone(JSContext *cx, const uint64 *buf, size_t nbytes,
                       uint32 version, jsval *vp,
                       const JSStructuredCloneCallbacks *optionalCallbacks,
                       void *closure)
{
    if (version > JS_STRUCTURED_CLONE_VERSION) {
        JS_ReportErrorNumber(cx, js_GetErrorMessage, NULL, JSMSG_BAD_CLONE_VERSION);
        return false;
    }
    const JSStructuredCloneCallbacks *callbacks =
        optionalCallbacks ?
        optionalCallbacks :
        cx->runtime->structuredCloneCallbacks;
    return ReadStructuredClone(cx, buf, nbytes, Valueify(vp), callbacks, closure);
}

JS_PUBLIC_API(JSBool)
JS_WriteStructuredClone(JSContext *cx, jsval v, uint64 **bufp, size_t *nbytesp,
                        const JSStructuredCloneCallbacks *optionalCallbacks,
                        void *closure)
{
    const JSStructuredCloneCallbacks *callbacks =
        optionalCallbacks ?
        optionalCallbacks :
        cx->runtime->structuredCloneCallbacks;
    return WriteStructuredClone(cx, Valueify(v), (uint64_t **) bufp, nbytesp,
                                callbacks, closure);
}

JS_PUBLIC_API(JSBool)
JS_StructuredClone(JSContext *cx, jsval v, jsval *vp,
                   ReadStructuredCloneOp optionalReadOp,
                   const JSStructuredCloneCallbacks *optionalCallbacks,
                   void *closure)
{
    const JSStructuredCloneCallbacks *callbacks =
        optionalCallbacks ?
        optionalCallbacks :
        cx->runtime->structuredCloneCallbacks;
    JSAutoStructuredCloneBuffer buf;
    return buf.write(cx, v, callbacks, closure) &&
           buf.read(vp, cx, callbacks, closure);
}

JS_PUBLIC_API(void)
JS_SetStructuredCloneCallbacks(JSRuntime *rt, const JSStructuredCloneCallbacks *callbacks)
{
    rt->structuredCloneCallbacks = callbacks;
}

JS_PUBLIC_API(JSBool)
JS_ReadUint32Pair(JSStructuredCloneReader *r, uint32 *p1, uint32 *p2)
{
    return r->input().readPair((uint32_t *) p1, (uint32_t *) p2);
}

JS_PUBLIC_API(JSBool)
JS_ReadBytes(JSStructuredCloneReader *r, void *p, size_t len)
{
    return r->input().readBytes(p, len);
}

JS_PUBLIC_API(JSBool)
JS_WriteUint32Pair(JSStructuredCloneWriter *w, uint32 tag, uint32 data)
{
    return w->output().writePair(tag, data);
}

JS_PUBLIC_API(JSBool)
JS_WriteBytes(JSStructuredCloneWriter *w, const void *p, size_t len)
{
    return w->output().writeBytes(p, len);
}

/*
 * The following determines whether C Strings are to be treated as UTF-8
 * or ISO-8859-1.  For correct operation, it must be set prior to the
 * first call to JS_NewRuntime.
 */
#ifndef JS_C_STRINGS_ARE_UTF8
JSBool js_CStringsAreUTF8 = JS_FALSE;
#endif

JS_PUBLIC_API(JSBool)
JS_CStringsAreUTF8()
{
    return js_CStringsAreUTF8;
}

JS_PUBLIC_API(void)
JS_SetCStringsAreUTF8()
{
    JS_ASSERT(!js_NewRuntimeWasCalled);

#ifndef JS_C_STRINGS_ARE_UTF8
    js_CStringsAreUTF8 = JS_TRUE;
#endif
}

/************************************************************************/

JS_PUBLIC_API(void)
JS_ReportError(JSContext *cx, const char *format, ...)
{
    va_list ap;

    va_start(ap, format);
    js_ReportErrorVA(cx, JSREPORT_ERROR, format, ap);
    va_end(ap);
}

JS_PUBLIC_API(void)
JS_ReportErrorNumber(JSContext *cx, JSErrorCallback errorCallback,
                     void *userRef, const uintN errorNumber, ...)
{
    va_list ap;

    va_start(ap, errorNumber);
    js_ReportErrorNumberVA(cx, JSREPORT_ERROR, errorCallback, userRef,
                           errorNumber, JS_TRUE, ap);
    va_end(ap);
}

JS_PUBLIC_API(void)
JS_ReportErrorNumberUC(JSContext *cx, JSErrorCallback errorCallback,
                     void *userRef, const uintN errorNumber, ...)
{
    va_list ap;

    va_start(ap, errorNumber);
    js_ReportErrorNumberVA(cx, JSREPORT_ERROR, errorCallback, userRef,
                           errorNumber, JS_FALSE, ap);
    va_end(ap);
}

JS_PUBLIC_API(JSBool)
JS_ReportWarning(JSContext *cx, const char *format, ...)
{
    va_list ap;
    JSBool ok;

    va_start(ap, format);
    ok = js_ReportErrorVA(cx, JSREPORT_WARNING, format, ap);
    va_end(ap);
    return ok;
}

JS_PUBLIC_API(JSBool)
JS_ReportErrorFlagsAndNumber(JSContext *cx, uintN flags,
                             JSErrorCallback errorCallback, void *userRef,
                             const uintN errorNumber, ...)
{
    va_list ap;
    JSBool ok;

    va_start(ap, errorNumber);
    ok = js_ReportErrorNumberVA(cx, flags, errorCallback, userRef,
                                errorNumber, JS_TRUE, ap);
    va_end(ap);
    return ok;
}

JS_PUBLIC_API(JSBool)
JS_ReportErrorFlagsAndNumberUC(JSContext *cx, uintN flags,
                               JSErrorCallback errorCallback, void *userRef,
                               const uintN errorNumber, ...)
{
    va_list ap;
    JSBool ok;

    va_start(ap, errorNumber);
    ok = js_ReportErrorNumberVA(cx, flags, errorCallback, userRef,
                                errorNumber, JS_FALSE, ap);
    va_end(ap);
    return ok;
}

JS_PUBLIC_API(void)
JS_ReportOutOfMemory(JSContext *cx)
{
    js_ReportOutOfMemory(cx);
}

JS_PUBLIC_API(void)
JS_ReportAllocationOverflow(JSContext *cx)
{
    js_ReportAllocationOverflow(cx);
}

JS_PUBLIC_API(JSErrorReporter)
JS_SetErrorReporter(JSContext *cx, JSErrorReporter er)
{
    JSErrorReporter older;

    older = cx->errorReporter;
    cx->errorReporter = er;
    return older;
}

/************************************************************************/

/*
 * Dates.
 */
JS_PUBLIC_API(JSObject *)
JS_NewDateObject(JSContext *cx, int year, int mon, int mday, int hour, int min, int sec)
{
    CHECK_REQUEST(cx);
    return js_NewDateObject(cx, year, mon, mday, hour, min, sec);
}

JS_PUBLIC_API(JSObject *)
JS_NewDateObjectMsec(JSContext *cx, jsdouble msec)
{
    CHECK_REQUEST(cx);
    return js_NewDateObjectMsec(cx, msec);
}

JS_PUBLIC_API(JSBool)
JS_ObjectIsDate(JSContext *cx, JSObject *obj)
{
    JS_ASSERT(obj);
    return obj->isDate();
}

/************************************************************************/

/*
 * Regular Expressions.
 */
JS_PUBLIC_API(JSObject *)
JS_NewRegExpObject(JSContext *cx, JSObject *obj, char *bytes, size_t length, uintN flags)
{
    CHECK_REQUEST(cx);
    jschar *chars = js_InflateString(cx, bytes, &length);
    if (!chars)
        return NULL;
    RegExpStatics *res = RegExpStatics::extractFrom(obj->asGlobal());
    JSObject *reobj = RegExp::createObject(cx, res, chars, length, flags);
    cx->free_(chars);
    return reobj;
}

JS_PUBLIC_API(JSObject *)
JS_NewUCRegExpObject(JSContext *cx, JSObject *obj, jschar *chars, size_t length, uintN flags)
{
    CHECK_REQUEST(cx);
    RegExpStatics *res = RegExpStatics::extractFrom(obj->asGlobal());
    return RegExp::createObject(cx, res, chars, length, flags);
}

JS_PUBLIC_API(void)
JS_SetRegExpInput(JSContext *cx, JSObject *obj, JSString *input, JSBool multiline)
{
    CHECK_REQUEST(cx);
    assertSameCompartment(cx, input);

    RegExpStatics::extractFrom(obj->asGlobal())->reset(input, !!multiline);
}

JS_PUBLIC_API(void)
JS_ClearRegExpStatics(JSContext *cx, JSObject *obj)
{
    CHECK_REQUEST(cx);
    JS_ASSERT(obj);

    RegExpStatics::extractFrom(obj->asGlobal())->clear();
}

JS_PUBLIC_API(JSBool)
JS_ExecuteRegExp(JSContext *cx, JSObject *obj, JSObject *reobj, jschar *chars, size_t length,
                 size_t *indexp, JSBool test, jsval *rval)
{
    CHECK_REQUEST(cx);

    RegExp *re = RegExp::extractFrom(reobj);
    if (!re)
        return false;

    JSString *str = js_NewStringCopyN(cx, chars, length);
    if (!str)
        return false;

    return re->execute(cx, RegExpStatics::extractFrom(obj->asGlobal()), str, indexp, test,
                       Valueify(rval));
}

JS_PUBLIC_API(JSObject *)
JS_NewRegExpObjectNoStatics(JSContext *cx, char *bytes, size_t length, uintN flags)
{
    CHECK_REQUEST(cx);
    jschar *chars = js_InflateString(cx, bytes, &length);
    if (!chars)
        return NULL;
    JSObject *obj = RegExp::createObjectNoStatics(cx, chars, length, flags);
    cx->free_(chars);
    return obj;
}

JS_PUBLIC_API(JSObject *)
JS_NewUCRegExpObjectNoStatics(JSContext *cx, jschar *chars, size_t length, uintN flags)
{
    CHECK_REQUEST(cx);
    return RegExp::createObjectNoStatics(cx, chars, length, flags);
}

JS_PUBLIC_API(JSBool)
JS_ExecuteRegExpNoStatics(JSContext *cx, JSObject *obj, jschar *chars, size_t length,
                          size_t *indexp, JSBool test, jsval *rval)
{
    CHECK_REQUEST(cx);

    RegExp *re = RegExp::extractFrom(obj);
    if (!re)
        return false;

    JSString *str = js_NewStringCopyN(cx, chars, length);
    if (!str)
        return false;

    return re->executeNoStatics(cx, str, indexp, test, Valueify(rval));
}

/************************************************************************/

JS_PUBLIC_API(void)
JS_SetLocaleCallbacks(JSContext *cx, JSLocaleCallbacks *callbacks)
{
    cx->localeCallbacks = callbacks;
}

JS_PUBLIC_API(JSLocaleCallbacks *)
JS_GetLocaleCallbacks(JSContext *cx)
{
    return cx->localeCallbacks;
}

/************************************************************************/

JS_PUBLIC_API(JSBool)
JS_IsExceptionPending(JSContext *cx)
{
    return (JSBool) cx->isExceptionPending();
}

JS_PUBLIC_API(JSBool)
JS_GetPendingException(JSContext *cx, jsval *vp)
{
    CHECK_REQUEST(cx);
    if (!cx->isExceptionPending())
        return JS_FALSE;
    Valueify(*vp) = cx->getPendingException();
    assertSameCompartment(cx, *vp);
    return JS_TRUE;
}

JS_PUBLIC_API(void)
JS_SetPendingException(JSContext *cx, jsval v)
{
    CHECK_REQUEST(cx);
    assertSameCompartment(cx, v);
    cx->setPendingException(Valueify(v));
}

JS_PUBLIC_API(void)
JS_ClearPendingException(JSContext *cx)
{
    cx->clearPendingException();
}

JS_PUBLIC_API(JSBool)
JS_ReportPendingException(JSContext *cx)
{
    JSBool ok;
    JSPackedBool save;

    CHECK_REQUEST(cx);

    /*
     * Set cx->generatingError to suppress the standard error-to-exception
     * conversion done by all {js,JS}_Report* functions except for OOM.  The
     * cx->generatingError flag was added to suppress recursive divergence
     * under js_ErrorToException, but it serves for our purposes here too.
     */
    save = cx->generatingError;
    cx->generatingError = JS_TRUE;
    ok = js_ReportUncaughtException(cx);
    cx->generatingError = save;
    return ok;
}

struct JSExceptionState {
    JSBool throwing;
    jsval  exception;
};

JS_PUBLIC_API(JSExceptionState *)
JS_SaveExceptionState(JSContext *cx)
{
    JSExceptionState *state;

    CHECK_REQUEST(cx);
    state = (JSExceptionState *) cx->malloc_(sizeof(JSExceptionState));
    if (state) {
        state->throwing = JS_GetPendingException(cx, &state->exception);
        if (state->throwing && JSVAL_IS_GCTHING(state->exception))
            js_AddRoot(cx, Valueify(&state->exception), "JSExceptionState.exception");
    }
    return state;
}

JS_PUBLIC_API(void)
JS_RestoreExceptionState(JSContext *cx, JSExceptionState *state)
{
    CHECK_REQUEST(cx);
    if (state) {
        if (state->throwing)
            JS_SetPendingException(cx, state->exception);
        else
            JS_ClearPendingException(cx);
        JS_DropExceptionState(cx, state);
    }
}

JS_PUBLIC_API(void)
JS_DropExceptionState(JSContext *cx, JSExceptionState *state)
{
    CHECK_REQUEST(cx);
    if (state) {
        if (state->throwing && JSVAL_IS_GCTHING(state->exception)) {
            assertSameCompartment(cx, state->exception);
            JS_RemoveValueRoot(cx, &state->exception);
        }
        cx->free_(state);
    }
}

JS_PUBLIC_API(JSErrorReport *)
JS_ErrorFromException(JSContext *cx, jsval v)
{
    CHECK_REQUEST(cx);
    assertSameCompartment(cx, v);
    return js_ErrorFromException(cx, v);
}

JS_PUBLIC_API(JSBool)
JS_ThrowReportedError(JSContext *cx, const char *message,
                      JSErrorReport *reportp)
{
    return JS_IsRunning(cx) &&
           js_ErrorToException(cx, message, reportp, NULL, NULL);
}

JS_PUBLIC_API(JSBool)
JS_ThrowStopIteration(JSContext *cx)
{
    return js_ThrowStopIteration(cx);
}

/*
 * Get the owning thread id of a context. Returns 0 if the context is not
 * owned by any thread.
 */
JS_PUBLIC_API(jsword)
JS_GetContextThread(JSContext *cx)
{
#ifdef JS_THREADSAFE
    return reinterpret_cast<jsword>(JS_THREAD_ID(cx));
#else
    return 0;
#endif
}

/*
 * Set the current thread as the owning thread of a context. Returns the
 * old owning thread id, or -1 if the operation failed.
 */
JS_PUBLIC_API(jsword)
JS_SetContextThread(JSContext *cx)
{
#ifdef JS_THREADSAFE
    JS_ASSERT(!cx->outstandingRequests);
    if (cx->thread()) {
        JS_ASSERT(CURRENT_THREAD_IS_ME(cx->thread()));
        return reinterpret_cast<jsword>(cx->thread()->id);
    }

    if (!js_InitContextThread(cx)) {
        js_ReportOutOfMemory(cx);
        return -1;
    }

    /* Here the GC lock is still held after js_InitContextThread took it. */
    JS_UNLOCK_GC(cx->runtime);
#endif
    return 0;
}

JS_PUBLIC_API(jsword)
JS_ClearContextThread(JSContext *cx)
{
#ifdef JS_THREADSAFE
    /*
     * cx must have exited all requests it entered and, if cx is associated
     * with a thread, this must be called only from that thread.  If not, this
     * is a harmless no-op.
     */
    JS_ASSERT(cx->outstandingRequests == 0);
    JSThread *t = cx->thread();
    if (!t)
        return 0;
    JS_ASSERT(CURRENT_THREAD_IS_ME(t));

    /*
     * We must not race with a GC that accesses cx->thread for all threads,
     * see bug 476934.
     */
    JSRuntime *rt = cx->runtime;
    AutoLockGC lock(rt);
    js_WaitForGC(rt);
    js_ClearContextThread(cx);
    JS_ASSERT_IF(JS_CLIST_IS_EMPTY(&t->contextList), !t->data.requestDepth);

    /*
     * We can access t->id as long as the GC lock is held and we cannot race
     * with the GC that may delete t.
     */
    return reinterpret_cast<jsword>(t->id);
#else
    return 0;
#endif
}

#ifdef JS_GC_ZEAL
JS_PUBLIC_API(void)
JS_SetGCZeal(JSContext *cx, uint8 zeal)
{
    cx->runtime->gcZeal = zeal;
}
#endif

/************************************************************************/

#if !defined(STATIC_EXPORTABLE_JS_API) && !defined(STATIC_JS_API) && defined(XP_WIN)

#include "jswin.h"

/*
 * Initialization routine for the JS DLL.
 */
BOOL WINAPI DllMain (HINSTANCE hDLL, DWORD dwReason, LPVOID lpReserved)
{
    return TRUE;
}

#endif<|MERGE_RESOLUTION|>--- conflicted
+++ resolved
@@ -90,12 +90,7 @@
 #include "jstypedarray.h"
 
 #include "jsatominlines.h"
-<<<<<<< HEAD
-#include "jscntxtinlines.h"
 #include "jsinferinlines.h"
-#include "jsinterpinlines.h"
-=======
->>>>>>> 7b161a68
 #include "jsobjinlines.h"
 #include "jsscopeinlines.h"
 #include "jsregexpinlines.h"
@@ -1529,64 +1524,6 @@
         cx->resetCompartment();
 }
 
-<<<<<<< HEAD
-JSObject *
-js_InitFunctionAndObjectClasses(JSContext *cx, JSObject *obj)
-{
-    JS_THREADSAFE_ASSERT(cx->compartment != cx->runtime->atomsCompartment);
-    JSObject *fun_proto, *obj_proto;
-
-    /* If cx has no global object, use obj so prototypes can be found. */
-    if (!cx->globalObject)
-        JS_SetGlobalObject(cx, obj);
-
-    /* Record Function and Object in cx->resolvingList. */
-    JSAtom **classAtoms = cx->runtime->atomState.classAtoms;
-    AutoResolving resolving1(cx, obj, ATOM_TO_JSID(classAtoms[JSProto_Function]));
-    AutoResolving resolving2(cx, obj, ATOM_TO_JSID(classAtoms[JSProto_Object]));
-
-    /* Initialize the function class first so constructors can be made. */
-    if (!js_GetClassPrototype(cx, obj, JSProto_Function, &fun_proto))
-        return NULL;
-    if (!fun_proto) {
-        fun_proto = js_InitFunctionClass(cx, obj);
-        if (!fun_proto)
-            return NULL;
-    } else {
-        JSObject *ctor;
-
-        ctor = JS_GetConstructor(cx, fun_proto);
-        if (!ctor)
-            return NULL;
-        if (!obj->defineProperty(cx, ATOM_TO_JSID(CLASS_ATOM(cx, Function)),
-                                 ObjectValue(*ctor), 0, 0, 0)) {
-            return NULL;
-        }
-    }
-
-    /* Initialize the object class next so Object.prototype works. */
-    if (!js_GetClassPrototype(cx, obj, JSProto_Object, &obj_proto))
-        return NULL;
-    if (!obj_proto)
-        obj_proto = js_InitObjectClass(cx, obj);
-    if (!obj_proto)
-        return NULL;
-
-    /*
-     * Function.prototype and the global object delegate to Object.prototype.
-     * Don't update the prototype if the __proto__ of either object was cleared
-     * after the objects started getting used.
-     */
-    if (!fun_proto->getProto() && fun_proto->getType() != cx->getTypeEmpty())
-        fun_proto->getType()->splicePrototype(cx, obj_proto);
-    if (!obj->getProto() && obj->getType() != cx->getTypeEmpty())
-        obj->getType()->splicePrototype(cx, obj_proto);
-
-    return fun_proto;
-}
-
-=======
->>>>>>> 7b161a68
 JS_PUBLIC_API(JSBool)
 JS_InitStandardClasses(JSContext *cx, JSObject *obj)
 {
@@ -3067,30 +3004,7 @@
     JS_THREADSAFE_ASSERT(cx->compartment != cx->runtime->atomsCompartment);
     CHECK_REQUEST(cx);
 
-<<<<<<< HEAD
-    TypeObject *type = cx->newTypeObject("Global", NULL);
-    if (!type || !obj->setTypeAndUniqueShape(cx, type))
-        return NULL;
-    if (Valueify(clasp)->ext.equality && !cx->markTypeObjectHasSpecialEquality(type))
-        return NULL;
-
-    obj->syncSpecialEquality();
-
-    /* Construct a regexp statics object for this global object. */
-    JSObject *res = regexp_statics_construct(cx, obj);
-    if (!res ||
-        !js_SetReservedSlot(cx, obj, JSRESERVED_GLOBAL_REGEXP_STATICS, ObjectValue(*res)) ||
-        !js_SetReservedSlot(cx, obj, JSRESERVED_GLOBAL_FLAGS, Int32Value(0))) {
-        return NULL;
-    }
-
-    if (!cx->addTypeProperty(obj->getType(), js_undefined_str, UndefinedValue()))
-        return NULL;
-
-    return obj;
-=======
     return GlobalObject::create(cx, Valueify(clasp));
->>>>>>> 7b161a68
 }
 
 class AutoHoldCompartment {
@@ -5490,11 +5404,7 @@
 JS_SaveFrameChain(JSContext *cx)
 {
     CHECK_REQUEST(cx);
-<<<<<<< HEAD
-    JSStackFrame *fp = js_GetTopStackFrame(cx, FRAME_EXPAND_NONE);
-=======
-    StackFrame *fp = js_GetTopStackFrame(cx);
->>>>>>> 7b161a68
+    StackFrame *fp = js_GetTopStackFrame(cx, FRAME_EXPAND_NONE);
     if (!fp)
         return NULL;
     cx->stack.saveActiveSegment();
