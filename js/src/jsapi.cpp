/* -*- Mode: C++; tab-width: 8; indent-tabs-mode: nil; c-basic-offset: 4 -*-
 * vim: set ts=8 sw=4 et tw=78:
 *
 * ***** BEGIN LICENSE BLOCK *****
 * Version: MPL 1.1/GPL 2.0/LGPL 2.1
 *
 * The contents of this file are subject to the Mozilla Public License Version
 * 1.1 (the "License"); you may not use this file except in compliance with
 * the License. You may obtain a copy of the License at
 * http://www.mozilla.org/MPL/
 *
 * Software distributed under the License is distributed on an "AS IS" basis,
 * WITHOUT WARRANTY OF ANY KIND, either express or implied. See the License
 * for the specific language governing rights and limitations under the
 * License.
 *
 * The Original Code is Mozilla Communicator client code, released
 * March 31, 1998.
 *
 * The Initial Developer of the Original Code is
 * Netscape Communications Corporation.
 * Portions created by the Initial Developer are Copyright (C) 1998
 * the Initial Developer. All Rights Reserved.
 *
 * Contributor(s):
 *
 * Alternatively, the contents of this file may be used under the terms of
 * either of the GNU General Public License Version 2 or later (the "GPL"),
 * or the GNU Lesser General Public License Version 2.1 or later (the "LGPL"),
 * in which case the provisions of the GPL or the LGPL are applicable instead
 * of those above. If you wish to allow use of your version of this file only
 * under the terms of either the GPL or the LGPL, and not to allow others to
 * use your version of this file under the terms of the MPL, indicate your
 * decision by deleting the provisions above and replace them with the notice
 * and other provisions required by the GPL or the LGPL. If you do not delete
 * the provisions above, a recipient may use your version of this file under
 * the terms of any one of the MPL, the GPL or the LGPL.
 *
 * ***** END LICENSE BLOCK ***** */

/*
 * JavaScript API.
 */
#include <ctype.h>
#include <stdarg.h>
#include <stdlib.h>
#include <string.h>
#include <sys/stat.h>
#include "jstypes.h"
#include "jsstdint.h"
#include "jsarena.h"
#include "jsutil.h"
#include "jsclist.h"
#include "jsdhash.h"
#include "jsprf.h"
#include "jsapi.h"
#include "jsarray.h"
#include "jsatom.h"
#include "jsbool.h"
#include "jsbuiltins.h"
#include "jsclone.h"
#include "jscntxt.h"
#include "jsversion.h"
#include "jsdate.h"
#include "jsemit.h"
#include "jsexn.h"
#include "jsfun.h"
#include "jsgc.h"
#include "jsgcmark.h"
#include "jsinterp.h"
#include "jsiter.h"
#include "jslock.h"
#include "jsmath.h"
#include "jsnum.h"
#include "json.h"
#include "jsobj.h"
#include "jsopcode.h"
#include "jsparse.h"
#include "jsproxy.h"
#include "jsregexp.h"
#include "jsscope.h"
#include "jsscript.h"
#include "jsstr.h"
#include "jstracer.h"
#include "prmjtime.h"
#include "jsstaticcheck.h"
#include "jsvector.h"
#include "jsweakmap.h"
#include "jswrapper.h"
#include "jstypedarray.h"

#include "jsatominlines.h"
#include "jsinferinlines.h"
#include "jsobjinlines.h"
#include "jsscopeinlines.h"
#include "jsregexpinlines.h"
#include "jsscriptinlines.h"
#include "jsstrinlines.h"
#include "assembler/wtf/Platform.h"

#include "vm/Stack-inl.h"

#if ENABLE_YARR_JIT
#include "assembler/jit/ExecutableAllocator.h"
#include "methodjit/Logging.h"
#endif

#if JS_HAS_XML_SUPPORT
#include "jsxml.h"
#endif

using namespace js;
using namespace js::gc;
using namespace js::types;

/*
 * This class is a version-establising barrier at the head of a VM entry or
 * re-entry. It ensures that:
 *
 * - |newVersion| is the starting (default) version used for the context.
 * - The starting version state is not an override.
 * - Overrides in the VM session are not propagated to the caller.
 */
class AutoVersionAPI
{
    JSContext   * const cx;
    JSVersion   oldDefaultVersion;
    bool        oldHasVersionOverride;
    JSVersion   oldVersionOverride;
#ifdef DEBUG
    uintN       oldCompileOptions;
#endif
    JSVersion   newVersion;

  public:
    explicit AutoVersionAPI(JSContext *cx, JSVersion newVersion)
      : cx(cx),
        oldDefaultVersion(cx->getDefaultVersion()),
        oldHasVersionOverride(cx->isVersionOverridden()),
        oldVersionOverride(oldHasVersionOverride ? cx->findVersion() : JSVERSION_UNKNOWN)
#ifdef DEBUG
        , oldCompileOptions(cx->getCompileOptions())
#endif
    {
        /*
         * Note: ANONFUNFIX in newVersion is ignored for backwards
         * compatibility, must be set via JS_SetOptions. (Because of this, we
         * inherit the current ANONFUNFIX setting from the options.
         */
        VersionSetAnonFunFix(&newVersion, OptionsHasAnonFunFix(cx->getCompileOptions()));
        this->newVersion = newVersion;
        cx->clearVersionOverride();
        cx->setDefaultVersion(newVersion);
    }

    ~AutoVersionAPI() {
        cx->setDefaultVersion(oldDefaultVersion);
        if (oldHasVersionOverride)
            cx->overrideVersion(oldVersionOverride);
        else
            cx->clearVersionOverride();
        JS_ASSERT(oldCompileOptions == cx->getCompileOptions());
    }

    /* The version that this scoped-entity establishes. */
    JSVersion version() const { return newVersion; }
};

#ifdef HAVE_VA_LIST_AS_ARRAY
#define JS_ADDRESSOF_VA_LIST(ap) ((va_list *)(ap))
#else
#define JS_ADDRESSOF_VA_LIST(ap) (&(ap))
#endif

#ifdef JS_USE_JSVAL_JSID_STRUCT_TYPES
JS_PUBLIC_DATA(jsid) JS_DEFAULT_XML_NAMESPACE_ID = { size_t(JSID_TYPE_DEFAULT_XML_NAMESPACE) };
JS_PUBLIC_DATA(jsid) JSID_VOID  = { size_t(JSID_TYPE_VOID) };
JS_PUBLIC_DATA(jsid) JSID_EMPTY = { size_t(JSID_TYPE_OBJECT) };
#endif

#ifdef JS_USE_JSVAL_JSID_STRUCT_TYPES
JS_PUBLIC_DATA(jsval) JSVAL_NULL  = { BUILD_JSVAL(JSVAL_TAG_NULL,      0) };
JS_PUBLIC_DATA(jsval) JSVAL_ZERO  = { BUILD_JSVAL(JSVAL_TAG_INT32,     0) };
JS_PUBLIC_DATA(jsval) JSVAL_ONE   = { BUILD_JSVAL(JSVAL_TAG_INT32,     1) };
JS_PUBLIC_DATA(jsval) JSVAL_FALSE = { BUILD_JSVAL(JSVAL_TAG_BOOLEAN,   JS_FALSE) };
JS_PUBLIC_DATA(jsval) JSVAL_TRUE  = { BUILD_JSVAL(JSVAL_TAG_BOOLEAN,   JS_TRUE) };
JS_PUBLIC_DATA(jsval) JSVAL_VOID  = { BUILD_JSVAL(JSVAL_TAG_UNDEFINED, 0) };
#endif

/* Make sure that jschar is two bytes unsigned integer */
JS_STATIC_ASSERT((jschar)-1 > 0);
JS_STATIC_ASSERT(sizeof(jschar) == 2);

JS_PUBLIC_API(int64)
JS_Now()
{
    return PRMJ_Now();
}

JS_PUBLIC_API(jsval)
JS_GetNaNValue(JSContext *cx)
{
    return Jsvalify(cx->runtime->NaNValue);
}

JS_PUBLIC_API(jsval)
JS_GetNegativeInfinityValue(JSContext *cx)
{
    return Jsvalify(cx->runtime->negativeInfinityValue);
}

JS_PUBLIC_API(jsval)
JS_GetPositiveInfinityValue(JSContext *cx)
{
    return Jsvalify(cx->runtime->positiveInfinityValue);
}

JS_PUBLIC_API(jsval)
JS_GetEmptyStringValue(JSContext *cx)
{
    return STRING_TO_JSVAL(cx->runtime->emptyString);
}

JS_PUBLIC_API(JSString *)
JS_GetEmptyString(JSRuntime *rt)
{
    JS_ASSERT(rt->state == JSRTS_UP);
    return rt->emptyString;
}

static JSBool
TryArgumentFormatter(JSContext *cx, const char **formatp, JSBool fromJS, jsval **vpp, va_list *app)
{
    const char *format;
    JSArgumentFormatMap *map;

    format = *formatp;
    for (map = cx->argumentFormatMap; map; map = map->next) {
        if (!strncmp(format, map->format, map->length)) {
            *formatp = format + map->length;
            return map->formatter(cx, format, fromJS, vpp, app);
        }
    }
    JS_ReportErrorNumber(cx, js_GetErrorMessage, NULL, JSMSG_BAD_CHAR, format);
    return JS_FALSE;
}

JS_PUBLIC_API(JSBool)
JS_ConvertArguments(JSContext *cx, uintN argc, jsval *argv, const char *format, ...)
{
    va_list ap;
    JSBool ok;

    va_start(ap, format);
    ok = JS_ConvertArgumentsVA(cx, argc, argv, format, ap);
    va_end(ap);
    return ok;
}

JS_PUBLIC_API(JSBool)
JS_ConvertArgumentsVA(JSContext *cx, uintN argc, jsval *argv, const char *format, va_list ap)
{
    jsval *sp;
    JSBool required;
    char c;
    JSFunction *fun;
    jsdouble d;
    JSString *str;
    JSObject *obj;

    CHECK_REQUEST(cx);
    assertSameCompartment(cx, JSValueArray(argv - 2, argc + 2));
    sp = argv;
    required = JS_TRUE;
    while ((c = *format++) != '\0') {
        if (isspace(c))
            continue;
        if (c == '/') {
            required = JS_FALSE;
            continue;
        }
        if (sp == argv + argc) {
            if (required) {
                fun = js_ValueToFunction(cx, Valueify(&argv[-2]), 0);
                if (fun) {
                    char numBuf[12];
                    JS_snprintf(numBuf, sizeof numBuf, "%u", argc);
                    JSAutoByteString funNameBytes;
                    if (const char *name = GetFunctionNameBytes(cx, fun, &funNameBytes)) {
                        JS_ReportErrorNumber(cx, js_GetErrorMessage, NULL, JSMSG_MORE_ARGS_NEEDED,
                                             name, numBuf, (argc == 1) ? "" : "s");
                    }
                }
                return JS_FALSE;
            }
            break;
        }
        switch (c) {
          case 'b':
            *va_arg(ap, JSBool *) = js_ValueToBoolean(Valueify(*sp));
            break;
          case 'c':
            if (!JS_ValueToUint16(cx, *sp, va_arg(ap, uint16 *)))
                return JS_FALSE;
            break;
          case 'i':
            if (!JS_ValueToECMAInt32(cx, *sp, va_arg(ap, int32 *)))
                return JS_FALSE;
            break;
          case 'u':
            if (!JS_ValueToECMAUint32(cx, *sp, va_arg(ap, uint32 *)))
                return JS_FALSE;
            break;
          case 'j':
            if (!JS_ValueToInt32(cx, *sp, va_arg(ap, int32 *)))
                return JS_FALSE;
            break;
          case 'd':
            if (!JS_ValueToNumber(cx, *sp, va_arg(ap, jsdouble *)))
                return JS_FALSE;
            break;
          case 'I':
            if (!JS_ValueToNumber(cx, *sp, &d))
                return JS_FALSE;
            *va_arg(ap, jsdouble *) = js_DoubleToInteger(d);
            break;
          case 'S':
          case 'W':
            str = js_ValueToString(cx, Valueify(*sp));
            if (!str)
                return JS_FALSE;
            *sp = STRING_TO_JSVAL(str);
            if (c == 'W') {
                JSFixedString *fixed = str->ensureFixed(cx);
                if (!fixed)
                    return JS_FALSE;
                *va_arg(ap, const jschar **) = fixed->chars();
            } else {
                *va_arg(ap, JSString **) = str;
            }
            break;
          case 'o':
            if (!js_ValueToObjectOrNull(cx, Valueify(*sp), &obj))
                return JS_FALSE;
            *sp = OBJECT_TO_JSVAL(obj);
            *va_arg(ap, JSObject **) = obj;
            break;
          case 'f':
            obj = js_ValueToFunctionObject(cx, Valueify(sp), 0);
            if (!obj)
                return JS_FALSE;
            *sp = OBJECT_TO_JSVAL(obj);
            *va_arg(ap, JSFunction **) = GET_FUNCTION_PRIVATE(cx, obj);
            break;
          case 'v':
            *va_arg(ap, jsval *) = *sp;
            break;
          case '*':
            break;
          default:
            format--;
            if (!TryArgumentFormatter(cx, &format, JS_TRUE, &sp,
                                      JS_ADDRESSOF_VA_LIST(ap))) {
                return JS_FALSE;
            }
            /* NB: the formatter already updated sp, so we continue here. */
            continue;
        }
        sp++;
    }
    return JS_TRUE;
}

JS_PUBLIC_API(JSBool)
JS_AddArgumentFormatter(JSContext *cx, const char *format, JSArgumentFormatter formatter)
{
    size_t length;
    JSArgumentFormatMap **mpp, *map;

    length = strlen(format);
    mpp = &cx->argumentFormatMap;
    while ((map = *mpp) != NULL) {
        /* Insert before any shorter string to match before prefixes. */
        if (map->length < length)
            break;
        if (map->length == length && !strcmp(map->format, format))
            goto out;
        mpp = &map->next;
    }
    map = (JSArgumentFormatMap *) cx->malloc_(sizeof *map);
    if (!map)
        return JS_FALSE;
    map->format = format;
    map->length = length;
    map->next = *mpp;
    *mpp = map;
out:
    map->formatter = formatter;
    return JS_TRUE;
}

JS_PUBLIC_API(void)
JS_RemoveArgumentFormatter(JSContext *cx, const char *format)
{
    size_t length;
    JSArgumentFormatMap **mpp, *map;

    length = strlen(format);
    mpp = &cx->argumentFormatMap;
    while ((map = *mpp) != NULL) {
        if (map->length == length && !strcmp(map->format, format)) {
            *mpp = map->next;
            cx->free_(map);
            return;
        }
        mpp = &map->next;
    }
}

JS_PUBLIC_API(JSBool)
JS_ConvertValue(JSContext *cx, jsval v, JSType type, jsval *vp)
{
    JSBool ok;
    JSObject *obj;
    JSString *str;
    jsdouble d;

    CHECK_REQUEST(cx);
    assertSameCompartment(cx, v);
    switch (type) {
      case JSTYPE_VOID:
        *vp = JSVAL_VOID;
        ok = JS_TRUE;
        break;
      case JSTYPE_OBJECT:
        ok = js_ValueToObjectOrNull(cx, Valueify(v), &obj);
        if (ok)
            *vp = OBJECT_TO_JSVAL(obj);
        break;
      case JSTYPE_FUNCTION:
        *vp = v;
        obj = js_ValueToFunctionObject(cx, Valueify(vp), JSV2F_SEARCH_STACK);
        ok = (obj != NULL);
        break;
      case JSTYPE_STRING:
        str = js_ValueToString(cx, Valueify(v));
        ok = (str != NULL);
        if (ok)
            *vp = STRING_TO_JSVAL(str);
        break;
      case JSTYPE_NUMBER:
        ok = JS_ValueToNumber(cx, v, &d);
        if (ok)
            *vp = DOUBLE_TO_JSVAL(d);
        break;
      case JSTYPE_BOOLEAN:
        *vp = BOOLEAN_TO_JSVAL(js_ValueToBoolean(Valueify(v)));
        return JS_TRUE;
      default: {
        char numBuf[12];
        JS_snprintf(numBuf, sizeof numBuf, "%d", (int)type);
        JS_ReportErrorNumber(cx, js_GetErrorMessage, NULL, JSMSG_BAD_TYPE, numBuf);
        ok = JS_FALSE;
        break;
      }
    }
    return ok;
}

JS_PUBLIC_API(JSBool)
JS_ValueToObject(JSContext *cx, jsval v, JSObject **objp)
{
    CHECK_REQUEST(cx);
    assertSameCompartment(cx, v);
    return js_ValueToObjectOrNull(cx, Valueify(v), objp);
}

JS_PUBLIC_API(JSFunction *)
JS_ValueToFunction(JSContext *cx, jsval v)
{
    CHECK_REQUEST(cx);
    assertSameCompartment(cx, v);
    return js_ValueToFunction(cx, Valueify(&v), JSV2F_SEARCH_STACK);
}

JS_PUBLIC_API(JSFunction *)
JS_ValueToConstructor(JSContext *cx, jsval v)
{
    CHECK_REQUEST(cx);
    assertSameCompartment(cx, v);
    return js_ValueToFunction(cx, Valueify(&v), JSV2F_SEARCH_STACK);
}

JS_PUBLIC_API(JSString *)
JS_ValueToString(JSContext *cx, jsval v)
{
    CHECK_REQUEST(cx);
    assertSameCompartment(cx, v);
    return js_ValueToString(cx, Valueify(v));
}

JS_PUBLIC_API(JSString *)
JS_ValueToSource(JSContext *cx, jsval v)
{
    CHECK_REQUEST(cx);
    assertSameCompartment(cx, v);
    return js_ValueToSource(cx, Valueify(v));
}

JS_PUBLIC_API(JSBool)
JS_ValueToNumber(JSContext *cx, jsval v, jsdouble *dp)
{
    CHECK_REQUEST(cx);
    assertSameCompartment(cx, v);

    AutoValueRooter tvr(cx, Valueify(v));
    return ValueToNumber(cx, tvr.value(), dp);
}

JS_PUBLIC_API(JSBool)
JS_DoubleIsInt32(jsdouble d, jsint *ip)
{
    return JSDOUBLE_IS_INT32(d, (int32_t *)ip);
}

JS_PUBLIC_API(int32)
JS_DoubleToInt32(jsdouble d)
{
    return js_DoubleToECMAInt32(d);
}

JS_PUBLIC_API(uint32)
JS_DoubleToUint32(jsdouble d)
{
    return js_DoubleToECMAUint32(d);
}

JS_PUBLIC_API(JSBool)
JS_ValueToECMAInt32(JSContext *cx, jsval v, int32 *ip)
{
    CHECK_REQUEST(cx);
    assertSameCompartment(cx, v);

    AutoValueRooter tvr(cx, Valueify(v));
    return ValueToECMAInt32(cx, tvr.value(), (int32_t *)ip);
}

JS_PUBLIC_API(JSBool)
JS_ValueToECMAUint32(JSContext *cx, jsval v, uint32 *ip)
{
    CHECK_REQUEST(cx);
    assertSameCompartment(cx, v);

    AutoValueRooter tvr(cx, Valueify(v));
    return ValueToECMAUint32(cx, tvr.value(), (uint32_t *)ip);
}

JS_PUBLIC_API(JSBool)
JS_ValueToInt32(JSContext *cx, jsval v, int32 *ip)
{
    CHECK_REQUEST(cx);
    assertSameCompartment(cx, v);

    AutoValueRooter tvr(cx, Valueify(v));
    return ValueToInt32(cx, tvr.value(), (int32_t *)ip);
}

JS_PUBLIC_API(JSBool)
JS_ValueToUint16(JSContext *cx, jsval v, uint16 *ip)
{
    CHECK_REQUEST(cx);
    assertSameCompartment(cx, v);

    AutoValueRooter tvr(cx, Valueify(v));
    return ValueToUint16(cx, tvr.value(), (uint16_t *)ip);
}

JS_PUBLIC_API(JSBool)
JS_ValueToBoolean(JSContext *cx, jsval v, JSBool *bp)
{
    CHECK_REQUEST(cx);
    assertSameCompartment(cx, v);
    *bp = js_ValueToBoolean(Valueify(v));
    return JS_TRUE;
}

JS_PUBLIC_API(JSType)
JS_TypeOfValue(JSContext *cx, jsval v)
{
    CHECK_REQUEST(cx);
    assertSameCompartment(cx, v);
    return TypeOfValue(cx, Valueify(v));
}

JS_PUBLIC_API(const char *)
JS_GetTypeName(JSContext *cx, JSType type)
{
    if ((uintN)type >= (uintN)JSTYPE_LIMIT)
        return NULL;
    return JS_TYPE_STR(type);
}

JS_PUBLIC_API(JSBool)
JS_StrictlyEqual(JSContext *cx, jsval v1, jsval v2, JSBool *equal)
{
    assertSameCompartment(cx, v1, v2);
    return StrictlyEqual(cx, Valueify(v1), Valueify(v2), equal);
}

JS_PUBLIC_API(JSBool)
JS_LooselyEqual(JSContext *cx, jsval v1, jsval v2, JSBool *equal)
{
    assertSameCompartment(cx, v1, v2);
    return LooselyEqual(cx, Valueify(v1), Valueify(v2), equal);
}

JS_PUBLIC_API(JSBool)
JS_SameValue(JSContext *cx, jsval v1, jsval v2, JSBool *same)
{
    assertSameCompartment(cx, v1, v2);
    return SameValue(cx, Valueify(v1), Valueify(v2), same);
}

JS_PUBLIC_API(JSBool)
JS_IsBuiltinEvalFunction(JSFunction *fun)
{
    return IsAnyBuiltinEval(fun);
}

JS_PUBLIC_API(JSBool)
JS_IsBuiltinFunctionConstructor(JSFunction *fun)
{
    return IsBuiltinFunctionConstructor(fun);
}

/************************************************************************/

/*
 * Has a new runtime ever been created?  This flag is used to detect unsafe
 * changes to js_CStringsAreUTF8 after a runtime has been created, and to
 * ensure that "first checks" on runtime creation are run only once.
 */
#ifdef DEBUG
static JSBool js_NewRuntimeWasCalled = JS_FALSE;
#endif

JSRuntime::JSRuntime()
  : gcChunkAllocator(&defaultGCChunkAllocator)
{
    /* Initialize infallibly first, so we can goto bad and JS_DestroyRuntime. */
    JS_INIT_CLIST(&contextList);
    JS_INIT_CLIST(&trapList);
    JS_INIT_CLIST(&watchPointList);
}

bool
JSRuntime::init(uint32 maxbytes)
{
#ifdef JS_METHODJIT_SPEW
    JMCheckLogging();
#endif

#ifdef DEBUG
    functionMeterFilename = getenv("JS_FUNCTION_STATFILE");
    if (functionMeterFilename) {
        if (!methodReadBarrierCountMap.init())
            return false;
        if (!unjoinedFunctionCountMap.init())
            return false;
    }
    propTreeStatFilename = getenv("JS_PROPTREE_STATFILE");
    propTreeDumpFilename = getenv("JS_PROPTREE_DUMPFILE");
#endif

#ifdef JS_TRACER
    InitJIT();
#endif

    if (!js_InitGC(this, maxbytes))
        return false;

    if (!(atomsCompartment = this->new_<JSCompartment>(this)) ||
        !atomsCompartment->init(NULL) ||
        !compartments.append(atomsCompartment)) {
        Foreground::delete_(atomsCompartment);
        return false;
    }

    atomsCompartment->setGCLastBytes(8192);

    if (!js_InitAtomState(this))
        return false;

    wrapObjectCallback = js::TransparentObjectWrapper;

#ifdef JS_THREADSAFE
    /* this is asymmetric with JS_ShutDown: */
    if (!js_SetupLocks(8, 16))
        return false;
    rtLock = JS_NEW_LOCK();
    if (!rtLock)
        return false;
    stateChange = JS_NEW_CONDVAR(gcLock);
    if (!stateChange)
        return false;
    debuggerLock = JS_NEW_LOCK();
    if (!debuggerLock)
        return false;
#endif

    debugMode = JS_FALSE;
    return js_InitThreads(this);
}

JSRuntime::~JSRuntime()
{
#ifdef DEBUG
    /* Don't hurt everyone in leaky ol' Mozilla with a fatal JS_ASSERT! */
    if (!JS_CLIST_IS_EMPTY(&contextList)) {
        JSContext *cx, *iter = NULL;
        uintN cxcount = 0;
        while ((cx = js_ContextIterator(this, JS_TRUE, &iter)) != NULL) {
            fprintf(stderr,
"JS API usage error: found live context at %p\n",
                    (void *) cx);
            cxcount++;
        }
        fprintf(stderr,
"JS API usage error: %u context%s left in runtime upon JS_DestroyRuntime.\n",
                cxcount, (cxcount == 1) ? "" : "s");
    }
#endif

#ifdef JS_TRACER
    FinishJIT();
#endif

    js_FinishThreads(this);
    js_FreeRuntimeScriptState(this);
    js_FinishAtomState(this);

    js_FinishGC(this);
#ifdef JS_THREADSAFE
    if (gcLock)
        JS_DESTROY_LOCK(gcLock);
    if (gcDone)
        JS_DESTROY_CONDVAR(gcDone);
    if (requestDone)
        JS_DESTROY_CONDVAR(requestDone);
    if (rtLock)
        JS_DESTROY_LOCK(rtLock);
    if (stateChange)
        JS_DESTROY_CONDVAR(stateChange);
    if (debuggerLock)
        JS_DESTROY_LOCK(debuggerLock);
#endif
}

JS_PUBLIC_API(JSRuntime *)
JS_NewRuntime(uint32 maxbytes)
{
#ifdef DEBUG
    if (!js_NewRuntimeWasCalled) {
        /*
         * This code asserts that the numbers associated with the error names
         * in jsmsg.def are monotonically increasing.  It uses values for the
         * error names enumerated in jscntxt.c.  It's not a compile-time check
         * but it's better than nothing.
         */
        int errorNumber = 0;
#define MSG_DEF(name, number, count, exception, format)                       \
    JS_ASSERT(name == errorNumber++);
#include "js.msg"
#undef MSG_DEF

#define MSG_DEF(name, number, count, exception, format)                       \
    JS_BEGIN_MACRO                                                            \
        uintN numfmtspecs = 0;                                                \
        const char *fmt;                                                      \
        for (fmt = format; *fmt != '\0'; fmt++) {                             \
            if (*fmt == '{' && isdigit(fmt[1]))                               \
                ++numfmtspecs;                                                \
        }                                                                     \
        JS_ASSERT(count == numfmtspecs);                                      \
    JS_END_MACRO;
#include "js.msg"
#undef MSG_DEF

        js_NewRuntimeWasCalled = JS_TRUE;
    }
#endif /* DEBUG */

    void *mem = OffTheBooks::calloc_(sizeof(JSRuntime));
    if (!mem)
        return NULL;

    JSRuntime *rt = new (mem) JSRuntime();
    if (!rt->init(maxbytes)) {
        JS_DestroyRuntime(rt);
        return NULL;
    }

    return rt;
}

JS_PUBLIC_API(void)
JS_DestroyRuntime(JSRuntime *rt)
{
    Foreground::delete_(rt);
}

#ifdef JS_REPRMETER
namespace reprmeter {
    extern void js_DumpReprMeter();
}
#endif

JS_PUBLIC_API(void)
JS_ShutDown(void)
{
#ifdef MOZ_TRACEVIS
    StopTraceVis();
#endif

#ifdef JS_OPMETER
    extern void js_DumpOpMeters();
    js_DumpOpMeters();
#endif

#ifdef JS_REPRMETER
    reprmeter::js_DumpReprMeter();
#endif

#ifdef JS_THREADSAFE
    js_CleanupLocks();
#endif
    PRMJ_NowShutdown();
}

JS_PUBLIC_API(void *)
JS_GetRuntimePrivate(JSRuntime *rt)
{
    return rt->data;
}

JS_PUBLIC_API(void)
JS_SetRuntimePrivate(JSRuntime *rt, void *data)
{
    rt->data = data;
}

#ifdef JS_THREADSAFE
static void
StartRequest(JSContext *cx)
{
    JSThread *t = cx->thread();
    JS_ASSERT(CURRENT_THREAD_IS_ME(t));

    if (t->data.requestDepth) {
        t->data.requestDepth++;
    } else {
        JSRuntime *rt = cx->runtime;
        AutoLockGC lock(rt);

        /* Wait until the GC is finished. */
        if (rt->gcThread != cx->thread()) {
            while (rt->gcThread)
                JS_AWAIT_GC_DONE(rt);
        }

        /* Indicate that a request is running. */
        rt->requestCount++;
        t->data.requestDepth = 1;

        /*
         * Adjust rt->interruptCounter to reflect any interrupts added while the
         * thread was suspended.
         */
        if (t->data.interruptFlags)
            JS_ATOMIC_INCREMENT(&rt->interruptCounter);

        if (rt->requestCount == 1 && rt->activityCallback)
            rt->activityCallback(rt->activityCallbackArg, true);
    }
}

static void
StopRequest(JSContext *cx)
{
    JSThread *t = cx->thread();
    JS_ASSERT(CURRENT_THREAD_IS_ME(t));
    JS_ASSERT(t->data.requestDepth != 0);
    if (t->data.requestDepth != 1) {
        t->data.requestDepth--;
    } else {
        LeaveTrace(cx);  /* for GC safety */

        t->data.conservativeGC.updateForRequestEnd(t->suspendCount);

        /* Lock before clearing to interlock with ClaimScope, in jslock.c. */
        JSRuntime *rt = cx->runtime;
        AutoLockGC lock(rt);

        t->data.requestDepth = 0;

        /*
         * Adjust rt->interruptCounter to reflect any interrupts added while the
         * thread still had active requests.
         */
        if (t->data.interruptFlags)
            JS_ATOMIC_DECREMENT(&rt->interruptCounter);

        /* Give the GC a chance to run if this was the last request running. */
        JS_ASSERT(rt->requestCount > 0);
        rt->requestCount--;
        if (rt->requestCount == 0) {
            JS_NOTIFY_REQUEST_DONE(rt);
            if (rt->activityCallback)
                rt->activityCallback(rt->activityCallbackArg, false);
        }
    }
}
#endif /* JS_THREADSAFE */

JS_PUBLIC_API(void)
JS_BeginRequest(JSContext *cx)
{
#ifdef JS_THREADSAFE
    cx->outstandingRequests++;
    StartRequest(cx);
#endif
}

JS_PUBLIC_API(void)
JS_EndRequest(JSContext *cx)
{
#ifdef JS_THREADSAFE
    JS_ASSERT(cx->outstandingRequests != 0);
    cx->outstandingRequests--;
    StopRequest(cx);
#endif
}

/* Yield to pending GC operations, regardless of request depth */
JS_PUBLIC_API(void)
JS_YieldRequest(JSContext *cx)
{
#ifdef JS_THREADSAFE
    CHECK_REQUEST(cx);
    JS_ResumeRequest(cx, JS_SuspendRequest(cx));
#endif
}

JS_PUBLIC_API(jsrefcount)
JS_SuspendRequest(JSContext *cx)
{
#ifdef JS_THREADSAFE
    JSThread *t = cx->thread();
    JS_ASSERT(CURRENT_THREAD_IS_ME(t));

    jsrefcount saveDepth = t->data.requestDepth;
    if (!saveDepth)
        return 0;

    t->suspendCount++;
    t->data.requestDepth = 1;
    StopRequest(cx);
    return saveDepth;
#else
    return 0;
#endif
}

JS_PUBLIC_API(void)
JS_ResumeRequest(JSContext *cx, jsrefcount saveDepth)
{
#ifdef JS_THREADSAFE
    JSThread *t = cx->thread();
    JS_ASSERT(CURRENT_THREAD_IS_ME(t));
    if (saveDepth == 0)
        return;
    JS_ASSERT(saveDepth >= 1);
    JS_ASSERT(!t->data.requestDepth);
    JS_ASSERT(t->suspendCount);
    StartRequest(cx);
    t->data.requestDepth = saveDepth;
    t->suspendCount--;
#endif
}

JS_PUBLIC_API(JSBool)
JS_IsInRequest(JSContext *cx)
{
#ifdef JS_THREADSAFE
    JS_ASSERT(CURRENT_THREAD_IS_ME(cx->thread()));
    return JS_THREAD_DATA(cx)->requestDepth != 0;
#else
    return false;
#endif
}

JS_PUBLIC_API(void)
JS_Lock(JSRuntime *rt)
{
    JS_LOCK_RUNTIME(rt);
}

JS_PUBLIC_API(void)
JS_Unlock(JSRuntime *rt)
{
    JS_UNLOCK_RUNTIME(rt);
}

JS_PUBLIC_API(JSContextCallback)
JS_SetContextCallback(JSRuntime *rt, JSContextCallback cxCallback)
{
    JSContextCallback old;

    old = rt->cxCallback;
    rt->cxCallback = cxCallback;
    return old;
}

JS_PUBLIC_API(JSContext *)
JS_NewContext(JSRuntime *rt, size_t stackChunkSize)
{
    return js_NewContext(rt, stackChunkSize);
}

JS_PUBLIC_API(void)
JS_DestroyContext(JSContext *cx)
{
    js_DestroyContext(cx, JSDCM_FORCE_GC);
}

JS_PUBLIC_API(void)
JS_DestroyContextNoGC(JSContext *cx)
{
    js_DestroyContext(cx, JSDCM_NO_GC);
}

JS_PUBLIC_API(void)
JS_DestroyContextMaybeGC(JSContext *cx)
{
    js_DestroyContext(cx, JSDCM_MAYBE_GC);
}

JS_PUBLIC_API(void *)
JS_GetContextPrivate(JSContext *cx)
{
    return cx->data;
}

JS_PUBLIC_API(void)
JS_SetContextPrivate(JSContext *cx, void *data)
{
    cx->data = data;
}

JS_PUBLIC_API(JSRuntime *)
JS_GetRuntime(JSContext *cx)
{
    return cx->runtime;
}

JS_PUBLIC_API(JSContext *)
JS_ContextIterator(JSRuntime *rt, JSContext **iterp)
{
    return js_ContextIterator(rt, JS_TRUE, iterp);
}

JS_PUBLIC_API(JSVersion)
JS_GetVersion(JSContext *cx)
{
    return VersionNumber(cx->findVersion());
}

JS_PUBLIC_API(JSVersion)
JS_SetVersion(JSContext *cx, JSVersion newVersion)
{
    JS_ASSERT(VersionIsKnown(newVersion));
    JS_ASSERT(!VersionHasFlags(newVersion));
    JSVersion newVersionNumber = newVersion;

#ifdef DEBUG
    uintN coptsBefore = cx->getCompileOptions();
#endif
    JSVersion oldVersion = cx->findVersion();
    JSVersion oldVersionNumber = VersionNumber(oldVersion);
    if (oldVersionNumber == newVersionNumber)
        return oldVersionNumber; /* No override actually occurs! */

    /* We no longer support 1.4 or below. */
    if (newVersionNumber != JSVERSION_DEFAULT && newVersionNumber <= JSVERSION_1_4)
        return oldVersionNumber;

    VersionCopyFlags(&newVersion, oldVersion);
    cx->maybeOverrideVersion(newVersion);
    JS_ASSERT(cx->getCompileOptions() == coptsBefore);
    return oldVersionNumber;
}

static struct v2smap {
    JSVersion   version;
    const char  *string;
} v2smap[] = {
    {JSVERSION_1_0,     "1.0"},
    {JSVERSION_1_1,     "1.1"},
    {JSVERSION_1_2,     "1.2"},
    {JSVERSION_1_3,     "1.3"},
    {JSVERSION_1_4,     "1.4"},
    {JSVERSION_ECMA_3,  "ECMAv3"},
    {JSVERSION_1_5,     "1.5"},
    {JSVERSION_1_6,     "1.6"},
    {JSVERSION_1_7,     "1.7"},
    {JSVERSION_1_8,     "1.8"},
    {JSVERSION_ECMA_5,  "ECMAv5"},
    {JSVERSION_DEFAULT, js_default_str},
    {JSVERSION_UNKNOWN, NULL},          /* must be last, NULL is sentinel */
};

JS_PUBLIC_API(const char *)
JS_VersionToString(JSVersion version)
{
    int i;

    for (i = 0; v2smap[i].string; i++)
        if (v2smap[i].version == version)
            return v2smap[i].string;
    return "unknown";
}

JS_PUBLIC_API(JSVersion)
JS_StringToVersion(const char *string)
{
    int i;

    for (i = 0; v2smap[i].string; i++)
        if (strcmp(v2smap[i].string, string) == 0)
            return v2smap[i].version;
    return JSVERSION_UNKNOWN;
}

JS_PUBLIC_API(uint32)
JS_GetOptions(JSContext *cx)
{
    /*
     * Can't check option/version synchronization here.
     * We may have been synchronized with a script version that was formerly on
     * the stack, but has now been popped.
     */
    return cx->allOptions();
}

static uintN
SetOptionsCommon(JSContext *cx, uintN options)
{
    JS_ASSERT((options & JSALLOPTION_MASK) == options);
    uintN oldopts = cx->allOptions();
    uintN newropts = options & JSRUNOPTION_MASK;
    uintN newcopts = options & JSCOMPILEOPTION_MASK;
    cx->setRunOptions(newropts);
    cx->setCompileOptions(newcopts);
    cx->updateJITEnabled();
    return oldopts;
}

JS_PUBLIC_API(uint32)
JS_SetOptions(JSContext *cx, uint32 options)
{
    AutoLockGC lock(cx->runtime);
    return SetOptionsCommon(cx, options);
}

JS_PUBLIC_API(uint32)
JS_ToggleOptions(JSContext *cx, uint32 options)
{
    AutoLockGC lock(cx->runtime);
    uintN oldopts = cx->allOptions();
    uintN newopts = oldopts ^ options;
    return SetOptionsCommon(cx, newopts);
}

JS_PUBLIC_API(const char *)
JS_GetImplementationVersion(void)
{
    return "JavaScript-C 1.8.5+ 2011-04-16";
}

JS_PUBLIC_API(JSCompartmentCallback)
JS_SetCompartmentCallback(JSRuntime *rt, JSCompartmentCallback callback)
{
    JSCompartmentCallback old = rt->compartmentCallback;
    rt->compartmentCallback = callback;
    return old;
}

JS_PUBLIC_API(JSWrapObjectCallback)
JS_SetWrapObjectCallbacks(JSRuntime *rt,
                          JSWrapObjectCallback callback,
                          JSPreWrapCallback precallback)
{
    JSWrapObjectCallback old = rt->wrapObjectCallback;
    rt->wrapObjectCallback = callback;
    rt->preWrapObjectCallback = precallback;
    return old;
}

JS_PUBLIC_API(JSCrossCompartmentCall *)
JS_EnterCrossCompartmentCall(JSContext *cx, JSObject *target)
{
    CHECK_REQUEST(cx);

    JS_ASSERT(target);
    AutoCompartment *call = cx->new_<AutoCompartment>(cx, target);
    if (!call)
        return NULL;
    if (!call->enter()) {
        Foreground::delete_(call);
        return NULL;
    }
    return reinterpret_cast<JSCrossCompartmentCall *>(call);
}

JS_PUBLIC_API(JSCrossCompartmentCall *)
JS_EnterCrossCompartmentCallScript(JSContext *cx, JSScript *target)
{
    static JSClass dummy_class = {
        "jdummy",
        JSCLASS_GLOBAL_FLAGS,
        JS_PropertyStub,  JS_PropertyStub,
        JS_PropertyStub,  JS_StrictPropertyStub,
        JS_EnumerateStub, JS_ResolveStub,
        JS_ConvertStub,   NULL,
        JSCLASS_NO_OPTIONAL_MEMBERS
    };

    CHECK_REQUEST(cx);

    JS_ASSERT(target);
    JSObject *scriptObject = target->u.object;
    if (!scriptObject) {
        SwitchToCompartment sc(cx, target->compartment);
        scriptObject = JS_NewGlobalObject(cx, &dummy_class);
        if (!scriptObject)
            return NULL;
    }
    return JS_EnterCrossCompartmentCall(cx, scriptObject);
}

JS_PUBLIC_API(void)
JS_LeaveCrossCompartmentCall(JSCrossCompartmentCall *call)
{
    AutoCompartment *realcall = reinterpret_cast<AutoCompartment *>(call);
    CHECK_REQUEST(realcall->context);
    realcall->leave();
    Foreground::delete_(realcall);
}

bool
JSAutoEnterCompartment::enter(JSContext *cx, JSObject *target)
{
    JS_ASSERT(!call);
    if (cx->compartment == target->getCompartment()) {
        call = reinterpret_cast<JSCrossCompartmentCall*>(1);
        return true;
    }
    call = JS_EnterCrossCompartmentCall(cx, target);
    return call != NULL;
}

void
JSAutoEnterCompartment::enterAndIgnoreErrors(JSContext *cx, JSObject *target)
{
    (void) enter(cx, target);
}

namespace JS {

bool
AutoEnterScriptCompartment::enter(JSContext *cx, JSScript *target)
{
    JS_ASSERT(!call);
    if (cx->compartment == target->compartment) {
        call = reinterpret_cast<JSCrossCompartmentCall*>(1);
        return true;
    }
    call = JS_EnterCrossCompartmentCallScript(cx, target);
    return call != NULL;
}

} /* namespace JS */

JS_PUBLIC_API(void *)
JS_SetCompartmentPrivate(JSContext *cx, JSCompartment *compartment, void *data)
{
    CHECK_REQUEST(cx);
    void *old = compartment->data;
    compartment->data = data;
    return old;
}

JS_PUBLIC_API(void *)
JS_GetCompartmentPrivate(JSContext *cx, JSCompartment *compartment)
{
    CHECK_REQUEST(cx);
    return compartment->data;
}

JS_PUBLIC_API(JSBool)
JS_WrapObject(JSContext *cx, JSObject **objp)
{
    CHECK_REQUEST(cx);
    return cx->compartment->wrap(cx, objp);
}

JS_PUBLIC_API(JSBool)
JS_WrapValue(JSContext *cx, jsval *vp)
{
    CHECK_REQUEST(cx);
    return cx->compartment->wrap(cx, Valueify(vp));
}

JS_PUBLIC_API(JSObject *)
JS_TransplantObject(JSContext *cx, JSObject *origobj, JSObject *target)
{
     // This function is called when an object moves between two
     // different compartments. In that case, we need to "move" the
     // window from origobj's compartment to target's compartment.
    JSCompartment *destination = target->getCompartment();
    WrapperMap &map = destination->crossCompartmentWrappers;
    Value origv = ObjectValue(*origobj);
    JSObject *obj;

    if (origobj->getCompartment() == destination) {
        // If the original object is in the same compartment as the
        // destination, then we know that we won't find wrapper in the
        // destination's cross compartment map and that the same
        // object will continue to work.  Note the rare case where
        // |origobj == target|. In that case, we can just treat this
        // as a same compartment navigation. The effect is to clear
        // all of the wrappers and their holders if they have
        // them. This would be cleaner as a separate API.
        if (origobj != target && !origobj->swap(cx, target))
            return NULL;
        obj = origobj;
    } else if (WrapperMap::Ptr p = map.lookup(origv)) {
        // There might already be a wrapper for the original object in
        // the new compartment. If there is, make it the primary outer
        // window proxy around the inner (accomplished by swapping
        // target's innards with the old, possibly security wrapper,
        // innards).
        obj = &p->value.toObject();
        map.remove(p);
        if (!obj->swap(cx, target))
            return NULL;
    } else {
        // Otherwise, this is going to be our outer window proxy in
        // the new compartment.
        obj = target;
    }

    // Now, iterate through other scopes looking for references to the
    // old outer window. They need to be updated to point at the new
    // outer window.  They also might transition between different
    // types of security wrappers based on whether the new compartment
    // is same origin with them.
    Value targetv = ObjectValue(*obj);
    CompartmentVector &vector = cx->runtime->compartments;
    AutoValueVector toTransplant(cx);
    if (!toTransplant.reserve(vector.length()))
        return NULL;

    for (JSCompartment **p = vector.begin(), **end = vector.end(); p != end; ++p) {
        WrapperMap &pmap = (*p)->crossCompartmentWrappers;
        if (WrapperMap::Ptr wp = pmap.lookup(origv)) {
            // We found a wrapper. Remember and root it.
            toTransplant.infallibleAppend(wp->value);
        }
    }

    for (Value *begin = toTransplant.begin(), *end = toTransplant.end(); begin != end; ++begin) {
        JSObject *wobj = &begin->toObject();
        JSCompartment *wcompartment = wobj->compartment();
        WrapperMap &pmap = wcompartment->crossCompartmentWrappers;
        JS_ASSERT(pmap.lookup(origv));
        pmap.remove(origv);

        // First, we wrap it in the new compartment. This will return
        // a new wrapper.
        AutoCompartment ac(cx, wobj);
        JSObject *tobj = obj;
        if (!ac.enter() || !wcompartment->wrap(cx, &tobj))
            return NULL;

        // Now, because we need to maintain object identity, we do a
        // brain transplant on the old object. At the same time, we
        // update the entry in the compartment's wrapper map to point
        // to the old wrapper.
        JS_ASSERT(tobj != wobj);
        if (!wobj->swap(cx, tobj))
            return NULL;
        pmap.put(targetv, ObjectValue(*wobj));
    }

    // Lastly, update the original object to point to the new one.
    if (origobj->getCompartment() != destination) {
        AutoCompartment ac(cx, origobj);
        JSObject *tobj = obj;
        if (!ac.enter() || !JS_WrapObject(cx, &tobj))
            return NULL;
        if (!origobj->swap(cx, tobj))
            return NULL;
        origobj->getCompartment()->crossCompartmentWrappers.put(targetv, origv);
    }

    return obj;
}

/*
 * The location object is special. There is the location object itself and
 * then the location object wrapper. Because there are no direct references to
 * the location object itself, we don't want the old obj (|origobj| here) to
 * become the new wrapper but the wrapper itself instead. This leads to very
 * subtle differences between js_TransplantObjectWithWrapper and
 * JS_TransplantObject.
 */
JS_FRIEND_API(JSObject *)
js_TransplantObjectWithWrapper(JSContext *cx,
                               JSObject *origobj,
                               JSObject *origwrapper,
                               JSObject *targetobj,
                               JSObject *targetwrapper)
{
    JSObject *obj;
    JSCompartment *destination = targetobj->getCompartment();
    WrapperMap &map = destination->crossCompartmentWrappers;

    // |origv| is the map entry we're looking up. The map entries are going to
    // be for the location object itself.
    Value origv = ObjectValue(*origobj);

    // There might already be a wrapper for the original object in the new
    // compartment.
    if (WrapperMap::Ptr p = map.lookup(origv)) {
        // There is. Make the existing wrapper a same compartment location
        // wrapper (swapping it with the given new wrapper).
        obj = &p->value.toObject();
        map.remove(p);
        if (!obj->swap(cx, targetwrapper))
            return NULL;
    } else {
        // Otherwise, use the passed-in wrapper as the same compartment
        // location wrapper.
        obj = targetwrapper;
    }

    // Now, iterate through other scopes looking for references to the old
    // location object. Note that the entries in the maps are for |origobj|
    // and not |origwrapper|. They need to be updated to point at the new
    // location object.
    Value targetv = ObjectValue(*targetobj);
    CompartmentVector &vector = cx->runtime->compartments;
    AutoValueVector toTransplant(cx);
    if (!toTransplant.reserve(vector.length()))
        return NULL;

    for (JSCompartment **p = vector.begin(), **end = vector.end(); p != end; ++p) {
        WrapperMap &pmap = (*p)->crossCompartmentWrappers;
        if (WrapperMap::Ptr wp = pmap.lookup(origv)) {
            // We found a wrapper. Remember and root it.
            toTransplant.infallibleAppend(wp->value);
        }
    }

    for (Value *begin = toTransplant.begin(), *end = toTransplant.end(); begin != end; ++begin) {
        JSObject *wobj = &begin->toObject();
        JSCompartment *wcompartment = wobj->compartment();
        WrapperMap &pmap = wcompartment->crossCompartmentWrappers;
        JS_ASSERT(pmap.lookup(origv));
        pmap.remove(origv);

        // First, we wrap it in the new compartment. This will return a
        // new wrapper.
        AutoCompartment ac(cx, wobj);

        JSObject *tobj = targetobj;
        if (!ac.enter() || !wcompartment->wrap(cx, &tobj))
            return NULL;

        // Now, because we need to maintain object identity, we do a brain
        // transplant on the old object. At the same time, we update the
        // entry in the compartment's wrapper map to point to the old
        // wrapper.
        JS_ASSERT(tobj != wobj);
        if (!wobj->swap(cx, tobj))
            return NULL;
        pmap.put(targetv, ObjectValue(*wobj));
    }

    // Lastly, update the original object to point to the new one. However, as
    // mentioned above, we do the transplant on the wrapper, not the object
    // itself, since all of the references are to the object itself.
    {
        AutoCompartment ac(cx, origobj);
        JSObject *tobj = obj;
        if (!ac.enter() || !JS_WrapObject(cx, &tobj))
            return NULL;
        if (!origwrapper->swap(cx, tobj))
            return NULL;
        origwrapper->getCompartment()->crossCompartmentWrappers.put(targetv,
                                                                    ObjectValue(*origwrapper));
    }

    return obj;
}

JS_PUBLIC_API(JSObject *)
JS_GetGlobalObject(JSContext *cx)
{
    return cx->globalObject;
}

JS_PUBLIC_API(void)
JS_SetGlobalObject(JSContext *cx, JSObject *obj)
{
    CHECK_REQUEST(cx);

    cx->globalObject = obj;
    if (!cx->running())
        cx->resetCompartment();
}

JS_PUBLIC_API(JSBool)
JS_InitStandardClasses(JSContext *cx, JSObject *obj)
{
    JS_THREADSAFE_ASSERT(cx->compartment != cx->runtime->atomsCompartment);
    CHECK_REQUEST(cx);

    /*
     * JS_SetGlobalObject might or might not change cx's compartment, so call
     * it before assertSameCompartment. (The API contract is that *after* this,
     * cx and obj must be in the same compartment.)
     */
    if (!cx->globalObject)
        JS_SetGlobalObject(cx, obj);
    assertSameCompartment(cx, obj);

    return obj->asGlobal()->initStandardClasses(cx);
}

#define CLASP(name)                 (&js_##name##Class)
#define TYPED_ARRAY_CLASP(type)     (&TypedArray::fastClasses[TypedArray::type])
#define EAGER_ATOM(name)            ATOM_OFFSET(name), NULL
#define EAGER_CLASS_ATOM(name)      CLASS_ATOM_OFFSET(name), NULL
#define EAGER_ATOM_AND_CLASP(name)  EAGER_CLASS_ATOM(name), CLASP(name)
#define LAZY_ATOM(name)             ATOM_OFFSET(lazy.name), js_##name##_str

typedef struct JSStdName {
    JSObjectOp  init;
    size_t      atomOffset;     /* offset of atom pointer in JSAtomState */
    const char  *name;          /* null if atom is pre-pinned, else name */
    Class       *clasp;
} JSStdName;

static JSAtom *
StdNameToAtom(JSContext *cx, JSStdName *stdn)
{
    size_t offset;
    JSAtom *atom;
    const char *name;

    offset = stdn->atomOffset;
    atom = OFFSET_TO_ATOM(cx->runtime, offset);
    if (!atom) {
        name = stdn->name;
        if (name) {
            atom = js_Atomize(cx, name, strlen(name), InternAtom);
            OFFSET_TO_ATOM(cx->runtime, offset) = atom;
        }
    }
    return atom;
}

/*
 * Table of class initializers and their atom offsets in rt->atomState.
 * If you add a "standard" class, remember to update this table.
 */
static JSStdName standard_class_atoms[] = {
    {js_InitFunctionAndObjectClasses,   EAGER_ATOM_AND_CLASP(Function)},
    {js_InitFunctionAndObjectClasses,   EAGER_ATOM_AND_CLASP(Object)},
    {js_InitArrayClass,                 EAGER_ATOM_AND_CLASP(Array)},
    {js_InitBooleanClass,               EAGER_ATOM_AND_CLASP(Boolean)},
    {js_InitDateClass,                  EAGER_ATOM_AND_CLASP(Date)},
    {js_InitMathClass,                  EAGER_ATOM_AND_CLASP(Math)},
    {js_InitNumberClass,                EAGER_ATOM_AND_CLASP(Number)},
    {js_InitStringClass,                EAGER_ATOM_AND_CLASP(String)},
    {js_InitExceptionClasses,           EAGER_ATOM_AND_CLASP(Error)},
    {js_InitRegExpClass,                EAGER_ATOM_AND_CLASP(RegExp)},
#if JS_HAS_XML_SUPPORT
    {js_InitXMLClass,                   EAGER_ATOM_AND_CLASP(XML)},
    {js_InitNamespaceClass,             EAGER_ATOM_AND_CLASP(Namespace)},
    {js_InitQNameClass,                 EAGER_ATOM_AND_CLASP(QName)},
#endif
#if JS_HAS_GENERATORS
    {js_InitIteratorClasses,            EAGER_ATOM_AND_CLASP(StopIteration)},
#endif
    {js_InitJSONClass,                  EAGER_ATOM_AND_CLASP(JSON)},
    {js_InitTypedArrayClasses,          EAGER_CLASS_ATOM(ArrayBuffer), &js::ArrayBuffer::jsclass},
    {js_InitWeakMapClass,               EAGER_CLASS_ATOM(WeakMap), &WeakMap::jsclass},
    {NULL,                              0, NULL, NULL}
};

/*
 * Table of top-level function and constant names and their init functions.
 * If you add a "standard" global function or property, remember to update
 * this table.
 */
static JSStdName standard_class_names[] = {
    {js_InitObjectClass,        EAGER_ATOM(eval), CLASP(Object)},

    /* Global properties and functions defined by the Number class. */
    {js_InitNumberClass,        EAGER_ATOM(NaN), CLASP(Number)},
    {js_InitNumberClass,        EAGER_ATOM(Infinity), CLASP(Number)},
    {js_InitNumberClass,        LAZY_ATOM(isNaN), CLASP(Number)},
    {js_InitNumberClass,        LAZY_ATOM(isFinite), CLASP(Number)},
    {js_InitNumberClass,        LAZY_ATOM(parseFloat), CLASP(Number)},
    {js_InitNumberClass,        LAZY_ATOM(parseInt), CLASP(Number)},

    /* String global functions. */
    {js_InitStringClass,        LAZY_ATOM(escape), CLASP(String)},
    {js_InitStringClass,        LAZY_ATOM(unescape), CLASP(String)},
    {js_InitStringClass,        LAZY_ATOM(decodeURI), CLASP(String)},
    {js_InitStringClass,        LAZY_ATOM(encodeURI), CLASP(String)},
    {js_InitStringClass,        LAZY_ATOM(decodeURIComponent), CLASP(String)},
    {js_InitStringClass,        LAZY_ATOM(encodeURIComponent), CLASP(String)},
#if JS_HAS_UNEVAL
    {js_InitStringClass,        LAZY_ATOM(uneval), CLASP(String)},
#endif

    /* Exception constructors. */
    {js_InitExceptionClasses,   EAGER_CLASS_ATOM(Error), CLASP(Error)},
    {js_InitExceptionClasses,   EAGER_CLASS_ATOM(InternalError), CLASP(Error)},
    {js_InitExceptionClasses,   EAGER_CLASS_ATOM(EvalError), CLASP(Error)},
    {js_InitExceptionClasses,   EAGER_CLASS_ATOM(RangeError), CLASP(Error)},
    {js_InitExceptionClasses,   EAGER_CLASS_ATOM(ReferenceError), CLASP(Error)},
    {js_InitExceptionClasses,   EAGER_CLASS_ATOM(SyntaxError), CLASP(Error)},
    {js_InitExceptionClasses,   EAGER_CLASS_ATOM(TypeError), CLASP(Error)},
    {js_InitExceptionClasses,   EAGER_CLASS_ATOM(URIError), CLASP(Error)},

#if JS_HAS_XML_SUPPORT
    {js_InitXMLClass,           LAZY_ATOM(XMLList), CLASP(XML)},
    {js_InitXMLClass,           LAZY_ATOM(isXMLName), CLASP(XML)},
#endif

#if JS_HAS_GENERATORS
    {js_InitIteratorClasses,    EAGER_ATOM_AND_CLASP(Iterator)},
    {js_InitIteratorClasses,    EAGER_ATOM_AND_CLASP(Generator)},
#endif

    /* Typed Arrays */
    {js_InitTypedArrayClasses,  EAGER_CLASS_ATOM(ArrayBuffer), &js::ArrayBuffer::jsclass},
    {js_InitTypedArrayClasses,  EAGER_CLASS_ATOM(Int8Array),    TYPED_ARRAY_CLASP(TYPE_INT8)},
    {js_InitTypedArrayClasses,  EAGER_CLASS_ATOM(Uint8Array),   TYPED_ARRAY_CLASP(TYPE_UINT8)},
    {js_InitTypedArrayClasses,  EAGER_CLASS_ATOM(Int16Array),   TYPED_ARRAY_CLASP(TYPE_INT16)},
    {js_InitTypedArrayClasses,  EAGER_CLASS_ATOM(Uint16Array),  TYPED_ARRAY_CLASP(TYPE_UINT16)},
    {js_InitTypedArrayClasses,  EAGER_CLASS_ATOM(Int32Array),   TYPED_ARRAY_CLASP(TYPE_INT32)},
    {js_InitTypedArrayClasses,  EAGER_CLASS_ATOM(Uint32Array),  TYPED_ARRAY_CLASP(TYPE_UINT32)},
    {js_InitTypedArrayClasses,  EAGER_CLASS_ATOM(Float32Array), TYPED_ARRAY_CLASP(TYPE_FLOAT32)},
    {js_InitTypedArrayClasses,  EAGER_CLASS_ATOM(Float64Array), TYPED_ARRAY_CLASP(TYPE_FLOAT64)},
    {js_InitTypedArrayClasses,  EAGER_CLASS_ATOM(Uint8ClampedArray),
                                TYPED_ARRAY_CLASP(TYPE_UINT8_CLAMPED)},

    {js_InitProxyClass,         EAGER_ATOM_AND_CLASP(Proxy)},

    {NULL,                      0, NULL, NULL}
};

static JSStdName object_prototype_names[] = {
    /* Object.prototype properties (global delegates to Object.prototype). */
    {js_InitObjectClass,        EAGER_ATOM(proto), CLASP(Object)},
#if JS_HAS_TOSOURCE
    {js_InitObjectClass,        EAGER_ATOM(toSource), CLASP(Object)},
#endif
    {js_InitObjectClass,        EAGER_ATOM(toString), CLASP(Object)},
    {js_InitObjectClass,        EAGER_ATOM(toLocaleString), CLASP(Object)},
    {js_InitObjectClass,        EAGER_ATOM(valueOf), CLASP(Object)},
#if JS_HAS_OBJ_WATCHPOINT
    {js_InitObjectClass,        LAZY_ATOM(watch), CLASP(Object)},
    {js_InitObjectClass,        LAZY_ATOM(unwatch), CLASP(Object)},
#endif
    {js_InitObjectClass,        LAZY_ATOM(hasOwnProperty), CLASP(Object)},
    {js_InitObjectClass,        LAZY_ATOM(isPrototypeOf), CLASP(Object)},
    {js_InitObjectClass,        LAZY_ATOM(propertyIsEnumerable), CLASP(Object)},
#if OLD_GETTER_SETTER_METHODS
    {js_InitObjectClass,        LAZY_ATOM(defineGetter), CLASP(Object)},
    {js_InitObjectClass,        LAZY_ATOM(defineSetter), CLASP(Object)},
    {js_InitObjectClass,        LAZY_ATOM(lookupGetter), CLASP(Object)},
    {js_InitObjectClass,        LAZY_ATOM(lookupSetter), CLASP(Object)},
#endif

    {NULL,                      0, NULL, NULL}
};

JS_PUBLIC_API(JSBool)
JS_ResolveStandardClass(JSContext *cx, JSObject *obj, jsid id, JSBool *resolved)
{
    JSString *idstr;
    JSRuntime *rt;
    JSAtom *atom;
    JSStdName *stdnm;
    uintN i;

    CHECK_REQUEST(cx);
    assertSameCompartment(cx, obj, id);
    *resolved = JS_FALSE;

    rt = cx->runtime;
    JS_ASSERT(rt->state != JSRTS_DOWN);
    if (rt->state == JSRTS_LANDING || !JSID_IS_ATOM(id))
        return JS_TRUE;

    idstr = JSID_TO_STRING(id);

    /* Check whether we're resolving 'undefined', and define it if so. */
    atom = rt->atomState.typeAtoms[JSTYPE_VOID];
    if (idstr == atom) {
        *resolved = JS_TRUE;
        return obj->defineProperty(cx, ATOM_TO_JSID(atom), UndefinedValue(),
                                   PropertyStub, StrictPropertyStub,
                                   JSPROP_PERMANENT | JSPROP_READONLY);
    }

    /* Try for class constructors/prototypes named by well-known atoms. */
    stdnm = NULL;
    for (i = 0; standard_class_atoms[i].init; i++) {
        JS_ASSERT(standard_class_atoms[i].clasp);
        atom = OFFSET_TO_ATOM(rt, standard_class_atoms[i].atomOffset);
        if (idstr == atom) {
            stdnm = &standard_class_atoms[i];
            break;
        }
    }

    if (!stdnm) {
        /* Try less frequently used top-level functions and constants. */
        for (i = 0; standard_class_names[i].init; i++) {
            JS_ASSERT(standard_class_names[i].clasp);
            atom = StdNameToAtom(cx, &standard_class_names[i]);
            if (!atom)
                return JS_FALSE;
            if (idstr == atom) {
                stdnm = &standard_class_names[i];
                break;
            }
        }

        if (!stdnm && !obj->getProto()) {
            /*
             * Try even less frequently used names delegated from the global
             * object to Object.prototype, but only if the Object class hasn't
             * yet been initialized.
             */
            for (i = 0; object_prototype_names[i].init; i++) {
                JS_ASSERT(object_prototype_names[i].clasp);
                atom = StdNameToAtom(cx, &object_prototype_names[i]);
                if (!atom)
                    return JS_FALSE;
                if (idstr == atom) {
                    stdnm = &object_prototype_names[i];
                    break;
                }
            }
        }
    }

    if (stdnm) {
        /*
         * If this standard class is anonymous, then we don't want to resolve
         * by name.
         */
        JS_ASSERT(obj->isGlobal());
        if (stdnm->clasp->flags & JSCLASS_IS_ANONYMOUS)
            return JS_TRUE;

        if (IsStandardClassResolved(obj, stdnm->clasp))
            return JS_TRUE;

        if (!stdnm->init(cx, obj))
            return JS_FALSE;
        *resolved = JS_TRUE;
    }
    return JS_TRUE;
}

JS_PUBLIC_API(JSBool)
JS_EnumerateStandardClasses(JSContext *cx, JSObject *obj)
{
    JSRuntime *rt;
    JSAtom *atom;
    uintN i;

    CHECK_REQUEST(cx);
    assertSameCompartment(cx, obj);
    rt = cx->runtime;

    /*
     * Check whether we need to bind 'undefined' and define it if so.
     * Since ES5 15.1.1.3 undefined can't be deleted.
     */
    atom = rt->atomState.typeAtoms[JSTYPE_VOID];
    if (!obj->nativeContains(ATOM_TO_JSID(atom)) &&
        !obj->defineProperty(cx, ATOM_TO_JSID(atom), UndefinedValue(),
                             PropertyStub, StrictPropertyStub,
                             JSPROP_PERMANENT | JSPROP_READONLY)) {
        return JS_FALSE;
    }

    /* Initialize any classes that have not been initialized yet. */
    for (i = 0; standard_class_atoms[i].init; i++) {
        if (!js::IsStandardClassResolved(obj, standard_class_atoms[i].clasp) &&
            !standard_class_atoms[i].init(cx, obj))
        {
                return JS_FALSE;
        }
    }

    return JS_TRUE;
}

namespace js {

JSIdArray *
NewIdArray(JSContext *cx, jsint length)
{
    JSIdArray *ida;

    ida = (JSIdArray *)
        cx->calloc_(offsetof(JSIdArray, vector) + length * sizeof(jsval));
    if (ida)
        ida->length = length;
    return ida;
}

}

/*
 * Unlike realloc(3), this function frees ida on failure.
 */
static JSIdArray *
SetIdArrayLength(JSContext *cx, JSIdArray *ida, jsint length)
{
    JSIdArray *rida;

    rida = (JSIdArray *)
           JS_realloc(cx, ida,
                      offsetof(JSIdArray, vector) + length * sizeof(jsval));
    if (!rida) {
        JS_DestroyIdArray(cx, ida);
    } else {
        rida->length = length;
    }
    return rida;
}

static JSIdArray *
AddAtomToArray(JSContext *cx, JSAtom *atom, JSIdArray *ida, jsint *ip)
{
    jsint i, length;

    i = *ip;
    length = ida->length;
    if (i >= length) {
        ida = SetIdArrayLength(cx, ida, JS_MAX(length * 2, 8));
        if (!ida)
            return NULL;
        JS_ASSERT(i < ida->length);
    }
    ida->vector[i] = ATOM_TO_JSID(atom);
    *ip = i + 1;
    return ida;
}

static JSIdArray *
EnumerateIfResolved(JSContext *cx, JSObject *obj, JSAtom *atom, JSIdArray *ida,
                    jsint *ip, JSBool *foundp)
{
    *foundp = obj->nativeContains(ATOM_TO_JSID(atom));
    if (*foundp)
        ida = AddAtomToArray(cx, atom, ida, ip);
    return ida;
}

JS_PUBLIC_API(JSIdArray *)
JS_EnumerateResolvedStandardClasses(JSContext *cx, JSObject *obj, JSIdArray *ida)
{
    JSRuntime *rt;
    jsint i, j, k;
    JSAtom *atom;
    JSBool found;
    JSObjectOp init;

    CHECK_REQUEST(cx);
    assertSameCompartment(cx, obj, ida);
    rt = cx->runtime;
    if (ida) {
        i = ida->length;
    } else {
        ida = NewIdArray(cx, 8);
        if (!ida)
            return NULL;
        i = 0;
    }

    /* Check whether 'undefined' has been resolved and enumerate it if so. */
    atom = rt->atomState.typeAtoms[JSTYPE_VOID];
    ida = EnumerateIfResolved(cx, obj, atom, ida, &i, &found);
    if (!ida)
        return NULL;

    /* Enumerate only classes that *have* been resolved. */
    for (j = 0; standard_class_atoms[j].init; j++) {
        atom = OFFSET_TO_ATOM(rt, standard_class_atoms[j].atomOffset);
        ida = EnumerateIfResolved(cx, obj, atom, ida, &i, &found);
        if (!ida)
            return NULL;

        if (found) {
            init = standard_class_atoms[j].init;

            for (k = 0; standard_class_names[k].init; k++) {
                if (standard_class_names[k].init == init) {
                    atom = StdNameToAtom(cx, &standard_class_names[k]);
                    ida = AddAtomToArray(cx, atom, ida, &i);
                    if (!ida)
                        return NULL;
                }
            }

            if (init == js_InitObjectClass) {
                for (k = 0; object_prototype_names[k].init; k++) {
                    atom = StdNameToAtom(cx, &object_prototype_names[k]);
                    ida = AddAtomToArray(cx, atom, ida, &i);
                    if (!ida)
                        return NULL;
                }
            }
        }
    }

    /* Trim to exact length. */
    return SetIdArrayLength(cx, ida, i);
}

#undef CLASP
#undef EAGER_ATOM
#undef EAGER_CLASS_ATOM
#undef EAGER_ATOM_CLASP
#undef LAZY_ATOM

JS_PUBLIC_API(JSBool)
JS_GetClassObject(JSContext *cx, JSObject *obj, JSProtoKey key, JSObject **objp)
{
    CHECK_REQUEST(cx);
    assertSameCompartment(cx, obj);
    return js_GetClassObject(cx, obj, key, objp);
}

JS_PUBLIC_API(JSObject *)
JS_GetScopeChain(JSContext *cx)
{
    CHECK_REQUEST(cx);
    return GetScopeChain(cx);
}

JS_PUBLIC_API(JSObject *)
JS_GetGlobalForObject(JSContext *cx, JSObject *obj)
{
    assertSameCompartment(cx, obj);
    return obj->getGlobal();
}

JS_PUBLIC_API(JSObject *)
JS_GetGlobalForScopeChain(JSContext *cx)
{
    CHECK_REQUEST(cx);
    return GetGlobalForScopeChain(cx);
}

JS_PUBLIC_API(jsval)
JS_ComputeThis(JSContext *cx, jsval *vp)
{
    assertSameCompartment(cx, JSValueArray(vp, 2));
    CallReceiver call = CallReceiverFromVp(Valueify(vp));
    if (!BoxNonStrictThis(cx, call))
        return JSVAL_NULL;
    return Jsvalify(call.thisv());
}

JS_PUBLIC_API(void *)
JS_malloc(JSContext *cx, size_t nbytes)
{
    return cx->malloc_(nbytes);
}

JS_PUBLIC_API(void *)
JS_realloc(JSContext *cx, void *p, size_t nbytes)
{
    return cx->realloc_(p, nbytes);
}

JS_PUBLIC_API(void)
JS_free(JSContext *cx, void *p)
{
    return cx->free_(p);
}

JS_PUBLIC_API(void)
JS_updateMallocCounter(JSContext *cx, size_t nbytes)
{
    return cx->runtime->updateMallocCounter(nbytes);
}

JS_PUBLIC_API(char *)
JS_strdup(JSContext *cx, const char *s)
{
    size_t n;
    void *p;

    n = strlen(s) + 1;
    p = cx->malloc_(n);
    if (!p)
        return NULL;
    return (char *)memcpy(p, s, n);
}

JS_PUBLIC_API(JSBool)
JS_NewNumberValue(JSContext *cx, jsdouble d, jsval *rval)
{
    d = JS_CANONICALIZE_NAN(d);
    Valueify(rval)->setNumber(d);
    return JS_TRUE;
}

#undef JS_AddRoot

JS_PUBLIC_API(JSBool)
JS_AddValueRoot(JSContext *cx, jsval *vp)
{
    CHECK_REQUEST(cx);
    return js_AddRoot(cx, Valueify(vp), NULL);
}

JS_PUBLIC_API(JSBool)
JS_AddStringRoot(JSContext *cx, JSString **rp)
{
    CHECK_REQUEST(cx);
    return js_AddGCThingRoot(cx, (void **)rp, NULL);
}

JS_PUBLIC_API(JSBool)
JS_AddObjectRoot(JSContext *cx, JSObject **rp)
{
    CHECK_REQUEST(cx);
    return js_AddGCThingRoot(cx, (void **)rp, NULL);
}

JS_PUBLIC_API(JSBool)
JS_AddGCThingRoot(JSContext *cx, void **rp)
{
    CHECK_REQUEST(cx);
    return js_AddGCThingRoot(cx, (void **)rp, NULL);
}

JS_PUBLIC_API(JSBool)
JS_AddNamedValueRoot(JSContext *cx, jsval *vp, const char *name)
{
    CHECK_REQUEST(cx);
    return js_AddRoot(cx, Valueify(vp), name);
}

JS_PUBLIC_API(JSBool)
JS_AddNamedStringRoot(JSContext *cx, JSString **rp, const char *name)
{
    CHECK_REQUEST(cx);
    return js_AddGCThingRoot(cx, (void **)rp, name);
}

JS_PUBLIC_API(JSBool)
JS_AddNamedObjectRoot(JSContext *cx, JSObject **rp, const char *name)
{
    CHECK_REQUEST(cx);
    return js_AddGCThingRoot(cx, (void **)rp, name);
}

JS_PUBLIC_API(JSBool)
JS_AddNamedGCThingRoot(JSContext *cx, void **rp, const char *name)
{
    CHECK_REQUEST(cx);
    return js_AddGCThingRoot(cx, (void **)rp, name);
}

JS_PUBLIC_API(JSBool)
JS_RemoveValueRoot(JSContext *cx, jsval *vp)
{
    CHECK_REQUEST(cx);
    return js_RemoveRoot(cx->runtime, (void *)vp);
}

JS_PUBLIC_API(JSBool)
JS_RemoveStringRoot(JSContext *cx, JSString **rp)
{
    CHECK_REQUEST(cx);
    return js_RemoveRoot(cx->runtime, (void *)rp);
}

JS_PUBLIC_API(JSBool)
JS_RemoveObjectRoot(JSContext *cx, JSObject **rp)
{
    CHECK_REQUEST(cx);
    return js_RemoveRoot(cx->runtime, (void *)rp);
}

JS_PUBLIC_API(JSBool)
JS_RemoveGCThingRoot(JSContext *cx, void **rp)
{
    CHECK_REQUEST(cx);
    return js_RemoveRoot(cx->runtime, (void *)rp);
}

JS_NEVER_INLINE JS_PUBLIC_API(void)
JS_AnchorPtr(void *p)
{
}

#ifdef DEBUG

JS_PUBLIC_API(void)
JS_DumpNamedRoots(JSRuntime *rt,
                  void (*dump)(const char *name, void *rp, JSGCRootType type, void *data),
                  void *data)
{
    js_DumpNamedRoots(rt, dump, data);
}

#endif /* DEBUG */

JS_PUBLIC_API(uint32)
JS_MapGCRoots(JSRuntime *rt, JSGCRootMapFun map, void *data)
{
    return js_MapGCRoots(rt, map, data);
}

JS_PUBLIC_API(JSBool)
JS_LockGCThing(JSContext *cx, void *thing)
{
    JSBool ok;

    CHECK_REQUEST(cx);
    ok = js_LockGCThingRT(cx->runtime, thing);
    if (!ok)
        JS_ReportOutOfMemory(cx);
    return ok;
}

JS_PUBLIC_API(JSBool)
JS_LockGCThingRT(JSRuntime *rt, void *thing)
{
    return js_LockGCThingRT(rt, thing);
}

JS_PUBLIC_API(JSBool)
JS_UnlockGCThing(JSContext *cx, void *thing)
{
    CHECK_REQUEST(cx);
    js_UnlockGCThingRT(cx->runtime, thing);
    return true;
}

JS_PUBLIC_API(JSBool)
JS_UnlockGCThingRT(JSRuntime *rt, void *thing)
{
    js_UnlockGCThingRT(rt, thing);
    return true;
}

JS_PUBLIC_API(void)
JS_SetExtraGCRoots(JSRuntime *rt, JSTraceDataOp traceOp, void *data)
{
    rt->gcExtraRootsTraceOp = traceOp;
    rt->gcExtraRootsData = data;
}

JS_PUBLIC_API(void)
JS_TraceRuntime(JSTracer *trc)
{
    TraceRuntime(trc);
}

JS_PUBLIC_API(void)
JS_CallTracer(JSTracer *trc, void *thing, uint32 kind)
{
    JS_ASSERT(thing);
    MarkKind(trc, thing, kind);
}

#ifdef DEBUG

#ifdef HAVE_XPCONNECT
#include "dump_xpc.h"
#endif

JS_PUBLIC_API(void)
JS_PrintTraceThingInfo(char *buf, size_t bufsize, JSTracer *trc, void *thing, uint32 kind,
                       JSBool details)
{
    const char *name;
    size_t n;

    if (bufsize == 0)
        return;

    switch (kind) {
      case JSTRACE_OBJECT:
      {
        JSObject *obj = (JSObject *)thing;
        Class *clasp = obj->getClass();

        name = clasp->name;
#ifdef HAVE_XPCONNECT
        if (clasp->flags & JSCLASS_PRIVATE_IS_NSISUPPORTS) {
            void *privateThing = obj->getPrivate();
            if (privateThing) {
                const char *xpcClassName = GetXPCObjectClassName(privateThing);
                if (xpcClassName)
                    name = xpcClassName;
            }
        }
#endif
        break;
      }

      case JSTRACE_STRING:
        name = ((JSString *)thing)->isDependent()
               ? "substring"
               : "string";
        break;

      case JSTRACE_SHAPE:
        name = "shape";
        break;

#if JS_HAS_XML_SUPPORT
      case JSTRACE_XML:
        name = "xml";
        break;
#endif
      default:
        JS_ASSERT(0);
        return;
        break;
    }

    n = strlen(name);
    if (n > bufsize - 1)
        n = bufsize - 1;
    memcpy(buf, name, n + 1);
    buf += n;
    bufsize -= n;

    if (details && bufsize > 2) {
        *buf++ = ' ';
        bufsize--;

        switch (kind) {
          case JSTRACE_OBJECT:
          {
            JSObject  *obj = (JSObject *)thing;
            Class *clasp = obj->getClass();
            if (clasp == &js_FunctionClass) {
                JSFunction *fun = GET_FUNCTION_PRIVATE(trc->context, obj);
                if (!fun) {
                    JS_snprintf(buf, bufsize, "<newborn>");
                } else if (FUN_OBJECT(fun) != obj) {
                    JS_snprintf(buf, bufsize, "%p", fun);
                } else {
                    if (fun->atom)
                        PutEscapedString(buf, bufsize, fun->atom, 0);
                }
            } else if (clasp->flags & JSCLASS_HAS_PRIVATE) {
                JS_snprintf(buf, bufsize, "%p", obj->getPrivate());
            } else {
                JS_snprintf(buf, bufsize, "<no private>");
            }
            break;
          }

          case JSTRACE_STRING:
          {
            JSString *str = (JSString *)thing;
            if (str->isLinear())
                PutEscapedString(buf, bufsize, &str->asLinear(), 0);
            else
                JS_snprintf(buf, bufsize, "<rope: length %d>", (int)str->length());
            break;
          }

          case JSTRACE_SHAPE:
          {
            JS_snprintf(buf, bufsize, "<shape>");
            break;
          }

#if JS_HAS_XML_SUPPORT
          case JSTRACE_XML:
          {
            extern const char *js_xml_class_str[];
            JSXML *xml = (JSXML *)thing;

            JS_snprintf(buf, bufsize, "%s", js_xml_class_str[xml->xml_class]);
            break;
          }
#endif
          default:
            JS_ASSERT(0);
            break;
        }
    }
    buf[bufsize - 1] = '\0';
}

typedef struct JSHeapDumpNode JSHeapDumpNode;

struct JSHeapDumpNode {
    void            *thing;
    uint32          kind;
    JSHeapDumpNode  *next;          /* next sibling */
    JSHeapDumpNode  *parent;        /* node with the thing that refer to thing
                                       from this node */
    char            edgeName[1];    /* name of the edge from parent->thing
                                       into thing */
};

typedef struct JSDumpingTracer {
    JSTracer            base;
    JSDHashTable        visited;
    JSBool              ok;
    void                *startThing;
    void                *thingToFind;
    void                *thingToIgnore;
    JSHeapDumpNode      *parentNode;
    JSHeapDumpNode      **lastNodep;
    char                buffer[200];
} JSDumpingTracer;

static void
DumpNotify(JSTracer *trc, void *thing, uint32 kind)
{
    JSDumpingTracer *dtrc;
    JSContext *cx;
    JSDHashEntryStub *entry;
    JSHeapDumpNode *node;
    const char *edgeName;
    size_t edgeNameSize;

    JS_ASSERT(trc->callback == DumpNotify);
    dtrc = (JSDumpingTracer *)trc;

    if (!dtrc->ok || thing == dtrc->thingToIgnore)
        return;

    cx = trc->context;

    /*
     * Check if we have already seen thing unless it is thingToFind to include
     * it to the graph each time we reach it and print all live things that
     * refer to thingToFind.
     *
     * This does not print all possible paths leading to thingToFind since
     * when a thing A refers directly or indirectly to thingToFind and A is
     * present several times in the graph, we will print only the first path
     * leading to A and thingToFind, other ways to reach A will be ignored.
     */
    if (dtrc->thingToFind != thing) {
        /*
         * The startThing check allows to avoid putting startThing into the
         * hash table before tracing startThing in JS_DumpHeap.
         */
        if (thing == dtrc->startThing)
            return;
        entry = (JSDHashEntryStub *)
            JS_DHashTableOperate(&dtrc->visited, thing, JS_DHASH_ADD);
        if (!entry) {
            JS_ReportOutOfMemory(cx);
            dtrc->ok = JS_FALSE;
            return;
        }
        if (entry->key)
            return;
        entry->key = thing;
    }

    if (dtrc->base.debugPrinter) {
        dtrc->base.debugPrinter(trc, dtrc->buffer, sizeof(dtrc->buffer));
        edgeName = dtrc->buffer;
    } else if (dtrc->base.debugPrintIndex != (size_t)-1) {
        JS_snprintf(dtrc->buffer, sizeof(dtrc->buffer), "%s[%lu]",
                    (const char *)dtrc->base.debugPrintArg,
                    dtrc->base.debugPrintIndex);
        edgeName = dtrc->buffer;
    } else {
        edgeName = (const char*)dtrc->base.debugPrintArg;
    }

    edgeNameSize = strlen(edgeName) + 1;
    node = (JSHeapDumpNode *) cx->malloc_(offsetof(JSHeapDumpNode, edgeName) + edgeNameSize);
    if (!node) {
        dtrc->ok = JS_FALSE;
        return;
    }

    node->thing = thing;
    node->kind = kind;
    node->next = NULL;
    node->parent = dtrc->parentNode;
    memcpy(node->edgeName, edgeName, edgeNameSize);

    JS_ASSERT(!*dtrc->lastNodep);
    *dtrc->lastNodep = node;
    dtrc->lastNodep = &node->next;
}

/* Dump node and the chain that leads to thing it contains. */
static JSBool
DumpNode(JSDumpingTracer *dtrc, FILE* fp, JSHeapDumpNode *node)
{
    JSHeapDumpNode *prev, *following;
    size_t chainLimit;
    JSBool ok;
    enum { MAX_PARENTS_TO_PRINT = 10 };

    JS_PrintTraceThingInfo(dtrc->buffer, sizeof dtrc->buffer,
                           &dtrc->base, node->thing, node->kind, JS_TRUE);
    if (fprintf(fp, "%p %-22s via ", node->thing, dtrc->buffer) < 0)
        return JS_FALSE;

    /*
     * We need to print the parent chain in the reverse order. To do it in
     * O(N) time where N is the chain length we first reverse the chain while
     * searching for the top and then print each node while restoring the
     * chain order.
     */
    chainLimit = MAX_PARENTS_TO_PRINT;
    prev = NULL;
    for (;;) {
        following = node->parent;
        node->parent = prev;
        prev = node;
        node = following;
        if (!node)
            break;
        if (chainLimit == 0) {
            if (fputs("...", fp) < 0)
                return JS_FALSE;
            break;
        }
        --chainLimit;
    }

    node = prev;
    prev = following;
    ok = JS_TRUE;
    do {
        /* Loop must continue even when !ok to restore the parent chain. */
        if (ok) {
            if (!prev) {
                /* Print edge from some runtime root or startThing. */
                if (fputs(node->edgeName, fp) < 0)
                    ok = JS_FALSE;
            } else {
                JS_PrintTraceThingInfo(dtrc->buffer, sizeof dtrc->buffer,
                                       &dtrc->base, prev->thing, prev->kind,
                                       JS_FALSE);
                if (fprintf(fp, "(%p %s).%s",
                           prev->thing, dtrc->buffer, node->edgeName) < 0) {
                    ok = JS_FALSE;
                }
            }
        }
        following = node->parent;
        node->parent = prev;
        prev = node;
        node = following;
    } while (node);

    return ok && putc('\n', fp) >= 0;
}

JS_PUBLIC_API(JSBool)
JS_DumpHeap(JSContext *cx, FILE *fp, void* startThing, uint32 startKind,
            void *thingToFind, size_t maxDepth, void *thingToIgnore)
{
    JSDumpingTracer dtrc;
    JSHeapDumpNode *node, *children, *next, *parent;
    size_t depth;
    JSBool thingToFindWasTraced;

    if (maxDepth == 0)
        return JS_TRUE;

    JS_TRACER_INIT(&dtrc.base, cx, DumpNotify);
    if (!JS_DHashTableInit(&dtrc.visited, JS_DHashGetStubOps(),
                           NULL, sizeof(JSDHashEntryStub),
                           JS_DHASH_DEFAULT_CAPACITY(100))) {
        JS_ReportOutOfMemory(cx);
        return JS_FALSE;
    }
    dtrc.ok = JS_TRUE;
    dtrc.startThing = startThing;
    dtrc.thingToFind = thingToFind;
    dtrc.thingToIgnore = thingToIgnore;
    dtrc.parentNode = NULL;
    node = NULL;
    dtrc.lastNodep = &node;
    if (!startThing) {
        JS_ASSERT(startKind == 0);
        TraceRuntime(&dtrc.base);
    } else {
        JS_TraceChildren(&dtrc.base, startThing, startKind);
    }

    depth = 1;
    if (!node)
        goto dump_out;

    thingToFindWasTraced = thingToFind && thingToFind == startThing;
    for (;;) {
        /*
         * Loop must continue even when !dtrc.ok to free all nodes allocated
         * so far.
         */
        if (dtrc.ok) {
            if (thingToFind == NULL || thingToFind == node->thing)
                dtrc.ok = DumpNode(&dtrc, fp, node);

            /* Descend into children. */
            if (dtrc.ok &&
                depth < maxDepth &&
                (thingToFind != node->thing || !thingToFindWasTraced)) {
                dtrc.parentNode = node;
                children = NULL;
                dtrc.lastNodep = &children;
                JS_TraceChildren(&dtrc.base, node->thing, node->kind);
                if (thingToFind == node->thing)
                    thingToFindWasTraced = JS_TRUE;
                if (children != NULL) {
                    ++depth;
                    node = children;
                    continue;
                }
            }
        }

        /* Move to next or parents next and free the node. */
        for (;;) {
            next = node->next;
            parent = node->parent;
            cx->free_(node);
            node = next;
            if (node)
                break;
            if (!parent)
                goto dump_out;
            JS_ASSERT(depth > 1);
            --depth;
            node = parent;
        }
    }

  dump_out:
    JS_ASSERT(depth == 1);
    JS_DHashTableFinish(&dtrc.visited);
    return dtrc.ok;
}

#endif /* DEBUG */

extern JS_PUBLIC_API(JSBool)
JS_IsGCMarkingTracer(JSTracer *trc)
{
    return IS_GC_MARKING_TRACER(trc);
}

JS_PUBLIC_API(void)
JS_GC(JSContext *cx)
{
    LeaveTrace(cx);

    /* Don't nuke active arenas if executing or compiling. */
    if (cx->tempPool.current == &cx->tempPool.first)
        JS_FinishArenaPool(&cx->tempPool);
    js_GC(cx, NULL, GC_NORMAL);
}

JS_PUBLIC_API(void)
JS_MaybeGC(JSContext *cx)
{
    LeaveTrace(cx);

    /* Don't nuke active arenas if executing or compiling. */
    if (cx->tempPool.current == &cx->tempPool.first)
        JS_FinishArenaPool(&cx->tempPool);

    MaybeGC(cx);
}

JS_PUBLIC_API(JSGCCallback)
JS_SetGCCallback(JSContext *cx, JSGCCallback cb)
{
    CHECK_REQUEST(cx);
    return JS_SetGCCallbackRT(cx->runtime, cb);
}

JS_PUBLIC_API(JSGCCallback)
JS_SetGCCallbackRT(JSRuntime *rt, JSGCCallback cb)
{
    JSGCCallback oldcb;

    oldcb = rt->gcCallback;
    rt->gcCallback = cb;
    return oldcb;
}

JS_PUBLIC_API(JSBool)
JS_IsAboutToBeFinalized(JSContext *cx, void *thing)
{
    JS_ASSERT(thing);
    JS_ASSERT(!cx->runtime->gcMarkingTracer);
    return IsAboutToBeFinalized(cx, thing);
}

JS_PUBLIC_API(void)
JS_SetGCParameter(JSRuntime *rt, JSGCParamKey key, uint32 value)
{
    switch (key) {
      case JSGC_MAX_BYTES:
        rt->gcMaxBytes = value;
        break;
      case JSGC_MAX_MALLOC_BYTES:
        rt->setGCMaxMallocBytes(value);
        break;
      case JSGC_STACKPOOL_LIFESPAN:
        rt->gcEmptyArenaPoolLifespan = value;
        break;
      default:
        JS_ASSERT(key == JSGC_MODE);
        rt->gcMode = JSGCMode(value);
        JS_ASSERT(rt->gcMode == JSGC_MODE_GLOBAL ||
                  rt->gcMode == JSGC_MODE_COMPARTMENT);
        return;
    }
}

JS_PUBLIC_API(uint32)
JS_GetGCParameter(JSRuntime *rt, JSGCParamKey key)
{
    switch (key) {
      case JSGC_MAX_BYTES:
        return rt->gcMaxBytes;
      case JSGC_MAX_MALLOC_BYTES:
        return rt->gcMaxMallocBytes;
      case JSGC_STACKPOOL_LIFESPAN:
        return rt->gcEmptyArenaPoolLifespan;
      case JSGC_BYTES:
        return rt->gcBytes;
      case JSGC_MODE:
        return uint32(rt->gcMode);
      case JSGC_UNUSED_CHUNKS:
        return uint32(rt->gcChunksWaitingToExpire);
      default:
        JS_ASSERT(key == JSGC_NUMBER);
        return rt->gcNumber;
    }
}

JS_PUBLIC_API(void)
JS_SetGCParameterForThread(JSContext *cx, JSGCParamKey key, uint32 value)
{
    JS_ASSERT(key == JSGC_MAX_CODE_CACHE_BYTES);
#ifdef JS_TRACER
    SetMaxCodeCacheBytes(cx, value);
#endif
}

JS_PUBLIC_API(uint32)
JS_GetGCParameterForThread(JSContext *cx, JSGCParamKey key)
{
    JS_ASSERT(key == JSGC_MAX_CODE_CACHE_BYTES);
#ifdef JS_TRACER
    return JS_THREAD_DATA(cx)->maxCodeCacheBytes;
#else
    return 0;
#endif
}

JS_PUBLIC_API(void)
JS_FlushCaches(JSContext *cx)
{
#ifdef JS_TRACER
    FlushJITCache(cx, &cx->compartment->traceMonitor);
#endif
}

JS_PUBLIC_API(intN)
JS_AddExternalStringFinalizer(JSStringFinalizeOp finalizer)
{
    return JSExternalString::changeFinalizer(NULL, finalizer);
}

JS_PUBLIC_API(intN)
JS_RemoveExternalStringFinalizer(JSStringFinalizeOp finalizer)
{
    return JSExternalString::changeFinalizer(finalizer, NULL);
}

JS_PUBLIC_API(JSString *)
JS_NewExternalString(JSContext *cx, const jschar *chars, size_t length, intN type)
{
    CHECK_REQUEST(cx);
    return JSExternalString::new_(cx, chars, length, type, NULL);
}

extern JS_PUBLIC_API(JSString *)
JS_NewExternalStringWithClosure(JSContext *cx, const jschar *chars, size_t length,
                                intN type, void *closure)
{
    CHECK_REQUEST(cx);
    return JSExternalString::new_(cx, chars, length, type, closure);
}

extern JS_PUBLIC_API(JSBool)
JS_IsExternalString(JSContext *cx, JSString *str)
{
    CHECK_REQUEST(cx);
    return str->isExternal();
}

extern JS_PUBLIC_API(void *)
JS_GetExternalStringClosure(JSContext *cx, JSString *str)
{
    CHECK_REQUEST(cx);
    return str->asExternal().externalClosure();
}

JS_PUBLIC_API(void)
JS_SetThreadStackLimit(JSContext *cx, jsuword limitAddr)
{
#if JS_STACK_GROWTH_DIRECTION > 0
    if (limitAddr == 0)
        limitAddr = jsuword(-1);
#endif
    cx->stackLimit = limitAddr;
}

JS_PUBLIC_API(void)
JS_SetNativeStackQuota(JSContext *cx, size_t stackSize)
{
#ifdef JS_THREADSAFE
    JS_ASSERT(cx->thread());
#endif

#if JS_STACK_GROWTH_DIRECTION > 0
    if (stackSize == 0) {
        cx->stackLimit = jsuword(-1);
    } else {
        jsuword stackBase = reinterpret_cast<jsuword>(JS_THREAD_DATA(cx)->nativeStackBase);
        JS_ASSERT(stackBase <= size_t(-1) - stackSize);
        cx->stackLimit = stackBase + stackSize - 1;
    }
#else
    if (stackSize == 0) {
        cx->stackLimit = 0;
    } else {
        jsuword stackBase = reinterpret_cast<jsuword>(JS_THREAD_DATA(cx)->nativeStackBase);
        JS_ASSERT(stackBase >= stackSize);
        cx->stackLimit = stackBase - (stackSize - 1);
    }
#endif
}

JS_PUBLIC_API(void)
JS_SetScriptStackQuota(JSContext *cx, size_t quota)
{
    cx->scriptStackQuota = quota;
}

/************************************************************************/

JS_PUBLIC_API(void)
JS_DestroyIdArray(JSContext *cx, JSIdArray *ida)
{
    cx->free_(ida);
}

JS_PUBLIC_API(JSBool)
JS_ValueToId(JSContext *cx, jsval v, jsid *idp)
{
    CHECK_REQUEST(cx);
    assertSameCompartment(cx, v);
    return ValueToId(cx, Valueify(v), idp);
}

JS_PUBLIC_API(JSBool)
JS_IdToValue(JSContext *cx, jsid id, jsval *vp)
{
    CHECK_REQUEST(cx);
    *vp = IdToJsval(id);
    assertSameCompartment(cx, *vp);
    return JS_TRUE;
}

JS_PUBLIC_API(JSBool)
JS_PropertyStub(JSContext *cx, JSObject *obj, jsid id, jsval *vp)
{
    return JS_TRUE;
}

JS_PUBLIC_API(JSBool)
JS_StrictPropertyStub(JSContext *cx, JSObject *obj, jsid id, JSBool strict, jsval *vp)
{
    return JS_TRUE;
}

JS_PUBLIC_API(JSBool)
JS_EnumerateStub(JSContext *cx, JSObject *obj)
{
    return JS_TRUE;
}

JS_PUBLIC_API(JSBool)
JS_ResolveStub(JSContext *cx, JSObject *obj, jsid id)
{
    return JS_TRUE;
}

JS_PUBLIC_API(JSBool)
JS_ConvertStub(JSContext *cx, JSObject *obj, JSType type, jsval *vp)
{
    JS_ASSERT(type != JSTYPE_OBJECT && type != JSTYPE_FUNCTION);
    return js_TryValueOf(cx, obj, type, Valueify(vp));
}

JS_PUBLIC_API(void)
JS_FinalizeStub(JSContext *cx, JSObject *obj)
{}

JS_PUBLIC_API(JSObject *)
JS_InitClassWithType(JSContext *cx, JSObject *obj, JSObject *parent_proto,
                     JSClass *clasp, JSNative constructor, uintN nargs,
                     JSTypeHandler ctorHandler,
                     JSPropertySpec *ps, JSFunctionSpec *fs,
                     JSPropertySpec *static_ps, JSFunctionSpec *static_fs)
{
    CHECK_REQUEST(cx);
    assertSameCompartment(cx, obj, parent_proto);
    return js_InitClass(cx, obj, parent_proto, Valueify(clasp),
                        Valueify(constructor), nargs,
                        ctorHandler, ps, fs, static_ps, static_fs);
}

#ifdef JS_THREADSAFE
JS_PUBLIC_API(JSClass *)
JS_GetClass(JSContext *cx, JSObject *obj)
{
    return Jsvalify(obj->getClass());
}
#else
JS_PUBLIC_API(JSClass *)
JS_GetClass(JSObject *obj)
{
    return Jsvalify(obj->getClass());
}
#endif

JS_PUBLIC_API(JSBool)
JS_InstanceOf(JSContext *cx, JSObject *obj, JSClass *clasp, jsval *argv)
{
    CHECK_REQUEST(cx);
#ifdef DEBUG
    if (argv) {
        assertSameCompartment(cx, obj);
        assertSameCompartment(cx, JSValueArray(argv - 2, 2));
    }
#endif
    if (!obj || obj->getJSClass() != clasp) {
        if (argv)
            ReportIncompatibleMethod(cx, Valueify(argv - 2), Valueify(clasp));
        return false;
    }
    return true;
}

JS_PUBLIC_API(JSBool)
JS_HasInstance(JSContext *cx, JSObject *obj, jsval v, JSBool *bp)
{
    assertSameCompartment(cx, obj, v);
    return HasInstance(cx, obj, Valueify(&v), bp);
}

JS_PUBLIC_API(void *)
JS_GetPrivate(JSContext *cx, JSObject *obj)
{
    return obj->getPrivate();
}

JS_PUBLIC_API(JSBool)
JS_SetPrivate(JSContext *cx, JSObject *obj, void *data)
{
    obj->setPrivate(data);
    return true;
}

JS_PUBLIC_API(void *)
JS_GetInstancePrivate(JSContext *cx, JSObject *obj, JSClass *clasp, jsval *argv)
{
    if (!JS_InstanceOf(cx, obj, clasp, argv))
        return NULL;
    return obj->getPrivate();
}

JS_PUBLIC_API(JSObject *)
JS_GetPrototype(JSContext *cx, JSObject *obj)
{
    JSObject *proto;

    CHECK_REQUEST(cx);
    assertSameCompartment(cx, obj);
    proto = obj->getProto();

    /* Beware ref to dead object (we may be called from obj's finalizer). */
    return proto && !proto->isNewborn() ? proto : NULL;
}

JS_PUBLIC_API(JSBool)
JS_SetPrototype(JSContext *cx, JSObject *obj, JSObject *proto)
{
    CHECK_REQUEST(cx);
    assertSameCompartment(cx, obj, proto);
    return SetProto(cx, obj, proto, JS_FALSE);
}

JS_PUBLIC_API(void)
JS_SplicePrototype(JSContext *cx, JSObject *obj, JSObject *proto)
{
    /*
     * Change the prototype of an object which hasn't been used anywhere
     * and does not share its type with another object. Unlike JS_SetPrototype,
     * does not nuke type information for the object.
     */
    CHECK_REQUEST(cx);
    obj->getType()->splicePrototype(cx, proto);
}

JS_PUBLIC_API(JSObject *)
JS_GetParent(JSContext *cx, JSObject *obj)
{
    assertSameCompartment(cx, obj);
    JSObject *parent = obj->getParent();

    /* Beware ref to dead object (we may be called from obj's finalizer). */
    return parent && !parent->isNewborn() ? parent : NULL;
}

JS_PUBLIC_API(JSBool)
JS_SetParent(JSContext *cx, JSObject *obj, JSObject *parent)
{
    CHECK_REQUEST(cx);
    JS_ASSERT(parent || !obj->getParent());
    assertSameCompartment(cx, obj, parent);
    obj->setParent(parent);
    return true;
}

JS_PUBLIC_API(JSObject *)
JS_GetConstructor(JSContext *cx, JSObject *proto)
{
    Value cval;

    CHECK_REQUEST(cx);
    assertSameCompartment(cx, proto);
    {
        JSAutoResolveFlags rf(cx, JSRESOLVE_QUALIFIED);

        if (!proto->getProperty(cx, ATOM_TO_JSID(cx->runtime->atomState.constructorAtom), &cval))
            return NULL;
    }
    JSObject *funobj;
    if (!IsFunctionObject(cval, &funobj)) {
        JS_ReportErrorNumber(cx, js_GetErrorMessage, NULL, JSMSG_NO_CONSTRUCTOR,
                             proto->getClass()->name);
        return NULL;
    }
    return &cval.toObject();
}

JS_PUBLIC_API(JSBool)
JS_GetObjectId(JSContext *cx, JSObject *obj, jsid *idp)
{
    assertSameCompartment(cx, obj);
    *idp = OBJECT_TO_JSID(obj);
    return JS_TRUE;
}

JS_PUBLIC_API(JSObject *)
JS_NewGlobalObject(JSContext *cx, JSClass *clasp)
{
    JS_THREADSAFE_ASSERT(cx->compartment != cx->runtime->atomsCompartment);
    CHECK_REQUEST(cx);

    return GlobalObject::create(cx, Valueify(clasp));
}

class AutoHoldCompartment {
  public:
    explicit AutoHoldCompartment(JSCompartment *compartment JS_GUARD_OBJECT_NOTIFIER_PARAM)
      : holdp(&compartment->hold)
    {
        JS_GUARD_OBJECT_NOTIFIER_INIT;
        *holdp = true;
    }

    ~AutoHoldCompartment() {
        *holdp = false;
    }
  private:
    bool *holdp;
    JS_DECL_USE_GUARD_OBJECT_NOTIFIER
};

JS_PUBLIC_API(JSObject *)
JS_NewCompartmentAndGlobalObject(JSContext *cx, JSClass *clasp, JSPrincipals *principals)
{
    CHECK_REQUEST(cx);
    JSCompartment *compartment = NewCompartment(cx, principals);
    if (!compartment)
        return NULL;

    AutoHoldCompartment hold(compartment);

    JSCompartment *saved = cx->compartment;
    cx->setCompartment(compartment);
    JSObject *obj = JS_NewGlobalObject(cx, clasp);
    cx->setCompartment(saved);

    return obj;
}

JS_PUBLIC_API(JSObject *)
JS_NewObject(JSContext *cx, JSClass *jsclasp, JSObject *proto, JSObject *parent)
{
    JS_THREADSAFE_ASSERT(cx->compartment != cx->runtime->atomsCompartment);
    CHECK_REQUEST(cx);
    assertSameCompartment(cx, proto, parent);

    Class *clasp = Valueify(jsclasp);
    if (!clasp)
        clasp = &js_ObjectClass;    /* default class is Object */

    JS_ASSERT(clasp != &js_FunctionClass);
    JS_ASSERT(!(clasp->flags & JSCLASS_IS_GLOBAL));

    JSObject *obj = NewNonFunction<WithProto::Class>(cx, clasp, proto, parent);
    if (obj) {
        if (clasp->ext.equality)
            cx->markTypeObjectFlags(obj->getType(), OBJECT_FLAG_SPECIAL_EQUALITY);
        obj->syncSpecialEquality();
        cx->markTypeObjectUnknownProperties(obj->getType());
    }

    JS_ASSERT_IF(obj, obj->getParent());
    return obj;
}

JS_PUBLIC_API(JSObject *)
JS_NewObjectWithUniqueType(JSContext *cx, JSClass *clasp, JSObject *proto, JSObject *parent)
{
    JSObject *obj = JS_NewObject(cx, clasp, proto, parent);
    if (!obj)
        return NULL;

    TypeObject *type = cx->compartment->types.newTypeObject(cx, NULL, "Unique", "",
                                                            false, false, proto);
    if (!type)
        return NULL;
    if (obj->hasSpecialEquality())
        cx->markTypeObjectFlags(type, OBJECT_FLAG_SPECIAL_EQUALITY);
    if (!obj->setTypeAndUniqueShape(cx, type))
        return NULL;
    type->singleton = obj;

    return obj;
}

JS_PUBLIC_API(JSObject *)
JS_NewObjectWithGivenProto(JSContext *cx, JSClass *jsclasp, JSObject *proto, JSObject *parent)
{
    JS_THREADSAFE_ASSERT(cx->compartment != cx->runtime->atomsCompartment);
    CHECK_REQUEST(cx);
    assertSameCompartment(cx, proto, parent);

    Class *clasp = Valueify(jsclasp);
    if (!clasp)
        clasp = &js_ObjectClass;    /* default class is Object */

    JS_ASSERT(clasp != &js_FunctionClass);
    JS_ASSERT(!(clasp->flags & JSCLASS_IS_GLOBAL));

    JSObject *obj = NewNonFunction<WithProto::Given>(cx, clasp, proto, parent);
    if (obj) {
        obj->syncSpecialEquality();
        cx->markTypeObjectUnknownProperties(obj->getType());
    }
    return obj;
}

JS_PUBLIC_API(JSObject *)
JS_NewObjectForConstructor(JSContext *cx, const jsval *vp)
{
    CHECK_REQUEST(cx);
    assertSameCompartment(cx, *vp);

    return js_CreateThis(cx, JSVAL_TO_OBJECT(*vp));
}

JS_PUBLIC_API(JSBool)
JS_IsExtensible(JSObject *obj)
{
    return obj->isExtensible();
}

JS_PUBLIC_API(JSBool)
JS_IsNative(JSObject *obj)
{
    return obj->isNative();
}

JS_PUBLIC_API(JSBool)
JS_FreezeObject(JSContext *cx, JSObject *obj)
{
    CHECK_REQUEST(cx);
    assertSameCompartment(cx, obj);

    return obj->freeze(cx);
}

JS_PUBLIC_API(JSBool)
JS_DeepFreezeObject(JSContext *cx, JSObject *obj)
{
    CHECK_REQUEST(cx);
    assertSameCompartment(cx, obj);

    /* Assume that non-extensible objects are already deep-frozen, to avoid divergence. */
    if (!obj->isExtensible())
        return true;

    if (!obj->freeze(cx))
        return false;

    /* Walk slots in obj and if any value is a non-null object, seal it. */
    for (uint32 i = 0, n = obj->slotSpan(); i < n; ++i) {
        const Value &v = obj->getSlot(i);
        if (v.isPrimitive())
            continue;
        if (!JS_DeepFreezeObject(cx, &v.toObject()))
            return false;
    }

    return true;
}

JS_PUBLIC_API(JSObject *)
JS_ConstructObject(JSContext *cx, JSClass *jsclasp, JSObject *proto, JSObject *parent)
{
    CHECK_REQUEST(cx);
    assertSameCompartment(cx, proto, parent);
    Class *clasp = Valueify(jsclasp);
    if (!clasp)
        clasp = &js_ObjectClass;    /* default class is Object */
    return js_ConstructObject(cx, clasp, proto, parent, 0, NULL);
}

JS_PUBLIC_API(JSObject *)
JS_ConstructObjectWithArguments(JSContext *cx, JSClass *jsclasp, JSObject *proto,
                                JSObject *parent, uintN argc, jsval *argv)
{
    CHECK_REQUEST(cx);
    assertSameCompartment(cx, proto, parent, JSValueArray(argv, argc));
    Class *clasp = Valueify(jsclasp);
    if (!clasp)
        clasp = &js_ObjectClass;    /* default class is Object */
    return js_ConstructObject(cx, clasp, proto, parent, argc, Valueify(argv));
}

static JSBool
LookupPropertyById(JSContext *cx, JSObject *obj, jsid id, uintN flags,
                   JSObject **objp, JSProperty **propp)
{
    CHECK_REQUEST(cx);
    assertSameCompartment(cx, obj, id);

    JSAutoResolveFlags rf(cx, flags);
    id = js_CheckForStringIndex(id);
    return obj->lookupProperty(cx, id, objp, propp);
}

#define AUTO_NAMELEN(s,n)   (((n) == (size_t)-1) ? js_strlen(s) : (n))

static JSBool
LookupResult(JSContext *cx, JSObject *obj, JSObject *obj2, jsid id,
             JSProperty *prop, Value *vp)
{
    if (!prop) {
        /* XXX bad API: no way to tell "not defined" from "void value" */
        vp->setUndefined();
        return JS_TRUE;
    }

    if (obj2->isNative()) {
        Shape *shape = (Shape *) prop;

        if (shape->isMethod()) {
            AutoShapeRooter root(cx, shape);
            vp->setObject(shape->methodObject());
            return !!obj2->methodReadBarrier(cx, *shape, vp);
        }

        /* Peek at the native property's slot value, without doing a Get. */
        if (obj2->containsSlot(shape->slot)) {
            *vp = obj2->nativeGetSlot(shape->slot);
            return true;
        }
    } else {
        if (obj2->isDenseArray())
            return js_GetDenseArrayElementValue(cx, obj2, id, vp);
        if (obj2->isProxy()) {
            AutoPropertyDescriptorRooter desc(cx);
            if (!JSProxy::getPropertyDescriptor(cx, obj2, id, false, &desc))
                return false;
            if (!(desc.attrs & JSPROP_SHARED)) {
                *vp = desc.value;
                return true;
            }
        }
    }

    /* XXX bad API: no way to return "defined but value unknown" */
    vp->setBoolean(true);
    return true;
}

JS_PUBLIC_API(JSBool)
JS_LookupPropertyById(JSContext *cx, JSObject *obj, jsid id, jsval *vp)
{
    JSObject *obj2;
    JSProperty *prop;
    return LookupPropertyById(cx, obj, id, JSRESOLVE_QUALIFIED, &obj2, &prop) &&
           LookupResult(cx, obj, obj2, id, prop, Valueify(vp));
}

JS_PUBLIC_API(JSBool)
JS_LookupElement(JSContext *cx, JSObject *obj, jsint index, jsval *vp)
{
    return JS_LookupPropertyById(cx, obj, INT_TO_JSID(index), vp);
}

JS_PUBLIC_API(JSBool)
JS_LookupProperty(JSContext *cx, JSObject *obj, const char *name, jsval *vp)
{
    JSAtom *atom = js_Atomize(cx, name, strlen(name));
    return atom && JS_LookupPropertyById(cx, obj, ATOM_TO_JSID(atom), vp);
}

JS_PUBLIC_API(JSBool)
JS_LookupUCProperty(JSContext *cx, JSObject *obj, const jschar *name, size_t namelen, jsval *vp)
{
    JSAtom *atom = js_AtomizeChars(cx, name, AUTO_NAMELEN(name, namelen));
    return atom && JS_LookupPropertyById(cx, obj, ATOM_TO_JSID(atom), vp);
}

JS_PUBLIC_API(JSBool)
JS_LookupPropertyWithFlagsById(JSContext *cx, JSObject *obj, jsid id, uintN flags,
                               JSObject **objp, jsval *vp)
{
    JSBool ok;
    JSProperty *prop;

    CHECK_REQUEST(cx);
    assertSameCompartment(cx, obj, id);
    ok = obj->isNative()
         ? LookupPropertyWithFlags(cx, obj, id, flags, objp, &prop)
         : obj->lookupProperty(cx, id, objp, &prop);
    return ok && LookupResult(cx, obj, *objp, id, prop, Valueify(vp));
}

JS_PUBLIC_API(JSBool)
JS_LookupPropertyWithFlags(JSContext *cx, JSObject *obj, const char *name, uintN flags, jsval *vp)
{
    JSObject *obj2;
    JSAtom *atom = js_Atomize(cx, name, strlen(name));
    return atom && JS_LookupPropertyWithFlagsById(cx, obj, ATOM_TO_JSID(atom), flags, &obj2, vp);
}

JS_PUBLIC_API(JSBool)
JS_HasPropertyById(JSContext *cx, JSObject *obj, jsid id, JSBool *foundp)
{
    JSObject *obj2;
    JSProperty *prop;
    JSBool ok = LookupPropertyById(cx, obj, id, JSRESOLVE_QUALIFIED | JSRESOLVE_DETECTING,
                                   &obj2, &prop);
    *foundp = (prop != NULL);
    return ok;
}

JS_PUBLIC_API(JSBool)
JS_HasElement(JSContext *cx, JSObject *obj, jsint index, JSBool *foundp)
{
    return JS_HasPropertyById(cx, obj, INT_TO_JSID(index), foundp);
}

JS_PUBLIC_API(JSBool)
JS_HasProperty(JSContext *cx, JSObject *obj, const char *name, JSBool *foundp)
{
    JSAtom *atom = js_Atomize(cx, name, strlen(name));
    return atom && JS_HasPropertyById(cx, obj, ATOM_TO_JSID(atom), foundp);
}

JS_PUBLIC_API(JSBool)
JS_HasUCProperty(JSContext *cx, JSObject *obj, const jschar *name, size_t namelen, JSBool *foundp)
{
    JSAtom *atom = js_AtomizeChars(cx, name, AUTO_NAMELEN(name, namelen));
    return atom && JS_HasPropertyById(cx, obj, ATOM_TO_JSID(atom), foundp);
}

JS_PUBLIC_API(JSBool)
JS_AlreadyHasOwnPropertyById(JSContext *cx, JSObject *obj, jsid id, JSBool *foundp)
{
    CHECK_REQUEST(cx);
    assertSameCompartment(cx, obj, id);

    if (!obj->isNative()) {
        JSObject *obj2;
        JSProperty *prop;

        if (!LookupPropertyById(cx, obj, id, JSRESOLVE_QUALIFIED | JSRESOLVE_DETECTING,
                                &obj2, &prop)) {
            return JS_FALSE;
        }
        *foundp = (obj == obj2);
        return JS_TRUE;
    }

    *foundp = obj->nativeContains(id);
    return JS_TRUE;
}

JS_PUBLIC_API(JSBool)
JS_AlreadyHasOwnElement(JSContext *cx, JSObject *obj, jsint index, JSBool *foundp)
{
    return JS_AlreadyHasOwnPropertyById(cx, obj, INT_TO_JSID(index), foundp);
}

JS_PUBLIC_API(JSBool)
JS_AlreadyHasOwnProperty(JSContext *cx, JSObject *obj, const char *name, JSBool *foundp)
{
    JSAtom *atom = js_Atomize(cx, name, strlen(name));
    return atom && JS_AlreadyHasOwnPropertyById(cx, obj, ATOM_TO_JSID(atom), foundp);
}

JS_PUBLIC_API(JSBool)
JS_AlreadyHasOwnUCProperty(JSContext *cx, JSObject *obj, const jschar *name, size_t namelen,
                           JSBool *foundp)
{
    JSAtom *atom = js_AtomizeChars(cx, name, AUTO_NAMELEN(name, namelen));
    return atom && JS_AlreadyHasOwnPropertyById(cx, obj, ATOM_TO_JSID(atom), foundp);
}

static JSBool
DefinePropertyById(JSContext *cx, JSObject *obj, jsid id, const Value &value,
                   PropertyOp getter, StrictPropertyOp setter, uintN attrs,
                   uintN flags, intN tinyid)
{
    CHECK_REQUEST(cx);
    assertSameCompartment(cx, obj, id, value,
                            (attrs & JSPROP_GETTER)
                            ? JS_FUNC_TO_DATA_PTR(JSObject *, getter)
                            : NULL,
                            (attrs & JSPROP_SETTER)
                            ? JS_FUNC_TO_DATA_PTR(JSObject *, setter)
                            : NULL);

    JSAutoResolveFlags rf(cx, JSRESOLVE_QUALIFIED | JSRESOLVE_DECLARING);
    if (flags != 0 && obj->isNative()) {
        return !!DefineNativeProperty(cx, obj, id, value, getter, setter,
                                      attrs, flags, tinyid);
    }
    return obj->defineProperty(cx, id, value, getter, setter, attrs);
}

JS_PUBLIC_API(JSBool)
JS_DefinePropertyById(JSContext *cx, JSObject *obj, jsid id, jsval value,
                      JSPropertyOp getter, JSStrictPropertyOp setter, uintN attrs)
{
    return DefinePropertyById(cx, obj, id, Valueify(value), Valueify(getter),
                              Valueify(setter), attrs, 0, 0);
}

JS_PUBLIC_API(JSBool)
JS_DefineElement(JSContext *cx, JSObject *obj, jsint index, jsval value,
                 JSPropertyOp getter, JSStrictPropertyOp setter, uintN attrs)
{
    return DefinePropertyById(cx, obj, INT_TO_JSID(index), Valueify(value),
                              Valueify(getter), Valueify(setter), attrs, 0, 0);
}

static JSBool
DefineProperty(JSContext *cx, JSObject *obj, const char *name, const Value &value,
               PropertyOp getter, StrictPropertyOp setter, uintN attrs,
               uintN flags, intN tinyid)
{
    jsid id;
    JSAtom *atom;

    if (attrs & JSPROP_INDEX) {
        id = INT_TO_JSID(intptr_t(name));
        atom = NULL;
        attrs &= ~JSPROP_INDEX;
    } else {
        atom = js_Atomize(cx, name, strlen(name));
        if (!atom)
            return JS_FALSE;
        id = ATOM_TO_JSID(atom);
    }
    return DefinePropertyById(cx, obj, id, value, getter, setter, attrs, flags, tinyid);
}

JS_PUBLIC_API(JSBool)
JS_DefineProperty(JSContext *cx, JSObject *obj, const char *name, jsval value,
                  JSPropertyOp getter, JSStrictPropertyOp setter, uintN attrs)
{
    return DefineProperty(cx, obj, name, Valueify(value), Valueify(getter),
                          Valueify(setter), attrs, 0, 0);
}

JS_PUBLIC_API(JSBool)
JS_DefinePropertyWithTinyId(JSContext *cx, JSObject *obj, const char *name, int8 tinyid,
                            jsval value, JSPropertyOp getter, JSStrictPropertyOp setter, uintN attrs)
{
    return DefineProperty(cx, obj, name, Valueify(value), Valueify(getter),
                          Valueify(setter), attrs, Shape::HAS_SHORTID, tinyid);
}

static JSBool
DefineUCProperty(JSContext *cx, JSObject *obj, const jschar *name, size_t namelen,
                 const Value &value, PropertyOp getter, StrictPropertyOp setter, uintN attrs,
                 uintN flags, intN tinyid)
{
    JSAtom *atom = js_AtomizeChars(cx, name, AUTO_NAMELEN(name, namelen));
    return atom && DefinePropertyById(cx, obj, ATOM_TO_JSID(atom), value, getter, setter, attrs,
                                      flags, tinyid);
}

JS_PUBLIC_API(JSBool)
JS_DefineUCProperty(JSContext *cx, JSObject *obj, const jschar *name, size_t namelen,
                    jsval value, JSPropertyOp getter, JSStrictPropertyOp setter, uintN attrs)
{
    return DefineUCProperty(cx, obj, name, namelen, Valueify(value),
                            Valueify(getter), Valueify(setter), attrs, 0, 0);
}

JS_PUBLIC_API(JSBool)
JS_DefineUCPropertyWithTinyId(JSContext *cx, JSObject *obj, const jschar *name, size_t namelen,
                              int8 tinyid, jsval value,
                              JSPropertyOp getter, JSStrictPropertyOp setter, uintN attrs)
{
    return DefineUCProperty(cx, obj, name, namelen, Valueify(value), Valueify(getter),
                            Valueify(setter), attrs, Shape::HAS_SHORTID, tinyid);
}

JS_PUBLIC_API(JSBool)
JS_DefineOwnProperty(JSContext *cx, JSObject *obj, jsid id, jsval descriptor, JSBool *bp)
{
    CHECK_REQUEST(cx);
    assertSameCompartment(cx, obj, id, descriptor);
    return js_DefineOwnProperty(cx, obj, id, Valueify(descriptor), bp);
}

JS_PUBLIC_API(JSObject *)
JS_DefineObject(JSContext *cx, JSObject *obj, const char *name, JSClass *jsclasp,
                JSObject *proto, uintN attrs)
{
    CHECK_REQUEST(cx);
    assertSameCompartment(cx, obj, proto);

    Class *clasp = Valueify(jsclasp);
    if (!clasp)
        clasp = &js_ObjectClass;    /* default class is Object */

    JSObject *nobj = NewObject<WithProto::Class>(cx, clasp, proto, obj);
    if (!nobj)
        return NULL;

    nobj->syncSpecialEquality();

    if (!DefineProperty(cx, obj, name, ObjectValue(*nobj), NULL, NULL, attrs, 0, 0))
        return NULL;

    return nobj;
}

JS_PUBLIC_API(JSBool)
JS_DefineConstDoubles(JSContext *cx, JSObject *obj, JSConstDoubleSpec *cds)
{
    JSBool ok;
    uintN attrs;

    CHECK_REQUEST(cx);
    for (ok = JS_TRUE; cds->name; cds++) {
        Value value = DoubleValue(cds->dval);
        attrs = cds->flags;
        if (!attrs)
            attrs = JSPROP_READONLY | JSPROP_PERMANENT;
        ok = DefineProperty(cx, obj, cds->name, value, NULL, NULL, attrs, 0, 0);
        if (!ok)
            break;
    }
    return ok;
}

JS_PUBLIC_API(JSBool)
JS_DefineProperties(JSContext *cx, JSObject *obj, JSPropertySpec *ps)
{
    JSBool ok;

    for (ok = true; ps->name; ps++) {
        ok = DefineProperty(cx, obj, ps->name, UndefinedValue(),
                            Valueify(ps->getter), Valueify(ps->setter),
                            ps->flags, Shape::HAS_SHORTID, ps->tinyid);
        if (!ok)
            break;
    }
    return ok;
}

JS_PUBLIC_API(JSBool)
JS_AliasProperty(JSContext *cx, JSObject *obj, const char *name, const char *alias)
{
    JSObject *obj2;
    JSProperty *prop;
    JSBool ok;
    Shape *shape;

    CHECK_REQUEST(cx);
    assertSameCompartment(cx, obj);

<<<<<<< HEAD
    JSAtom *nameAtom = js_Atomize(cx, name, strlen(name), 0);
    if (!nameAtom)
=======
    JSAtom *atom = js_Atomize(cx, name, strlen(name));
    if (!atom)
>>>>>>> 7abb226c
        return JS_FALSE;
    if (!LookupPropertyById(cx, obj, ATOM_TO_JSID(nameAtom), JSRESOLVE_QUALIFIED, &obj2, &prop))
        return JS_FALSE;
    if (!prop) {
        js_ReportIsNotDefined(cx, name);
        return JS_FALSE;
    }

    if (obj2 != obj || !obj->isNative()) {
        JS_ReportErrorNumber(cx, js_GetErrorMessage, NULL, JSMSG_CANT_ALIAS,
                             alias, name, obj2->getClass()->name);
        return JS_FALSE;
    }
<<<<<<< HEAD
    JSAtom *aliasAtom = js_Atomize(cx, alias, strlen(alias), 0);
    if (!aliasAtom) {
=======
    atom = js_Atomize(cx, alias, strlen(alias));
    if (!atom) {
>>>>>>> 7abb226c
        ok = JS_FALSE;
    } else {
        /* Alias the properties within the type information for the object. */
        cx->aliasTypeProperties(obj->getType(), ATOM_TO_JSID(nameAtom), ATOM_TO_JSID(aliasAtom));

        shape = (Shape *)prop;
        ok = (js_AddNativeProperty(cx, obj, ATOM_TO_JSID(aliasAtom),
                                   shape->getter(), shape->setter(), shape->slot,
                                   shape->attributes(), shape->getFlags() | Shape::ALIAS,
                                   shape->shortid)
              != NULL);
    }

    return ok;
}

JS_PUBLIC_API(JSBool)
JS_AliasElement(JSContext *cx, JSObject *obj, const char *name, jsint alias)
{
    JSObject *obj2;
    JSProperty *prop;
    Shape *shape;

    CHECK_REQUEST(cx);
    assertSameCompartment(cx, obj);

    JSAtom *atom = js_Atomize(cx, name, strlen(name));
    if (!atom)
        return JS_FALSE;
    if (!LookupPropertyById(cx, obj, ATOM_TO_JSID(atom), JSRESOLVE_QUALIFIED, &obj2, &prop))
        return JS_FALSE;
    if (!prop) {
        js_ReportIsNotDefined(cx, name);
        return JS_FALSE;
    }
    if (obj2 != obj || !obj->isNative()) {
        char numBuf[12];
        JS_snprintf(numBuf, sizeof numBuf, "%ld", (long)alias);
        JS_ReportErrorNumber(cx, js_GetErrorMessage, NULL, JSMSG_CANT_ALIAS,
                             numBuf, name, obj2->getClass()->name);
        return JS_FALSE;
    }
    shape = (Shape *)prop;
    return js_AddNativeProperty(cx, obj, INT_TO_JSID(alias),
                                shape->getter(), shape->setter(), shape->slot,
                                shape->attributes(), shape->getFlags() | Shape::ALIAS,
                                shape->shortid)
           != NULL;
}

static JSBool
GetPropertyDescriptorById(JSContext *cx, JSObject *obj, jsid id, uintN flags,
                          JSBool own, PropertyDescriptor *desc)
{
    JSObject *obj2;
    JSProperty *prop;

    if (!LookupPropertyById(cx, obj, id, flags, &obj2, &prop))
        return JS_FALSE;

    if (!prop || (own && obj != obj2)) {
        desc->obj = NULL;
        desc->attrs = 0;
        desc->getter = NULL;
        desc->setter = NULL;
        desc->value.setUndefined();
        return JS_TRUE;
    }

    desc->obj = obj2;
    if (obj2->isNative()) {
        Shape *shape = (Shape *) prop;
        desc->attrs = shape->attributes();

        if (shape->isMethod()) {
            desc->getter = PropertyStub;
            desc->setter = StrictPropertyStub;
            desc->value.setObject(shape->methodObject());
        } else {
            desc->getter = shape->getter();
            desc->setter = shape->setter();
            if (obj2->containsSlot(shape->slot))
                desc->value = obj2->nativeGetSlot(shape->slot);
            else
                desc->value.setUndefined();
        }
    } else {
        if (obj2->isProxy()) {
            JSAutoResolveFlags rf(cx, flags);
            return own
                   ? JSProxy::getOwnPropertyDescriptor(cx, obj2, id, false, desc)
                   : JSProxy::getPropertyDescriptor(cx, obj2, id, false, desc);
        }
        if (!obj2->getAttributes(cx, id, &desc->attrs))
            return false;
        desc->getter = NULL;
        desc->setter = NULL;
        desc->value.setUndefined();
    }
    return true;
}

JS_PUBLIC_API(JSBool)
JS_GetPropertyDescriptorById(JSContext *cx, JSObject *obj, jsid id, uintN flags,
                             JSPropertyDescriptor *desc)
{
    return GetPropertyDescriptorById(cx, obj, id, flags, JS_FALSE, Valueify(desc));
}

JS_PUBLIC_API(JSBool)
JS_GetPropertyAttrsGetterAndSetterById(JSContext *cx, JSObject *obj, jsid id,
                                       uintN *attrsp, JSBool *foundp,
                                       JSPropertyOp *getterp, JSStrictPropertyOp *setterp)
{
    PropertyDescriptor desc;
    if (!GetPropertyDescriptorById(cx, obj, id, JSRESOLVE_QUALIFIED, JS_FALSE, &desc))
        return false;

    *attrsp = desc.attrs;
    *foundp = (desc.obj != NULL);
    if (getterp)
        *getterp = Jsvalify(desc.getter);
    if (setterp)
        *setterp = Jsvalify(desc.setter);
    return true;
}

JS_PUBLIC_API(JSBool)
JS_GetPropertyAttributes(JSContext *cx, JSObject *obj, const char *name,
                         uintN *attrsp, JSBool *foundp)
{
    JSAtom *atom = js_Atomize(cx, name, strlen(name));
    return atom && JS_GetPropertyAttrsGetterAndSetterById(cx, obj, ATOM_TO_JSID(atom),
                                                          attrsp, foundp, NULL, NULL);
}

JS_PUBLIC_API(JSBool)
JS_GetUCPropertyAttributes(JSContext *cx, JSObject *obj, const jschar *name, size_t namelen,
                           uintN *attrsp, JSBool *foundp)
{
    JSAtom *atom = js_AtomizeChars(cx, name, AUTO_NAMELEN(name, namelen));
    return atom && JS_GetPropertyAttrsGetterAndSetterById(cx, obj, ATOM_TO_JSID(atom),
                                                          attrsp, foundp, NULL, NULL);
}

JS_PUBLIC_API(JSBool)
JS_GetPropertyAttrsGetterAndSetter(JSContext *cx, JSObject *obj, const char *name,
                                   uintN *attrsp, JSBool *foundp,
                                   JSPropertyOp *getterp, JSStrictPropertyOp *setterp)
{
    JSAtom *atom = js_Atomize(cx, name, strlen(name));
    return atom && JS_GetPropertyAttrsGetterAndSetterById(cx, obj, ATOM_TO_JSID(atom),
                                                          attrsp, foundp, getterp, setterp);
}

JS_PUBLIC_API(JSBool)
JS_GetUCPropertyAttrsGetterAndSetter(JSContext *cx, JSObject *obj,
                                     const jschar *name, size_t namelen,
                                     uintN *attrsp, JSBool *foundp,
                                     JSPropertyOp *getterp, JSStrictPropertyOp *setterp)
{
    JSAtom *atom = js_AtomizeChars(cx, name, AUTO_NAMELEN(name, namelen));
    return atom && JS_GetPropertyAttrsGetterAndSetterById(cx, obj, ATOM_TO_JSID(atom),
                                                          attrsp, foundp, getterp, setterp);
}

JS_PUBLIC_API(JSBool)
JS_GetOwnPropertyDescriptor(JSContext *cx, JSObject *obj, jsid id, jsval *vp)
{
    CHECK_REQUEST(cx);
    return js_GetOwnPropertyDescriptor(cx, obj, id, Valueify(vp));
}

static JSBool
SetPropertyAttributesById(JSContext *cx, JSObject *obj, jsid id, uintN attrs, JSBool *foundp)
{
    JSObject *obj2;
    JSProperty *prop;

    if (!LookupPropertyById(cx, obj, id, JSRESOLVE_QUALIFIED, &obj2, &prop))
        return false;
    if (!prop || obj != obj2) {
        *foundp = false;
        return true;
    }
    JSBool ok = obj->isNative()
                ? js_SetNativeAttributes(cx, obj, (Shape *) prop, attrs)
                : obj->setAttributes(cx, id, &attrs);
    if (ok)
        *foundp = true;
    return ok;
}

JS_PUBLIC_API(JSBool)
JS_SetPropertyAttributes(JSContext *cx, JSObject *obj, const char *name,
                         uintN attrs, JSBool *foundp)
{
    JSAtom *atom = js_Atomize(cx, name, strlen(name));
    return atom && SetPropertyAttributesById(cx, obj, ATOM_TO_JSID(atom), attrs, foundp);
}

JS_PUBLIC_API(JSBool)
JS_SetUCPropertyAttributes(JSContext *cx, JSObject *obj, const jschar *name, size_t namelen,
                           uintN attrs, JSBool *foundp)
{
    JSAtom *atom = js_AtomizeChars(cx, name, AUTO_NAMELEN(name, namelen));
    return atom && SetPropertyAttributesById(cx, obj, ATOM_TO_JSID(atom), attrs, foundp);
}

JS_PUBLIC_API(JSBool)
JS_GetPropertyById(JSContext *cx, JSObject *obj, jsid id, jsval *vp)
{
    CHECK_REQUEST(cx);
    assertSameCompartment(cx, obj, id);
    JSAutoResolveFlags rf(cx, JSRESOLVE_QUALIFIED);
    return obj->getProperty(cx, id, Valueify(vp));
}

JS_PUBLIC_API(JSBool)
JS_GetPropertyByIdDefault(JSContext *cx, JSObject *obj, jsid id, jsval def, jsval *vp)
{
    return GetPropertyDefault(cx, obj, id, Valueify(def), Valueify(vp));
}

JS_PUBLIC_API(JSBool)
JS_GetElement(JSContext *cx, JSObject *obj, jsint index, jsval *vp)
{
    return JS_GetPropertyById(cx, obj, INT_TO_JSID(index), vp);
}

JS_PUBLIC_API(JSBool)
JS_GetProperty(JSContext *cx, JSObject *obj, const char *name, jsval *vp)
{
    JSAtom *atom = js_Atomize(cx, name, strlen(name));
    return atom && JS_GetPropertyById(cx, obj, ATOM_TO_JSID(atom), vp);
}

JS_PUBLIC_API(JSBool)
JS_GetPropertyDefault(JSContext *cx, JSObject *obj, const char *name, jsval def, jsval *vp)
{
    JSAtom *atom = js_Atomize(cx, name, strlen(name));
    return atom && JS_GetPropertyByIdDefault(cx, obj, ATOM_TO_JSID(atom), def, vp);
}

JS_PUBLIC_API(JSBool)
JS_GetUCProperty(JSContext *cx, JSObject *obj, const jschar *name, size_t namelen, jsval *vp)
{
    JSAtom *atom = js_AtomizeChars(cx, name, AUTO_NAMELEN(name, namelen));
    return atom && JS_GetPropertyById(cx, obj, ATOM_TO_JSID(atom), vp);
}

JS_PUBLIC_API(JSBool)
JS_GetMethodById(JSContext *cx, JSObject *obj, jsid id, JSObject **objp, jsval *vp)
{
    CHECK_REQUEST(cx);
    assertSameCompartment(cx, obj, id);
    if (!js_GetMethod(cx, obj, id, JSGET_METHOD_BARRIER, Valueify(vp)))
        return JS_FALSE;
    if (objp)
        *objp = obj;
    return JS_TRUE;
}

JS_PUBLIC_API(JSBool)
JS_GetMethod(JSContext *cx, JSObject *obj, const char *name, JSObject **objp, jsval *vp)
{
    JSAtom *atom = js_Atomize(cx, name, strlen(name));
    return atom && JS_GetMethodById(cx, obj, ATOM_TO_JSID(atom), objp, vp);
}

JS_PUBLIC_API(JSBool)
JS_SetPropertyById(JSContext *cx, JSObject *obj, jsid id, jsval *vp)
{
    CHECK_REQUEST(cx);
    assertSameCompartment(cx, obj, id);
    JSAutoResolveFlags rf(cx, JSRESOLVE_QUALIFIED | JSRESOLVE_ASSIGNING);
    return obj->setProperty(cx, id, Valueify(vp), false);
}

JS_PUBLIC_API(JSBool)
JS_SetElement(JSContext *cx, JSObject *obj, jsint index, jsval *vp)
{
    return JS_SetPropertyById(cx, obj, INT_TO_JSID(index), vp);
}

JS_PUBLIC_API(JSBool)
JS_SetProperty(JSContext *cx, JSObject *obj, const char *name, jsval *vp)
{
    JSAtom *atom = js_Atomize(cx, name, strlen(name));
    return atom && JS_SetPropertyById(cx, obj, ATOM_TO_JSID(atom), vp);
}

JS_PUBLIC_API(JSBool)
JS_SetUCProperty(JSContext *cx, JSObject *obj, const jschar *name, size_t namelen, jsval *vp)
{
    JSAtom *atom = js_AtomizeChars(cx, name, AUTO_NAMELEN(name, namelen));
    return atom && JS_SetPropertyById(cx, obj, ATOM_TO_JSID(atom), vp);
}

JS_PUBLIC_API(JSBool)
JS_DeletePropertyById2(JSContext *cx, JSObject *obj, jsid id, jsval *rval)
{
    CHECK_REQUEST(cx);
    assertSameCompartment(cx, obj, id);
    JSAutoResolveFlags rf(cx, JSRESOLVE_QUALIFIED);
    return obj->deleteProperty(cx, id, Valueify(rval), false);
}

JS_PUBLIC_API(JSBool)
JS_DeleteElement2(JSContext *cx, JSObject *obj, jsint index, jsval *rval)
{
    return JS_DeletePropertyById2(cx, obj, INT_TO_JSID(index), rval);
}

JS_PUBLIC_API(JSBool)
JS_DeleteProperty2(JSContext *cx, JSObject *obj, const char *name, jsval *rval)
{
    JSAtom *atom = js_Atomize(cx, name, strlen(name));
    return atom && JS_DeletePropertyById2(cx, obj, ATOM_TO_JSID(atom), rval);
}

JS_PUBLIC_API(JSBool)
JS_DeleteUCProperty2(JSContext *cx, JSObject *obj, const jschar *name, size_t namelen, jsval *rval)
{
    JSAtom *atom = js_AtomizeChars(cx, name, AUTO_NAMELEN(name, namelen));
    return atom && JS_DeletePropertyById2(cx, obj, ATOM_TO_JSID(atom), rval);
}

JS_PUBLIC_API(JSBool)
JS_DeletePropertyById(JSContext *cx, JSObject *obj, jsid id)
{
    jsval junk;
    return JS_DeletePropertyById2(cx, obj, id, &junk);
}

JS_PUBLIC_API(JSBool)
JS_DeleteElement(JSContext *cx, JSObject *obj, jsint index)
{
    jsval junk;
    return JS_DeleteElement2(cx, obj, index, &junk);
}

JS_PUBLIC_API(JSBool)
JS_DeleteProperty(JSContext *cx, JSObject *obj, const char *name)
{
    jsval junk;
    return JS_DeleteProperty2(cx, obj, name, &junk);
}

JS_PUBLIC_API(void)
JS_ClearScope(JSContext *cx, JSObject *obj)
{
    CHECK_REQUEST(cx);
    assertSameCompartment(cx, obj);

    JSFinalizeOp clearOp = obj->getOps()->clear;
    if (clearOp)
        clearOp(cx, obj);

    if (obj->isNative())
        js_ClearNative(cx, obj);

    /* Clear cached class objects on the global object. */
    if (obj->isGlobal())
        obj->asGlobal()->clear(cx);

    js_InitRandom(cx);
}

JS_PUBLIC_API(JSIdArray *)
JS_Enumerate(JSContext *cx, JSObject *obj)
{
    CHECK_REQUEST(cx);
    assertSameCompartment(cx, obj);

    AutoIdVector props(cx);
    JSIdArray *ida;
    if (!GetPropertyNames(cx, obj, JSITER_OWNONLY, &props) || !VectorToIdArray(cx, props, &ida))
        return NULL;
    for (size_t n = 0; n < size_t(ida->length); ++n)
        JS_ASSERT(js_CheckForStringIndex(ida->vector[n]) == ida->vector[n]);
    return ida;
}

/*
 * XXX reverse iterator for properties, unreverse and meld with jsinterp.c's
 *     prop_iterator_class somehow...
 * + preserve the obj->enumerate API while optimizing the native object case
 * + native case here uses a Shape *, but that iterates in reverse!
 * + so we make non-native match, by reverse-iterating after JS_Enumerating
 */
const uint32 JSSLOT_ITER_INDEX = 0;

static void
prop_iter_finalize(JSContext *cx, JSObject *obj)
{
    void *pdata = obj->getPrivate();
    if (!pdata)
        return;

    if (obj->getSlot(JSSLOT_ITER_INDEX).toInt32() >= 0) {
        /* Non-native case: destroy the ida enumerated when obj was created. */
        JSIdArray *ida = (JSIdArray *) pdata;
        JS_DestroyIdArray(cx, ida);
    }
}

static void
prop_iter_trace(JSTracer *trc, JSObject *obj)
{
    void *pdata = obj->getPrivate();
    if (!pdata)
        return;

    if (obj->getSlot(JSSLOT_ITER_INDEX).toInt32() < 0) {
        /* Native case: just mark the next property to visit. */
        MarkShape(trc, (Shape *)pdata, "prop iter shape");
    } else {
        /* Non-native case: mark each id in the JSIdArray private. */
        JSIdArray *ida = (JSIdArray *) pdata;
        MarkIdRange(trc, ida->length, ida->vector, "prop iter");
    }
}

static Class prop_iter_class = {
    "PropertyIterator",
    JSCLASS_HAS_PRIVATE | JSCLASS_HAS_RESERVED_SLOTS(1),
    PropertyStub,         /* addProperty */
    PropertyStub,         /* delProperty */
    PropertyStub,         /* getProperty */
    StrictPropertyStub,   /* setProperty */
    EnumerateStub,
    ResolveStub,
    ConvertStub,
    prop_iter_finalize,
    NULL,           /* reserved0   */
    NULL,           /* checkAccess */
    NULL,           /* call        */
    NULL,           /* construct   */
    NULL,           /* xdrObject   */
    NULL,           /* hasInstance */
    prop_iter_trace
};

JS_PUBLIC_API(JSObject *)
JS_NewPropertyIterator(JSContext *cx, JSObject *obj)
{
    JSObject *iterobj;
    const void *pdata;
    jsint index;
    JSIdArray *ida;

    CHECK_REQUEST(cx);
    assertSameCompartment(cx, obj);
    iterobj = NewNonFunction<WithProto::Class>(cx, &prop_iter_class, NULL, obj);
    if (!iterobj)
        return NULL;

    if (obj->isNative()) {
        /* Native case: start with the last property in obj. */
        pdata = obj->lastProperty();
        index = -1;
    } else {
        /*
         * Non-native case: enumerate a JSIdArray and keep it via private.
         *
         * Note: we have to make sure that we root obj around the call to
         * JS_Enumerate to protect against multiple allocations under it.
         */
        AutoObjectRooter tvr(cx, iterobj);
        ida = JS_Enumerate(cx, obj);
        if (!ida)
            return NULL;
        pdata = ida;
        index = ida->length;
    }

    /* iterobj cannot escape to other threads here. */
    iterobj->setPrivate(const_cast<void *>(pdata));
    iterobj->getSlotRef(JSSLOT_ITER_INDEX).setInt32(index);
    return iterobj;
}

JS_PUBLIC_API(JSBool)
JS_NextProperty(JSContext *cx, JSObject *iterobj, jsid *idp)
{
    jsint i;
    const Shape *shape;
    JSIdArray *ida;

    CHECK_REQUEST(cx);
    assertSameCompartment(cx, iterobj);
    i = iterobj->getSlot(JSSLOT_ITER_INDEX).toInt32();
    if (i < 0) {
        /* Native case: private data is a property tree node pointer. */
        JS_ASSERT(iterobj->getParent()->isNative());
        shape = (Shape *) iterobj->getPrivate();

        while (shape->previous() && (!shape->enumerable() || shape->isAlias()))
            shape = shape->previous();

        if (!shape->previous()) {
            JS_ASSERT(JSID_IS_EMPTY(shape->propid));
            *idp = JSID_VOID;
        } else {
            iterobj->setPrivate(const_cast<Shape *>(shape->previous()));
            *idp = shape->propid;
        }
    } else {
        /* Non-native case: use the ida enumerated when iterobj was created. */
        ida = (JSIdArray *) iterobj->getPrivate();
        JS_ASSERT(i <= ida->length);
        STATIC_ASSUME(i <= ida->length);
        if (i == 0) {
            *idp = JSID_VOID;
        } else {
            *idp = ida->vector[--i];
            iterobj->setSlot(JSSLOT_ITER_INDEX, Int32Value(i));
        }
    }
    return JS_TRUE;
}

JS_PUBLIC_API(JSBool)
JS_GetReservedSlot(JSContext *cx, JSObject *obj, uint32 index, jsval *vp)
{
    CHECK_REQUEST(cx);
    assertSameCompartment(cx, obj);
    return js_GetReservedSlot(cx, obj, index, Valueify(vp));
}

JS_PUBLIC_API(JSBool)
JS_SetReservedSlot(JSContext *cx, JSObject *obj, uint32 index, jsval v)
{
    CHECK_REQUEST(cx);
    assertSameCompartment(cx, obj, v);
    return js_SetReservedSlot(cx, obj, index, Valueify(v));
}

JS_PUBLIC_API(JSObject *)
JS_NewArrayObject(JSContext *cx, jsint length, jsval *vector)
{
    JS_THREADSAFE_ASSERT(cx->compartment != cx->runtime->atomsCompartment);
    CHECK_REQUEST(cx);
    /* NB: jsuint cast does ToUint32. */
    assertSameCompartment(cx, JSValueArray(vector, vector ? (jsuint)length : 0));
    return NewDenseCopiedArray(cx, (jsuint)length, Valueify(vector));
}

JS_PUBLIC_API(JSBool)
JS_IsArrayObject(JSContext *cx, JSObject *obj)
{
    assertSameCompartment(cx, obj);
    return obj->isArray() ||
           (obj->isWrapper() && obj->unwrap()->isArray());
}

JS_PUBLIC_API(JSBool)
JS_GetArrayLength(JSContext *cx, JSObject *obj, jsuint *lengthp)
{
    CHECK_REQUEST(cx);
    assertSameCompartment(cx, obj);
    return js_GetLengthProperty(cx, obj, lengthp);
}

JS_PUBLIC_API(JSBool)
JS_SetArrayLength(JSContext *cx, JSObject *obj, jsuint length)
{
    CHECK_REQUEST(cx);
    assertSameCompartment(cx, obj);
    return js_SetLengthProperty(cx, obj, length);
}

JS_PUBLIC_API(JSBool)
JS_HasArrayLength(JSContext *cx, JSObject *obj, jsuint *lengthp)
{
    CHECK_REQUEST(cx);
    assertSameCompartment(cx, obj);
    return js_HasLengthProperty(cx, obj, lengthp);
}

JS_PUBLIC_API(JSBool)
JS_CheckAccess(JSContext *cx, JSObject *obj, jsid id, JSAccessMode mode,
               jsval *vp, uintN *attrsp)
{
    CHECK_REQUEST(cx);
    assertSameCompartment(cx, obj, id);
    return CheckAccess(cx, obj, id, mode, Valueify(vp), attrsp);
}

#ifdef JS_THREADSAFE
JS_PUBLIC_API(jsrefcount)
JS_HoldPrincipals(JSContext *cx, JSPrincipals *principals)
{
    return JS_ATOMIC_INCREMENT(&principals->refcount);
}

JS_PUBLIC_API(jsrefcount)
JS_DropPrincipals(JSContext *cx, JSPrincipals *principals)
{
    jsrefcount rc = JS_ATOMIC_DECREMENT(&principals->refcount);
    if (rc == 0)
        principals->destroy(cx, principals);
    return rc;
}
#endif

JS_PUBLIC_API(JSSecurityCallbacks *)
JS_SetRuntimeSecurityCallbacks(JSRuntime *rt, JSSecurityCallbacks *callbacks)
{
    JSSecurityCallbacks *oldcallbacks;

    oldcallbacks = rt->securityCallbacks;
    rt->securityCallbacks = callbacks;
    return oldcallbacks;
}

JS_PUBLIC_API(JSSecurityCallbacks *)
JS_GetRuntimeSecurityCallbacks(JSRuntime *rt)
{
  return rt->securityCallbacks;
}

JS_PUBLIC_API(JSSecurityCallbacks *)
JS_SetContextSecurityCallbacks(JSContext *cx, JSSecurityCallbacks *callbacks)
{
    JSSecurityCallbacks *oldcallbacks;

    oldcallbacks = cx->securityCallbacks;
    cx->securityCallbacks = callbacks;
    return oldcallbacks;
}

JS_PUBLIC_API(JSSecurityCallbacks *)
JS_GetSecurityCallbacks(JSContext *cx)
{
  return cx->securityCallbacks
         ? cx->securityCallbacks
         : cx->runtime->securityCallbacks;
}

JS_PUBLIC_API(JSFunction *)
JS_NewFunctionWithType(JSContext *cx, JSNative native, uintN nargs, uintN flags,
                       JSObject *parent, const char *name,
                       JSTypeHandler handler)
{
    JS_THREADSAFE_ASSERT(cx->compartment != cx->runtime->atomsCompartment);
    JSAtom *atom;

    CHECK_REQUEST(cx);
    assertSameCompartment(cx, parent);

    if (!name) {
        atom = NULL;
    } else {
        atom = js_Atomize(cx, name, strlen(name));
        if (!atom)
            return NULL;
    }
    return js_NewFunction(cx, NULL, Valueify(native), nargs, flags, parent, atom, handler, name);
}

JS_PUBLIC_API(JSFunction *)
JS_NewFunctionById(JSContext *cx, JSNative native, uintN nargs, uintN flags, JSObject *parent,
                   jsid id)
{
    JS_ASSERT(JSID_IS_STRING(id));
    JS_THREADSAFE_ASSERT(cx->compartment != cx->runtime->atomsCompartment);
    CHECK_REQUEST(cx);
    assertSameCompartment(cx, parent);

    return js_NewFunction(cx, NULL, Valueify(native), nargs, flags, parent,
                          JSID_TO_ATOM(id), NULL, NULL);
}

JS_PUBLIC_API(JSObject *)
JS_CloneFunctionObject(JSContext *cx, JSObject *funobj, JSObject *parent)
{
    CHECK_REQUEST(cx);
    assertSameCompartment(cx, parent);  // XXX no funobj for now
    if (!parent) {
        if (cx->running())
            parent = GetScopeChain(cx, cx->fp());
        if (!parent)
            parent = cx->globalObject;
        JS_ASSERT(parent);
    }

    if (funobj->getClass() != &js_FunctionClass) {
        /*
         * We cannot clone this object, so fail (we used to return funobj, bad
         * idea, but we changed incompatibly to teach any abusers a lesson!).
         */
        Value v = ObjectValue(*funobj);
        js_ReportIsNotFunction(cx, &v, 0);
        return NULL;
    }

    JSFunction *fun = GET_FUNCTION_PRIVATE(cx, funobj);
    if (!fun->isInterpreted())
        return CloneFunctionObject(cx, fun, parent);

    if (fun->script()->compileAndGo) {
        JS_ReportErrorNumber(cx, js_GetErrorMessage, NULL,
                             JSMSG_BAD_CLONE_FUNOBJ_SCOPE);
        return NULL;
    }

    if (!FUN_FLAT_CLOSURE(fun))
        return CloneFunctionObject(cx, fun, parent);

    /*
     * A flat closure carries its own environment, so why clone it? In case
     * someone wants to mutate its fixed slots or add ad-hoc properties. API
     * compatibility suggests we not return funobj and let callers mutate the
     * returned object at will.
     *
     * But it's worse than that: API compatibility according to the test for
     * bug 300079 requires we get "upvars" from parent and its ancestors! So
     * we do that (grudgingly!). The scope chain ancestors are searched as if
     * they were activations, respecting the skip field in each upvar's cookie
     * but looking up the property by name instead of frame slot.
     */
    JSObject *clone = js_AllocFlatClosure(cx, fun, parent);
    if (!clone)
        return NULL;

    JSUpvarArray *uva = fun->script()->upvars();
    uint32 i = uva->length;
    JS_ASSERT(i != 0);

    for (Shape::Range r(fun->script()->bindings.lastUpvar()); i-- != 0; r.popFront()) {
        JSObject *obj = parent;
        int skip = uva->vector[i].level();
        while (--skip > 0) {
            if (!obj) {
                JS_ReportErrorNumber(cx, js_GetErrorMessage, NULL,
                                     JSMSG_BAD_CLONE_FUNOBJ_SCOPE);
                return NULL;
            }
            obj = obj->getParent();
        }

        Value v;
        if (!obj->getProperty(cx, r.front().propid, &v))
            return NULL;
        fun->script()->typeSetUpvar(cx, i, v);
        clone->getFlatClosureUpvars()[i] = v;
    }

    return clone;
}

JS_PUBLIC_API(void)
JS_TypeHandlerDynamic(JSContext *cx, JSTypeFunction *jsfun, JSTypeCallsite *jssite)
{
    TypeCallsite *site = Valueify(jssite);
    site->returnTypes->addType(cx, TYPE_UNKNOWN);
}

JS_PUBLIC_API(void)
JS_TypeHandlerVoid(JSContext *cx, JSTypeFunction *jsfun, JSTypeCallsite *jssite)
{
    TypeCallsite *site = Valueify(jssite);
    if (site->isNew)
        site->returnTypes->addType(cx, TYPE_UNKNOWN);
    site->returnTypes->addType(cx, TYPE_UNDEFINED);
}

JS_PUBLIC_API(void)
JS_TypeHandlerNull(JSContext *cx, JSTypeFunction *jsfun, JSTypeCallsite *jssite)
{
    TypeCallsite *site = Valueify(jssite);
    if (site->isNew)
        site->returnTypes->addType(cx, TYPE_UNKNOWN);
    site->returnTypes->addType(cx, TYPE_NULL);
}

JS_PUBLIC_API(void)
JS_TypeHandlerBool(JSContext *cx, JSTypeFunction *jsfun, JSTypeCallsite *jssite)
{
    TypeCallsite *site = Valueify(jssite);
    if (site->isNew)
        site->returnTypes->addType(cx, TYPE_UNKNOWN);
    site->returnTypes->addType(cx, TYPE_BOOLEAN);
}

JS_PUBLIC_API(void)
JS_TypeHandlerInt(JSContext *cx, JSTypeFunction *jsfun, JSTypeCallsite *jssite)
{
    TypeCallsite *site = Valueify(jssite);
    if (site->isNew)
        site->returnTypes->addType(cx, TYPE_UNKNOWN);
    site->returnTypes->addType(cx, TYPE_INT32);
}

JS_PUBLIC_API(void)
JS_TypeHandlerFloat(JSContext *cx, JSTypeFunction *jsfun, JSTypeCallsite *jssite)
{
    TypeCallsite *site = Valueify(jssite);
    if (site->isNew)
        site->returnTypes->addType(cx, TYPE_UNKNOWN);
    site->returnTypes->addType(cx, TYPE_DOUBLE);
}

JS_PUBLIC_API(void)
JS_TypeHandlerString(JSContext *cx, JSTypeFunction *jsfun, JSTypeCallsite *jssite)
{
    TypeCallsite *site = Valueify(jssite);
    if (site->isNew)
        site->returnTypes->addType(cx, TYPE_UNKNOWN);
    site->returnTypes->addType(cx, TYPE_STRING);
}

JS_PUBLIC_API(void)
JS_TypeHandlerNew(JSContext *cx, JSTypeFunction *jsfun, JSTypeCallsite *jssite)
{
    TypeFunction *fun = Valueify(jsfun);
    TypeCallsite *site = Valueify(jssite);

    TypeSet *prototypeTypes =
        fun->getProperty(cx, ATOM_TO_JSID(cx->runtime->atomState.classPrototypeAtom), true);
    if (!prototypeTypes)
        return;
    prototypeTypes->addNewObject(cx, site->script, fun, site->returnTypes);
}

JS_PUBLIC_API(void)
JS_TypeHandlerThis(JSContext *cx, JSTypeFunction *jsfun, JSTypeCallsite *jssite)
{
    TypeCallsite *site = Valueify(jssite);

    if (site->isNew)
        site->returnTypes->addType(cx, TYPE_UNKNOWN);
    site->thisTypes->addSubset(cx, site->script, site->returnTypes);
}

JS_PUBLIC_API(JSObject *)
JS_GetFunctionObject(JSFunction *fun)
{
    return FUN_OBJECT(fun);
}

JS_PUBLIC_API(JSString *)
JS_GetFunctionId(JSFunction *fun)
{
    return fun->atom;
}

JS_PUBLIC_API(uintN)
JS_GetFunctionFlags(JSFunction *fun)
{
    return fun->flags;
}

JS_PUBLIC_API(uint16)
JS_GetFunctionArity(JSFunction *fun)
{
    return fun->nargs;
}

JS_PUBLIC_API(JSBool)
JS_ObjectIsFunction(JSContext *cx, JSObject *obj)
{
    return obj->getClass() == &js_FunctionClass;
}

JS_PUBLIC_API(JSBool)
JS_ObjectIsCallable(JSContext *cx, JSObject *obj)
{
    return obj->isCallable();
}

static JSBool
js_generic_native_method_dispatcher(JSContext *cx, uintN argc, Value *vp)
{
    JSFunctionSpec *fs = (JSFunctionSpec *) vp->toObject().getReservedSlot(0).toPrivate();
    JS_ASSERT((fs->flags & JSFUN_GENERIC_NATIVE) != 0);

    if (argc < 1) {
        js_ReportMissingArg(cx, *vp, 0);
        return JS_FALSE;
    }

    /*
     * Copy all actual (argc) arguments down over our |this| parameter, vp[1],
     * which is almost always the class constructor object, e.g. Array.  Then
     * call the corresponding prototype native method with our first argument
     * passed as |this|.
     */
    memmove(vp + 1, vp + 2, argc * sizeof(jsval));

    /* Clear the last parameter in case too few arguments were passed. */
    vp[2 + --argc].setUndefined();

    Native native =
#ifdef JS_TRACER
                    (fs->flags & JSFUN_TRCINFO)
                    ? JS_FUNC_TO_DATA_PTR(JSNativeTraceInfo *, fs->call)->native
                    :
#endif
                      Valueify(fs->call);
    return native(cx, argc, vp);
}

JS_PUBLIC_API(JSBool)
JS_DefineFunctions(JSContext *cx, JSObject *obj, JSFunctionSpec *fs)
{
    JS_THREADSAFE_ASSERT(cx->compartment != cx->runtime->atomsCompartment);
    uintN flags;
    JSObject *ctor;
    JSFunction *fun;

    CHECK_REQUEST(cx);
    assertSameCompartment(cx, obj);
    ctor = NULL;
    for (; fs->name; fs++) {
        flags = fs->flags;

        /*
         * Define a generic arity N+1 static method for the arity N prototype
         * method if flags contains JSFUN_GENERIC_NATIVE.
         */
        if (flags & JSFUN_GENERIC_NATIVE) {
            if (!ctor) {
                ctor = JS_GetConstructor(cx, obj);
                if (!ctor)
                    return JS_FALSE;
            }

            flags &= ~JSFUN_GENERIC_NATIVE;
            fun = JS_DefineFunctionWithType(cx, ctor, fs->name,
                                            Jsvalify(js_generic_native_method_dispatcher),
                                            fs->nargs + 1,
                                            flags & ~JSFUN_TRCINFO,
                                            fs->handler);
            if (!fun)
                return JS_FALSE;

            if (cx->typeInferenceEnabled())
                fun->getType()->asFunction()->isGeneric = true;

            /*
             * As jsapi.h notes, fs must point to storage that lives as long
             * as fun->object lives.
             */
            Value priv = PrivateValue(fs);
            if (!js_SetReservedSlot(cx, FUN_OBJECT(fun), 0, priv))
                return JS_FALSE;
        }

        fun = JS_DefineFunctionWithType(cx, obj, fs->name, fs->call, fs->nargs, flags,
                                        fs->handler);
        if (!fun)
            return JS_FALSE;
    }
    return JS_TRUE;
}

JS_PUBLIC_API(JSFunction *)
JS_DefineFunctionWithType(JSContext *cx, JSObject *obj, const char *name, JSNative call,
                          uintN nargs, uintN attrs,
                          JSTypeHandler handler)
{
    JS_THREADSAFE_ASSERT(cx->compartment != cx->runtime->atomsCompartment);
    CHECK_REQUEST(cx);
    assertSameCompartment(cx, obj);
    JSAtom *atom = js_Atomize(cx, name, strlen(name));
    if (!atom)
        return NULL;
    return js_DefineFunction(cx, obj, ATOM_TO_JSID(atom), Valueify(call), nargs, attrs, handler, name);
}

JS_PUBLIC_API(JSFunction *)
JS_DefineUCFunctionWithType(JSContext *cx, JSObject *obj,
                            const jschar *name, size_t namelen, JSNative call,
                            uintN nargs, uintN attrs,
                            JSTypeHandler handler)
{
    JS_THREADSAFE_ASSERT(cx->compartment != cx->runtime->atomsCompartment);
    CHECK_REQUEST(cx);
    assertSameCompartment(cx, obj);
    JSAtom *atom = js_AtomizeChars(cx, name, AUTO_NAMELEN(name, namelen));
    if (!atom)
        return NULL;
    return js_DefineFunction(cx, obj, ATOM_TO_JSID(atom), Valueify(call), nargs, attrs, handler, "UCFunction");
}

extern JS_PUBLIC_API(JSFunction *)
JS_DefineFunctionById(JSContext *cx, JSObject *obj, jsid id, JSNative call,
                    uintN nargs, uintN attrs)
{
    JS_THREADSAFE_ASSERT(cx->compartment != cx->runtime->atomsCompartment);
    CHECK_REQUEST(cx);
    assertSameCompartment(cx, obj);
    return js_DefineFunction(cx, obj, id, Valueify(call), nargs, attrs, NULL, NULL);
}

inline static void
LAST_FRAME_EXCEPTION_CHECK(JSContext *cx, bool result)
{
    if (!result && !cx->hasRunOption(JSOPTION_DONT_REPORT_UNCAUGHT))
        js_ReportUncaughtException(cx);
}

inline static void
LAST_FRAME_CHECKS(JSContext *cx, bool result)
{
    if (!JS_IsRunning(cx)) {
        LAST_FRAME_EXCEPTION_CHECK(cx, result);
    }
}

inline static uint32
JS_OPTIONS_TO_TCFLAGS(JSContext *cx)
{
    return (cx->hasRunOption(JSOPTION_COMPILE_N_GO) ? TCF_COMPILE_N_GO : 0) |
           (cx->hasRunOption(JSOPTION_NO_SCRIPT_RVAL) ? TCF_NO_SCRIPT_RVAL : 0);
}

static JSObject *
CompileUCScriptForPrincipalsCommon(JSContext *cx, JSObject *obj, JSPrincipals *principals,
                                      const jschar *chars, size_t length,
                                      const char *filename, uintN lineno, JSVersion version)
{
    JS_THREADSAFE_ASSERT(cx->compartment != cx->runtime->atomsCompartment);
    CHECK_REQUEST(cx);
    assertSameCompartment(cx, obj, principals);

    uint32 tcflags = JS_OPTIONS_TO_TCFLAGS(cx) | TCF_NEED_MUTABLE_SCRIPT;
    JSScript *script = Compiler::compileScript(cx, obj, NULL, principals, tcflags,
                                               chars, length, filename, lineno, version);
    JSObject *scriptObj = NULL;
    if (script) {
        scriptObj = js_NewScriptObject(cx, script);
        if (!scriptObj)
            js_DestroyScript(cx, script);
    }
    LAST_FRAME_CHECKS(cx, scriptObj);
    return scriptObj;
}

extern JS_PUBLIC_API(JSObject *)
JS_CompileUCScriptForPrincipalsVersion(JSContext *cx, JSObject *obj,
                                       JSPrincipals *principals,
                                       const jschar *chars, size_t length,
                                       const char *filename, uintN lineno,
                                       JSVersion version)
{
    AutoVersionAPI avi(cx, version);
    return CompileUCScriptForPrincipalsCommon(cx, obj, principals, chars, length, filename, lineno,
                                              avi.version());
}

JS_PUBLIC_API(JSObject *)
JS_CompileUCScriptForPrincipals(JSContext *cx, JSObject *obj, JSPrincipals *principals,
                                const jschar *chars, size_t length,
                                const char *filename, uintN lineno)
{
    return CompileUCScriptForPrincipalsCommon(cx, obj, principals, chars, length, filename, lineno,
                                              cx->findVersion());
}

JS_PUBLIC_API(JSObject *)
JS_CompileUCScript(JSContext *cx, JSObject *obj, const jschar *chars, size_t length,
                   const char *filename, uintN lineno)
{
    JS_THREADSAFE_ASSERT(cx->compartment != cx->runtime->atomsCompartment);
    return JS_CompileUCScriptForPrincipals(cx, obj, NULL, chars, length, filename, lineno);
}

JS_PUBLIC_API(JSObject *)
JS_CompileScriptForPrincipalsVersion(JSContext *cx, JSObject *obj,
                                     JSPrincipals *principals,
                                     const char *bytes, size_t length,
                                     const char *filename, uintN lineno,
                                     JSVersion version)
{
    AutoVersionAPI ava(cx, version);
    return JS_CompileScriptForPrincipals(cx, obj, principals, bytes, length, filename, lineno);
}

JS_PUBLIC_API(JSObject *)
JS_CompileScriptForPrincipals(JSContext *cx, JSObject *obj,
                              JSPrincipals *principals,
                              const char *bytes, size_t length,
                              const char *filename, uintN lineno)
{
    JS_THREADSAFE_ASSERT(cx->compartment != cx->runtime->atomsCompartment);
    CHECK_REQUEST(cx);

    jschar *chars = js_InflateString(cx, bytes, &length);
    if (!chars)
        return NULL;
    JSObject *scriptObj =
        JS_CompileUCScriptForPrincipals(cx, obj, principals, chars, length, filename, lineno);
    cx->free_(chars);
    return scriptObj;
}

JS_PUBLIC_API(JSObject *)
JS_CompileScript(JSContext *cx, JSObject *obj, const char *bytes, size_t length,
                 const char *filename, uintN lineno)
{
    JS_THREADSAFE_ASSERT(cx->compartment != cx->runtime->atomsCompartment);
    return JS_CompileScriptForPrincipals(cx, obj, NULL, bytes, length, filename, lineno);
}

JS_PUBLIC_API(JSBool)
JS_BufferIsCompilableUnit(JSContext *cx, JSBool bytes_are_utf8, JSObject *obj, const char *bytes, size_t length)
{
    jschar *chars;
    JSBool result;
    JSExceptionState *exnState;
    JSErrorReporter older;

    CHECK_REQUEST(cx);
    assertSameCompartment(cx, obj);
    if (bytes_are_utf8)
        chars = js_InflateString(cx, bytes, &length, JS_TRUE);
    else
        chars = js_InflateString(cx, bytes, &length);
    if (!chars)
        return JS_TRUE;

    /*
     * Return true on any out-of-memory error, so our caller doesn't try to
     * collect more buffered source.
     */
    result = JS_TRUE;
    exnState = JS_SaveExceptionState(cx);
    {
        Parser parser(cx);
        if (parser.init(chars, length, NULL, 1, cx->findVersion())) {
            older = JS_SetErrorReporter(cx, NULL);
            if (!parser.parse(obj) &&
                parser.tokenStream.isUnexpectedEOF()) {
                /*
                 * We ran into an error. If it was because we ran out of
                 * source, we return false so our caller knows to try to
                 * collect more buffered source.
                 */
                result = JS_FALSE;
            }
            JS_SetErrorReporter(cx, older);
        }
    }
    cx->free_(chars);
    JS_RestoreExceptionState(cx, exnState);
    return result;
}

/* Use the fastest available getc. */
#if defined(HAVE_GETC_UNLOCKED)
# define fast_getc getc_unlocked
#elif defined(HAVE__GETC_NOLOCK)
# define fast_getc _getc_nolock
#else
# define fast_getc getc
#endif

static JSObject *
CompileFileHelper(JSContext *cx, JSObject *obj, JSPrincipals *principals,
                  const char* filename, FILE *fp)
{
    struct stat st;
    int ok = fstat(fileno(fp), &st);
    if (ok != 0)
        return NULL;

    jschar *buf = NULL;
    size_t len = st.st_size;
    size_t i = 0;
    JSScript *script;

    /* Read in the whole file, then compile it. */
    if (fp == stdin) {
        JS_ASSERT(len == 0);
        len = 8;  /* start with a small buffer, expand as necessary */
        int c;
        bool hitEOF = false;
        while (!hitEOF) {
            len *= 2;
            jschar* tmpbuf = (jschar *) cx->realloc_(buf, len * sizeof(jschar));
            if (!tmpbuf) {
                cx->free_(buf);
                return NULL;
            }
            buf = tmpbuf;

            while (i < len) {
                c = fast_getc(fp);
                if (c == EOF) {
                    hitEOF = true;
                    break;
                }
                buf[i++] = (jschar) (unsigned char) c;
            }
        }
    } else {
        buf = (jschar *) cx->malloc_(len * sizeof(jschar));
        if (!buf)
            return NULL;

        int c;
        while ((c = fast_getc(fp)) != EOF)
            buf[i++] = (jschar) (unsigned char) c;
    }

    JS_ASSERT(i <= len);
    len = i;
    uint32 tcflags = JS_OPTIONS_TO_TCFLAGS(cx) | TCF_NEED_MUTABLE_SCRIPT;
    script = Compiler::compileScript(cx, obj, NULL, principals, tcflags, buf, len, filename, 1,
                                     cx->findVersion());
    cx->free_(buf);
    if (!script)
        return NULL;

    JSObject *scriptObj = js_NewScriptObject(cx, script);
    if (!scriptObj)
        js_DestroyScript(cx, script);

    return scriptObj;
}

JS_PUBLIC_API(JSObject *)
JS_CompileFile(JSContext *cx, JSObject *obj, const char *filename)
{
    JS_THREADSAFE_ASSERT(cx->compartment != cx->runtime->atomsCompartment);

    CHECK_REQUEST(cx);
    assertSameCompartment(cx, obj);
    JSObject *scriptObj = NULL;
    do {
        FILE *fp;
        if (!filename || strcmp(filename, "-") == 0) {
            fp = stdin;
        } else {
            fp = fopen(filename, "r");
            if (!fp) {
                JS_ReportErrorNumber(cx, js_GetErrorMessage, NULL, JSMSG_CANT_OPEN,
                                     filename, "No such file or directory");
                break;
            }
        }

        scriptObj = CompileFileHelper(cx, obj, NULL, filename, fp);
        if (fp != stdin)
            fclose(fp);
    } while (false);

    LAST_FRAME_CHECKS(cx, scriptObj);
    return scriptObj;
}

JS_PUBLIC_API(JSObject *)
JS_CompileFileHandleForPrincipals(JSContext *cx, JSObject *obj, const char *filename,
                                  FILE *file, JSPrincipals *principals)
{
    JS_THREADSAFE_ASSERT(cx->compartment != cx->runtime->atomsCompartment);

    CHECK_REQUEST(cx);
    assertSameCompartment(cx, obj, principals);
    JSObject *scriptObj = CompileFileHelper(cx, obj, principals, filename, file);
    LAST_FRAME_CHECKS(cx, scriptObj);
    return scriptObj;
}

JS_PUBLIC_API(JSObject *)
JS_CompileFileHandleForPrincipalsVersion(JSContext *cx, JSObject *obj, const char *filename,
                                         FILE *file, JSPrincipals *principals, JSVersion version)
{
    AutoVersionAPI ava(cx, version);
    return JS_CompileFileHandleForPrincipals(cx, obj, filename, file, principals);
}

JS_PUBLIC_API(JSObject *)
JS_CompileFileHandle(JSContext *cx, JSObject *obj, const char *filename, FILE *file)
{
    JS_THREADSAFE_ASSERT(cx->compartment != cx->runtime->atomsCompartment);
    return JS_CompileFileHandleForPrincipals(cx, obj, filename, file, NULL);
}

JS_PUBLIC_API(JSScript *)
JS_GetScriptFromObject(JSObject *scriptObj)
{
    JS_ASSERT(scriptObj->isScript());

    return (JSScript *) scriptObj->getPrivate();
}

static JSFunction *
CompileUCFunctionForPrincipalsCommon(JSContext *cx, JSObject *obj,
                                     JSPrincipals *principals, const char *name,
                                     uintN nargs, const char **argnames,
                                     const jschar *chars, size_t length,
                                     const char *filename, uintN lineno, JSVersion version)
{
    JS_THREADSAFE_ASSERT(cx->compartment != cx->runtime->atomsCompartment);
    JSFunction *fun;
    JSAtom *funAtom, *argAtom;
    uintN i;

    CHECK_REQUEST(cx);
    assertSameCompartment(cx, obj, principals);
    if (!name) {
        funAtom = NULL;
    } else {
        funAtom = js_Atomize(cx, name, strlen(name));
        if (!funAtom) {
            fun = NULL;
            goto out2;
        }
    }

    fun = js_NewFunction(cx, NULL, NULL, 0, JSFUN_INTERPRETED, obj, funAtom, NULL, NULL);
    if (!fun)
        goto out2;

    {
        AutoObjectRooter tvr(cx, FUN_OBJECT(fun));
        MUST_FLOW_THROUGH("out");

        Bindings bindings(cx);
        AutoBindingsRooter root(cx, bindings);
        for (i = 0; i < nargs; i++) {
            argAtom = js_Atomize(cx, argnames[i], strlen(argnames[i]));
            if (!argAtom) {
                fun = NULL;
                goto out2;
            }

            uint16 dummy;
            if (!bindings.addArgument(cx, argAtom, &dummy)) {
                fun = NULL;
                goto out2;
            }
        }

        if (!Compiler::compileFunctionBody(cx, fun, principals, &bindings,
                                           chars, length, filename, lineno, version)) {
            fun = NULL;
            goto out2;
        }

        if (obj && funAtom &&
            !obj->defineProperty(cx, ATOM_TO_JSID(funAtom), ObjectValue(*fun),
                                 NULL, NULL, JSPROP_ENUMERATE)) {
            fun = NULL;
        }

#ifdef JS_SCOPE_DEPTH_METER
        if (fun && obj) {
            JSObject *pobj = obj;
            uintN depth = 1;

            while ((pobj = pobj->getParent()) != NULL)
                ++depth;
            JS_BASIC_STATS_ACCUM(&cx->runtime->hostenvScopeDepthStats, depth);
        }
#endif
    }

  out2:
    LAST_FRAME_CHECKS(cx, fun);
    return fun;
}
JS_PUBLIC_API(JSFunction *)
JS_CompileUCFunctionForPrincipalsVersion(JSContext *cx, JSObject *obj,
                                         JSPrincipals *principals, const char *name,
                                         uintN nargs, const char **argnames,
                                         const jschar *chars, size_t length,
                                         const char *filename, uintN lineno,
                                         JSVersion version)
{
    AutoVersionAPI avi(cx, version);
    return CompileUCFunctionForPrincipalsCommon(cx, obj, principals, name, nargs, argnames, chars,
                                                length, filename, lineno, avi.version());
}

JS_PUBLIC_API(JSFunction *)
JS_CompileUCFunctionForPrincipals(JSContext *cx, JSObject *obj,
                                  JSPrincipals *principals, const char *name,
                                  uintN nargs, const char **argnames,
                                  const jschar *chars, size_t length,
                                  const char *filename, uintN lineno)
{
    return CompileUCFunctionForPrincipalsCommon(cx, obj, principals, name, nargs, argnames, chars,
                                                length, filename, lineno, cx->findVersion());
}

JS_PUBLIC_API(JSFunction *)
JS_CompileUCFunction(JSContext *cx, JSObject *obj, const char *name,
                     uintN nargs, const char **argnames,
                     const jschar *chars, size_t length,
                     const char *filename, uintN lineno)
{
    JS_THREADSAFE_ASSERT(cx->compartment != cx->runtime->atomsCompartment);
    return JS_CompileUCFunctionForPrincipals(cx, obj, NULL, name, nargs, argnames,
                                             chars, length, filename, lineno);
}

JS_PUBLIC_API(JSFunction *)
JS_CompileFunctionForPrincipals(JSContext *cx, JSObject *obj,
                                JSPrincipals *principals, const char *name,
                                uintN nargs, const char **argnames,
                                const char *bytes, size_t length,
                                const char *filename, uintN lineno)
{
    JS_THREADSAFE_ASSERT(cx->compartment != cx->runtime->atomsCompartment);
    jschar *chars = js_InflateString(cx, bytes, &length);
    if (!chars)
        return NULL;
    JSFunction *fun = JS_CompileUCFunctionForPrincipals(cx, obj, principals, name,
                                                        nargs, argnames, chars, length,
                                                        filename, lineno);
    cx->free_(chars);
    return fun;
}

JS_PUBLIC_API(JSFunction *)
JS_CompileFunction(JSContext *cx, JSObject *obj, const char *name,
                   uintN nargs, const char **argnames,
                   const char *bytes, size_t length,
                   const char *filename, uintN lineno)
{
    JS_THREADSAFE_ASSERT(cx->compartment != cx->runtime->atomsCompartment);
    return JS_CompileFunctionForPrincipals(cx, obj, NULL, name, nargs, argnames, bytes, length,
                                           filename, lineno);
}

JS_PUBLIC_API(JSString *)
JS_DecompileScript(JSContext *cx, JSScript *script, const char *name, uintN indent)
{
    JS_THREADSAFE_ASSERT(cx->compartment != cx->runtime->atomsCompartment);
    JSPrinter *jp;
    JSString *str;

    CHECK_REQUEST(cx);
#ifdef DEBUG
    if (cx->compartment != script->compartment)
        CompartmentChecker::fail(cx->compartment, script->compartment);
#endif
    jp = js_NewPrinter(cx, name, NULL,
                       indent & ~JS_DONT_PRETTY_PRINT,
                       !(indent & JS_DONT_PRETTY_PRINT),
                       false, false);
    if (!jp)
        return NULL;
    if (js_DecompileScript(jp, script))
        str = js_GetPrinterOutput(jp);
    else
        str = NULL;
    js_DestroyPrinter(jp);
    return str;
}

JS_PUBLIC_API(JSString *)
JS_DecompileScriptObject(JSContext *cx, JSObject *scriptObj, const char *name, uintN indent)
{
    return JS_DecompileScript(cx, scriptObj->getScript(), name, indent);
}

JS_PUBLIC_API(JSString *)
JS_DecompileFunction(JSContext *cx, JSFunction *fun, uintN indent)
{
    JS_THREADSAFE_ASSERT(cx->compartment != cx->runtime->atomsCompartment);
    CHECK_REQUEST(cx);
    assertSameCompartment(cx, fun);
    return js_DecompileToString(cx, "JS_DecompileFunction", fun,
                                indent & ~JS_DONT_PRETTY_PRINT,
                                !(indent & JS_DONT_PRETTY_PRINT),
                                false, false, js_DecompileFunction);
}

JS_PUBLIC_API(JSString *)
JS_DecompileFunctionBody(JSContext *cx, JSFunction *fun, uintN indent)
{
    JS_THREADSAFE_ASSERT(cx->compartment != cx->runtime->atomsCompartment);
    CHECK_REQUEST(cx);
    assertSameCompartment(cx, fun);
    return js_DecompileToString(cx, "JS_DecompileFunctionBody", fun,
                                indent & ~JS_DONT_PRETTY_PRINT,
                                !(indent & JS_DONT_PRETTY_PRINT),
                                false, false, js_DecompileFunctionBody);
}

JS_PUBLIC_API(JSBool)
JS_ExecuteScript(JSContext *cx, JSObject *obj, JSObject *scriptObj, jsval *rval)
{
    JS_THREADSAFE_ASSERT(cx->compartment != cx->runtime->atomsCompartment);

    CHECK_REQUEST(cx);
    assertSameCompartment(cx, obj, scriptObj);

    JSBool ok = Execute(cx, *obj, scriptObj->getScript(), NULL, 0, Valueify(rval));
    LAST_FRAME_CHECKS(cx, ok);
    return ok;
}

JS_PUBLIC_API(JSBool)
JS_ExecuteScriptVersion(JSContext *cx, JSObject *obj, JSObject *scriptObj, jsval *rval,
                        JSVersion version)
{
    AutoVersionAPI ava(cx, version);
    return JS_ExecuteScript(cx, obj, scriptObj, rval);
}

bool
EvaluateUCScriptForPrincipalsCommon(JSContext *cx, JSObject *obj,
                                    JSPrincipals *principals,
                                    const jschar *chars, uintN length,
                                    const char *filename, uintN lineno,
                                    jsval *rval, JSVersion compileVersion)
{
    JS_THREADSAFE_ASSERT(cx->compartment != cx->runtime->atomsCompartment);

    CHECK_REQUEST(cx);
    JSScript *script = Compiler::compileScript(cx, obj, NULL, principals,
                                               !rval
                                               ? TCF_COMPILE_N_GO | TCF_NO_SCRIPT_RVAL
                                               : TCF_COMPILE_N_GO,
                                               chars, length, filename, lineno, compileVersion);
    if (!script) {
        LAST_FRAME_CHECKS(cx, script);
        return false;
    }
    script->isUncachedEval = true;

    JS_ASSERT(script->getVersion() == compileVersion);
    bool ok = Execute(cx, *obj, script, NULL, 0, Valueify(rval));
    LAST_FRAME_CHECKS(cx, ok);
    js_DestroyScript(cx, script);
    return ok;

}

JS_PUBLIC_API(JSBool)
JS_EvaluateUCScriptForPrincipalsVersion(JSContext *cx, JSObject *obj,
                                        JSPrincipals *principals,
                                        const jschar *chars, uintN length,
                                        const char *filename, uintN lineno,
                                        jsval *rval, JSVersion version)
{
    AutoVersionAPI avi(cx, version);
    return EvaluateUCScriptForPrincipalsCommon(cx, obj, principals, chars, length,
                                               filename, lineno, rval, avi.version());
}

JS_PUBLIC_API(JSBool)
JS_EvaluateUCScriptForPrincipals(JSContext *cx, JSObject *obj,
                                 JSPrincipals *principals,
                                 const jschar *chars, uintN length,
                                 const char *filename, uintN lineno,
                                 jsval *rval)
{
    return EvaluateUCScriptForPrincipalsCommon(cx, obj, principals, chars, length,
                                               filename, lineno, rval, cx->findVersion());
}

JS_PUBLIC_API(JSBool)
JS_EvaluateUCScript(JSContext *cx, JSObject *obj, const jschar *chars, uintN length,
                    const char *filename, uintN lineno, jsval *rval)
{
    JS_THREADSAFE_ASSERT(cx->compartment != cx->runtime->atomsCompartment);
    return JS_EvaluateUCScriptForPrincipals(cx, obj, NULL, chars, length, filename, lineno, rval);
}

/* Ancient uintN nbytes is part of API/ABI, so use size_t length local. */
JS_PUBLIC_API(JSBool)
JS_EvaluateScriptForPrincipals(JSContext *cx, JSObject *obj, JSPrincipals *principals,
                               const char *bytes, uintN nbytes,
                               const char *filename, uintN lineno, jsval *rval)
{
    JS_THREADSAFE_ASSERT(cx->compartment != cx->runtime->atomsCompartment);
    size_t length = nbytes;
    jschar *chars = js_InflateString(cx, bytes, &length);
    if (!chars)
        return JS_FALSE;
    JSBool ok = JS_EvaluateUCScriptForPrincipals(cx, obj, principals, chars, length,
                                                 filename, lineno, rval);
    cx->free_(chars);
    return ok;
}

JS_PUBLIC_API(JSBool)
JS_EvaluateScriptForPrincipalsVersion(JSContext *cx, JSObject *obj, JSPrincipals *principals,
                                      const char *bytes, uintN nbytes,
                                      const char *filename, uintN lineno, jsval *rval, JSVersion version)
{
    AutoVersionAPI avi(cx, version);
    return JS_EvaluateScriptForPrincipals(cx, obj, principals, bytes, nbytes, filename, lineno,
                                          rval);
}

JS_PUBLIC_API(JSBool)
JS_EvaluateScript(JSContext *cx, JSObject *obj, const char *bytes, uintN nbytes,
                  const char *filename, uintN lineno, jsval *rval)
{
    JS_THREADSAFE_ASSERT(cx->compartment != cx->runtime->atomsCompartment);
    return JS_EvaluateScriptForPrincipals(cx, obj, NULL, bytes, nbytes, filename, lineno, rval);
}

JS_PUBLIC_API(JSBool)
JS_CallFunction(JSContext *cx, JSObject *obj, JSFunction *fun, uintN argc, jsval *argv,
                jsval *rval)
{
    JS_THREADSAFE_ASSERT(cx->compartment != cx->runtime->atomsCompartment);
    CHECK_REQUEST(cx);
    assertSameCompartment(cx, obj, fun, JSValueArray(argv, argc));
    JSBool ok = ExternalInvoke(cx, ObjectOrNullValue(obj), ObjectValue(*fun), argc,
                               Valueify(argv), Valueify(rval));
    LAST_FRAME_CHECKS(cx, ok);
    return ok;
}

JS_PUBLIC_API(JSBool)
JS_CallFunctionName(JSContext *cx, JSObject *obj, const char *name, uintN argc, jsval *argv,
                    jsval *rval)
{
    JS_THREADSAFE_ASSERT(cx->compartment != cx->runtime->atomsCompartment);
    CHECK_REQUEST(cx);
    assertSameCompartment(cx, obj, JSValueArray(argv, argc));

    AutoValueRooter tvr(cx);
    JSAtom *atom = js_Atomize(cx, name, strlen(name));
    JSBool ok =
        atom &&
        js_GetMethod(cx, obj, ATOM_TO_JSID(atom), JSGET_NO_METHOD_BARRIER, tvr.addr()) &&
        ExternalInvoke(cx, ObjectOrNullValue(obj), tvr.value(), argc, Valueify(argv),
                       Valueify(rval));
    LAST_FRAME_CHECKS(cx, ok);
    return ok;
}

JS_PUBLIC_API(JSBool)
JS_CallFunctionValue(JSContext *cx, JSObject *obj, jsval fval, uintN argc, jsval *argv,
                     jsval *rval)
{
    JS_THREADSAFE_ASSERT(cx->compartment != cx->runtime->atomsCompartment);

    CHECK_REQUEST(cx);
    assertSameCompartment(cx, obj, fval, JSValueArray(argv, argc));
    JSBool ok = ExternalInvoke(cx, ObjectOrNullValue(obj), Valueify(fval), argc, Valueify(argv),
                               Valueify(rval));
    LAST_FRAME_CHECKS(cx, ok);
    return ok;
}

namespace JS {

JS_PUBLIC_API(bool)
Call(JSContext *cx, jsval thisv, jsval fval, uintN argc, jsval *argv, jsval *rval)
{
    JSBool ok;

    CHECK_REQUEST(cx);
    assertSameCompartment(cx, thisv, fval, JSValueArray(argv, argc));
    ok = ExternalInvoke(cx, Valueify(thisv), Valueify(fval), argc, Valueify(argv), Valueify(rval));
    LAST_FRAME_CHECKS(cx, ok);
    return ok;
}

} // namespace JS

JS_PUBLIC_API(JSObject *)
JS_New(JSContext *cx, JSObject *ctor, uintN argc, jsval *argv)
{
    CHECK_REQUEST(cx);
    assertSameCompartment(cx, ctor, JSValueArray(argv, argc));

    // This is not a simple variation of JS_CallFunctionValue because JSOP_NEW
    // is not a simple variation of JSOP_CALL. We have to determine what class
    // of object to create, create it, and clamp the return value to an object,
    // among other details. js_InvokeConstructor does the hard work.
    InvokeArgsGuard args;
    if (!cx->stack.pushInvokeArgs(cx, argc, &args))
        return NULL;

    args.calleev().setObject(*ctor);
    args.thisv().setNull();
    memcpy(args.argv(), argv, argc * sizeof(jsval));

    bool ok = InvokeConstructor(cx, args);

    JSObject *obj = NULL;
    if (ok) {
        if (args.rval().isObject()) {
            obj = &args.rval().toObject();
        } else {
            /*
             * Although constructors may return primitives (via proxies), this
             * API is asking for an object, so we report an error.
             */
            JSAutoByteString bytes;
            if (js_ValueToPrintable(cx, args.rval(), &bytes)) {
                JS_ReportErrorNumber(cx, js_GetErrorMessage, NULL, JSMSG_BAD_NEW_RESULT,
                                     bytes.ptr());
            }
        }
    }

    LAST_FRAME_CHECKS(cx, ok);
    return obj;
}

JS_PUBLIC_API(JSOperationCallback)
JS_SetOperationCallback(JSContext *cx, JSOperationCallback callback)
{
#ifdef JS_THREADSAFE
    JS_ASSERT(CURRENT_THREAD_IS_ME(cx->thread()));
#endif
    JSOperationCallback old = cx->operationCallback;
    cx->operationCallback = callback;
    return old;
}

JS_PUBLIC_API(JSOperationCallback)
JS_GetOperationCallback(JSContext *cx)
{
    return cx->operationCallback;
}

JS_PUBLIC_API(void)
JS_TriggerOperationCallback(JSContext *cx)
{
#ifdef JS_THREADSAFE
    AutoLockGC lock(cx->runtime);
#endif
    TriggerOperationCallback(cx);
}

JS_PUBLIC_API(void)
JS_TriggerAllOperationCallbacks(JSRuntime *rt)
{
#ifdef JS_THREADSAFE
    AutoLockGC lock(rt);
#endif
    TriggerAllOperationCallbacks(rt);
}

JS_PUBLIC_API(JSBool)
JS_IsRunning(JSContext *cx)
{
    /*
     * The use of cx->fp below is safe. Rationale: Here we don't care if the
     * interpreter state is stale. We just want to know if there *is* any
     * interpreter state.
     */
    VOUCH_DOES_NOT_REQUIRE_STACK();

#ifdef JS_TRACER
    JS_ASSERT_IF(JS_ON_TRACE(cx) && JS_TRACE_MONITOR_ON_TRACE(cx)->tracecx == cx, cx->running());
#endif
    StackFrame *fp = cx->maybefp();
    while (fp && fp->isDummyFrame())
        fp = fp->prev();
    return fp != NULL;
}

JS_PUBLIC_API(JSStackFrame *)
JS_SaveFrameChain(JSContext *cx)
{
    CHECK_REQUEST(cx);
    StackFrame *fp = js_GetTopStackFrame(cx, FRAME_EXPAND_NONE);
    if (!fp)
        return NULL;
    cx->stack.saveActiveSegment();
    return Jsvalify(fp);
}

JS_PUBLIC_API(void)
JS_RestoreFrameChain(JSContext *cx, JSStackFrame *fp)
{
    CHECK_REQUEST(cx);
    JS_ASSERT_NOT_ON_TRACE(cx);
    JS_ASSERT(!cx->running());
    if (!fp)
        return;
    cx->stack.restoreSegment();
}

/************************************************************************/
JS_PUBLIC_API(JSString *)
JS_NewStringCopyN(JSContext *cx, const char *s, size_t n)
{
    CHECK_REQUEST(cx);
    return js_NewStringCopyN(cx, s, n);
}

JS_PUBLIC_API(JSString *)
JS_NewStringCopyZ(JSContext *cx, const char *s)
{
    size_t n;
    jschar *js;
    JSString *str;

    CHECK_REQUEST(cx);
    if (!s)
        return cx->runtime->emptyString;
    n = strlen(s);
    js = js_InflateString(cx, s, &n);
    if (!js)
        return NULL;
    str = js_NewString(cx, js, n);
    if (!str)
        cx->free_(js);
    return str;
}

JS_PUBLIC_API(JSBool)
JS_StringHasBeenInterned(JSContext *cx, JSString *str)
{
    CHECK_REQUEST(cx);

    if (!str->isAtom())
        return false;

    return AtomIsInterned(cx, &str->asAtom());
}

JS_PUBLIC_API(JSString *)
JS_InternJSString(JSContext *cx, JSString *str)
{
    CHECK_REQUEST(cx);
    JSAtom *atom = js_AtomizeString(cx, str, InternAtom);
    JS_ASSERT_IF(atom, JS_StringHasBeenInterned(cx, atom));
    return atom;
}

JS_PUBLIC_API(JSString *)
JS_InternString(JSContext *cx, const char *s)
{
    CHECK_REQUEST(cx);
    JSAtom *atom = js_Atomize(cx, s, strlen(s), InternAtom);
    JS_ASSERT_IF(atom, JS_StringHasBeenInterned(cx, atom));
    return atom;
}

JS_PUBLIC_API(JSString *)
JS_NewUCString(JSContext *cx, jschar *chars, size_t length)
{
    CHECK_REQUEST(cx);
    return js_NewString(cx, chars, length);
}

JS_PUBLIC_API(JSString *)
JS_NewUCStringCopyN(JSContext *cx, const jschar *s, size_t n)
{
    CHECK_REQUEST(cx);
    return js_NewStringCopyN(cx, s, n);
}

JS_PUBLIC_API(JSString *)
JS_NewUCStringCopyZ(JSContext *cx, const jschar *s)
{
    CHECK_REQUEST(cx);
    if (!s)
        return cx->runtime->emptyString;
    return js_NewStringCopyZ(cx, s);
}

JS_PUBLIC_API(JSString *)
JS_InternUCStringN(JSContext *cx, const jschar *s, size_t length)
{
    CHECK_REQUEST(cx);
    JSAtom *atom = js_AtomizeChars(cx, s, length, InternAtom);
    JS_ASSERT_IF(atom, JS_StringHasBeenInterned(cx, atom));
    return atom;
}

JS_PUBLIC_API(JSString *)
JS_InternUCString(JSContext *cx, const jschar *s)
{
    return JS_InternUCStringN(cx, s, js_strlen(s));
}

JS_PUBLIC_API(size_t)
JS_GetStringLength(JSString *str)
{
    return str->length();
}

JS_PUBLIC_API(const jschar *)
JS_GetStringCharsZ(JSContext *cx, JSString *str)
{
    CHECK_REQUEST(cx);
    assertSameCompartment(cx, str);
    return str->getCharsZ(cx);
}

JS_PUBLIC_API(const jschar *)
JS_GetStringCharsZAndLength(JSContext *cx, JSString *str, size_t *plength)
{
    CHECK_REQUEST(cx);
    assertSameCompartment(cx, str);
    *plength = str->length();
    return str->getCharsZ(cx);
}

JS_PUBLIC_API(const jschar *)
JS_GetStringCharsAndLength(JSContext *cx, JSString *str, size_t *plength)
{
    CHECK_REQUEST(cx);
    assertSameCompartment(cx, str);
    *plength = str->length();
    return str->getChars(cx);
}

JS_PUBLIC_API(const jschar *)
JS_GetInternedStringChars(JSString *str)
{
    return str->asAtom().chars();
}

JS_PUBLIC_API(const jschar *)
JS_GetInternedStringCharsAndLength(JSString *str, size_t *plength)
{
    JSAtom &atom = str->asAtom();
    *plength = atom.length();
    return atom.chars();
}

extern JS_PUBLIC_API(JSFlatString *)
JS_FlattenString(JSContext *cx, JSString *str)
{
    CHECK_REQUEST(cx);
    assertSameCompartment(cx, str);
    return str->getCharsZ(cx) ? (JSFlatString *)str : NULL;
}

extern JS_PUBLIC_API(const jschar *)
JS_GetFlatStringChars(JSFlatString *str)
{
    return str->chars();
}

JS_PUBLIC_API(JSBool)
JS_CompareStrings(JSContext *cx, JSString *str1, JSString *str2, int32 *result)
{
    return CompareStrings(cx, str1, str2, result);
}

JS_PUBLIC_API(JSBool)
JS_StringEqualsAscii(JSContext *cx, JSString *str, const char *asciiBytes, JSBool *match)
{
    JSLinearString *linearStr = str->ensureLinear(cx);
    if (!linearStr)
        return false;
    *match = StringEqualsAscii(linearStr, asciiBytes);
    return true;
}

JS_PUBLIC_API(JSBool)
JS_FlatStringEqualsAscii(JSFlatString *str, const char *asciiBytes)
{
    return StringEqualsAscii(str, asciiBytes);
}

JS_PUBLIC_API(size_t)
JS_PutEscapedFlatString(char *buffer, size_t size, JSFlatString *str, char quote)
{
    return PutEscapedString(buffer, size, str, quote);
}

JS_PUBLIC_API(size_t)
JS_PutEscapedString(JSContext *cx, char *buffer, size_t size, JSString *str, char quote)
{
    JSLinearString *linearStr = str->ensureLinear(cx);
    if (!linearStr)
        return size_t(-1);
    return PutEscapedString(buffer, size, linearStr, quote);
}

JS_PUBLIC_API(JSBool)
JS_FileEscapedString(FILE *fp, JSString *str, char quote)
{
    JSLinearString *linearStr = str->ensureLinear(NULL);
    return linearStr && FileEscapedString(fp, linearStr, quote);
}

JS_PUBLIC_API(JSString *)
JS_NewGrowableString(JSContext *cx, jschar *chars, size_t length)
{
    CHECK_REQUEST(cx);
    return js_NewString(cx, chars, length);
}

JS_PUBLIC_API(JSString *)
JS_NewDependentString(JSContext *cx, JSString *str, size_t start, size_t length)
{
    CHECK_REQUEST(cx);
    return js_NewDependentString(cx, str, start, length);
}

JS_PUBLIC_API(JSString *)
JS_ConcatStrings(JSContext *cx, JSString *left, JSString *right)
{
    CHECK_REQUEST(cx);
    return js_ConcatStrings(cx, left, right);
}

JS_PUBLIC_API(const jschar *)
JS_UndependString(JSContext *cx, JSString *str)
{
    CHECK_REQUEST(cx);
    return str->getCharsZ(cx);
}

JS_PUBLIC_API(JSBool)
JS_MakeStringImmutable(JSContext *cx, JSString *str)
{
    CHECK_REQUEST(cx);
    return !!str->ensureFixed(cx);
}

JS_PUBLIC_API(JSBool)
JS_EncodeCharacters(JSContext *cx, const jschar *src, size_t srclen, char *dst, size_t *dstlenp)
{
    size_t n;
    if (!dst) {
        n = js_GetDeflatedStringLength(cx, src, srclen);
        if (n == (size_t)-1) {
            *dstlenp = 0;
            return JS_FALSE;
        }
        *dstlenp = n;
        return JS_TRUE;
    }

    return js_DeflateStringToBuffer(cx, src, srclen, dst, dstlenp);
}

JS_PUBLIC_API(JSBool)
JS_DecodeBytes(JSContext *cx, const char *src, size_t srclen, jschar *dst, size_t *dstlenp)
{
    return js_InflateStringToBuffer(cx, src, srclen, dst, dstlenp);
}

JS_PUBLIC_API(JSBool)
JS_DecodeUTF8(JSContext *cx, const char *src, size_t srclen, jschar *dst,
              size_t *dstlenp)
{
    return js_InflateUTF8StringToBuffer(cx, src, srclen, dst, dstlenp);
}

JS_PUBLIC_API(char *)
JS_EncodeString(JSContext *cx, JSString *str)
{
    const jschar *chars = str->getChars(cx);
    if (!chars)
        return NULL;
    return js_DeflateString(cx, chars, str->length());
}

JS_PUBLIC_API(size_t)
JS_GetStringEncodingLength(JSContext *cx, JSString *str)
{
    const jschar *chars = str->getChars(cx);
    if (!chars)
        return size_t(-1);
    return js_GetDeflatedStringLength(cx, chars, str->length());
}

JS_PUBLIC_API(size_t)
JS_EncodeStringToBuffer(JSString *str, char *buffer, size_t length)
{
    /*
     * FIXME bug 612141 - fix js_DeflateStringToBuffer interface so the result
     * would allow to distinguish between insufficient buffer and encoding
     * error.
     */
    size_t writtenLength = length;
    const jschar *chars = str->getChars(NULL);
    if (!chars)
        return size_t(-1);
    if (js_DeflateStringToBuffer(NULL, chars, str->length(), buffer, &writtenLength)) {
        JS_ASSERT(writtenLength <= length);
        return writtenLength;
    }
    JS_ASSERT(writtenLength <= length);
    size_t necessaryLength = js_GetDeflatedStringLength(NULL, chars, str->length());
    if (necessaryLength == size_t(-1))
        return size_t(-1);
    if (writtenLength != length) {
        /* Make sure that the buffer contains only valid UTF-8 sequences. */
        JS_ASSERT(js_CStringsAreUTF8);
        PodZero(buffer + writtenLength, length - writtenLength);
    }
    return necessaryLength;
}

JS_PUBLIC_API(JSBool)
JS_Stringify(JSContext *cx, jsval *vp, JSObject *replacer, jsval space,
             JSONWriteCallback callback, void *data)
{
    CHECK_REQUEST(cx);
    assertSameCompartment(cx, replacer, space);
    StringBuffer sb(cx);
    Value spacev = Valueify(space);
    if (!js_Stringify(cx, Valueify(vp), replacer, spacev, sb))
        return false;
    return callback(sb.begin(), sb.length(), data);
}

JS_PUBLIC_API(JSBool)
JS_TryJSON(JSContext *cx, jsval *vp)
{
    CHECK_REQUEST(cx);
    assertSameCompartment(cx, *vp);
    return js_TryJSON(cx, Valueify(vp));
}

JS_PUBLIC_API(JSBool)
JS_ParseJSON(JSContext *cx, const jschar *chars, uint32 len, jsval *vp)
{
    CHECK_REQUEST(cx);

    return ParseJSONWithReviver(cx, chars, len, NullValue(), Valueify(vp));
}

JS_PUBLIC_API(JSBool)
JS_ParseJSONWithReviver(JSContext *cx, const jschar *chars, uint32 len, jsval reviver, jsval *vp)
{
    CHECK_REQUEST(cx);

    return ParseJSONWithReviver(cx, chars, len, Valueify(reviver), Valueify(vp));
}

JS_PUBLIC_API(JSBool)
JS_ReadStructuredClone(JSContext *cx, const uint64 *buf, size_t nbytes,
                       uint32 version, jsval *vp,
                       const JSStructuredCloneCallbacks *optionalCallbacks,
                       void *closure)
{
    if (version > JS_STRUCTURED_CLONE_VERSION) {
        JS_ReportErrorNumber(cx, js_GetErrorMessage, NULL, JSMSG_BAD_CLONE_VERSION);
        return false;
    }
    const JSStructuredCloneCallbacks *callbacks =
        optionalCallbacks ?
        optionalCallbacks :
        cx->runtime->structuredCloneCallbacks;
    return ReadStructuredClone(cx, buf, nbytes, Valueify(vp), callbacks, closure);
}

JS_PUBLIC_API(JSBool)
JS_WriteStructuredClone(JSContext *cx, jsval v, uint64 **bufp, size_t *nbytesp,
                        const JSStructuredCloneCallbacks *optionalCallbacks,
                        void *closure)
{
    const JSStructuredCloneCallbacks *callbacks =
        optionalCallbacks ?
        optionalCallbacks :
        cx->runtime->structuredCloneCallbacks;
    return WriteStructuredClone(cx, Valueify(v), (uint64_t **) bufp, nbytesp,
                                callbacks, closure);
}

JS_PUBLIC_API(JSBool)
JS_StructuredClone(JSContext *cx, jsval v, jsval *vp,
                   const JSStructuredCloneCallbacks *optionalCallbacks,
                   void *closure)
{
    const JSStructuredCloneCallbacks *callbacks =
        optionalCallbacks ?
        optionalCallbacks :
        cx->runtime->structuredCloneCallbacks;
    JSAutoStructuredCloneBuffer buf;
    return buf.write(cx, v, callbacks, closure) &&
           buf.read(vp, cx, callbacks, closure);
}

JS_PUBLIC_API(void)
JS_SetStructuredCloneCallbacks(JSRuntime *rt, const JSStructuredCloneCallbacks *callbacks)
{
    rt->structuredCloneCallbacks = callbacks;
}

JS_PUBLIC_API(JSBool)
JS_ReadUint32Pair(JSStructuredCloneReader *r, uint32 *p1, uint32 *p2)
{
    return r->input().readPair((uint32_t *) p1, (uint32_t *) p2);
}

JS_PUBLIC_API(JSBool)
JS_ReadBytes(JSStructuredCloneReader *r, void *p, size_t len)
{
    return r->input().readBytes(p, len);
}

JS_PUBLIC_API(JSBool)
JS_WriteUint32Pair(JSStructuredCloneWriter *w, uint32 tag, uint32 data)
{
    return w->output().writePair(tag, data);
}

JS_PUBLIC_API(JSBool)
JS_WriteBytes(JSStructuredCloneWriter *w, const void *p, size_t len)
{
    return w->output().writeBytes(p, len);
}

/*
 * The following determines whether C Strings are to be treated as UTF-8
 * or ISO-8859-1.  For correct operation, it must be set prior to the
 * first call to JS_NewRuntime.
 */
#ifndef JS_C_STRINGS_ARE_UTF8
JSBool js_CStringsAreUTF8 = JS_FALSE;
#endif

JS_PUBLIC_API(JSBool)
JS_CStringsAreUTF8()
{
    return js_CStringsAreUTF8;
}

JS_PUBLIC_API(void)
JS_SetCStringsAreUTF8()
{
    JS_ASSERT(!js_NewRuntimeWasCalled);

#ifndef JS_C_STRINGS_ARE_UTF8
    js_CStringsAreUTF8 = JS_TRUE;
#endif
}

/************************************************************************/

JS_PUBLIC_API(void)
JS_ReportError(JSContext *cx, const char *format, ...)
{
    va_list ap;

    va_start(ap, format);
    js_ReportErrorVA(cx, JSREPORT_ERROR, format, ap);
    va_end(ap);
}

JS_PUBLIC_API(void)
JS_ReportErrorNumber(JSContext *cx, JSErrorCallback errorCallback,
                     void *userRef, const uintN errorNumber, ...)
{
    va_list ap;

    va_start(ap, errorNumber);
    js_ReportErrorNumberVA(cx, JSREPORT_ERROR, errorCallback, userRef,
                           errorNumber, JS_TRUE, ap);
    va_end(ap);
}

JS_PUBLIC_API(void)
JS_ReportErrorNumberUC(JSContext *cx, JSErrorCallback errorCallback,
                     void *userRef, const uintN errorNumber, ...)
{
    va_list ap;

    va_start(ap, errorNumber);
    js_ReportErrorNumberVA(cx, JSREPORT_ERROR, errorCallback, userRef,
                           errorNumber, JS_FALSE, ap);
    va_end(ap);
}

JS_PUBLIC_API(JSBool)
JS_ReportWarning(JSContext *cx, const char *format, ...)
{
    va_list ap;
    JSBool ok;

    va_start(ap, format);
    ok = js_ReportErrorVA(cx, JSREPORT_WARNING, format, ap);
    va_end(ap);
    return ok;
}

JS_PUBLIC_API(JSBool)
JS_ReportErrorFlagsAndNumber(JSContext *cx, uintN flags,
                             JSErrorCallback errorCallback, void *userRef,
                             const uintN errorNumber, ...)
{
    va_list ap;
    JSBool ok;

    va_start(ap, errorNumber);
    ok = js_ReportErrorNumberVA(cx, flags, errorCallback, userRef,
                                errorNumber, JS_TRUE, ap);
    va_end(ap);
    return ok;
}

JS_PUBLIC_API(JSBool)
JS_ReportErrorFlagsAndNumberUC(JSContext *cx, uintN flags,
                               JSErrorCallback errorCallback, void *userRef,
                               const uintN errorNumber, ...)
{
    va_list ap;
    JSBool ok;

    va_start(ap, errorNumber);
    ok = js_ReportErrorNumberVA(cx, flags, errorCallback, userRef,
                                errorNumber, JS_FALSE, ap);
    va_end(ap);
    return ok;
}

JS_PUBLIC_API(void)
JS_ReportOutOfMemory(JSContext *cx)
{
    js_ReportOutOfMemory(cx);
}

JS_PUBLIC_API(void)
JS_ReportAllocationOverflow(JSContext *cx)
{
    js_ReportAllocationOverflow(cx);
}

JS_PUBLIC_API(JSErrorReporter)
JS_SetErrorReporter(JSContext *cx, JSErrorReporter er)
{
    JSErrorReporter older;

    older = cx->errorReporter;
    cx->errorReporter = er;
    return older;
}

/************************************************************************/

/*
 * Dates.
 */
JS_PUBLIC_API(JSObject *)
JS_NewDateObject(JSContext *cx, int year, int mon, int mday, int hour, int min, int sec)
{
    CHECK_REQUEST(cx);
    return js_NewDateObject(cx, year, mon, mday, hour, min, sec);
}

JS_PUBLIC_API(JSObject *)
JS_NewDateObjectMsec(JSContext *cx, jsdouble msec)
{
    CHECK_REQUEST(cx);
    return js_NewDateObjectMsec(cx, msec);
}

JS_PUBLIC_API(JSBool)
JS_ObjectIsDate(JSContext *cx, JSObject *obj)
{
    JS_ASSERT(obj);
    return obj->isDate();
}

/************************************************************************/

/*
 * Regular Expressions.
 */
JS_PUBLIC_API(JSObject *)
JS_NewRegExpObject(JSContext *cx, JSObject *obj, char *bytes, size_t length, uintN flags)
{
    CHECK_REQUEST(cx);
    jschar *chars = js_InflateString(cx, bytes, &length);
    if (!chars)
        return NULL;
    RegExpStatics *res = RegExpStatics::extractFrom(obj->asGlobal());
    JSObject *reobj = RegExp::createObject(cx, res, chars, length, flags);
    cx->free_(chars);
    return reobj;
}

JS_PUBLIC_API(JSObject *)
JS_NewUCRegExpObject(JSContext *cx, JSObject *obj, jschar *chars, size_t length, uintN flags)
{
    CHECK_REQUEST(cx);
    RegExpStatics *res = RegExpStatics::extractFrom(obj->asGlobal());
    return RegExp::createObject(cx, res, chars, length, flags);
}

JS_PUBLIC_API(void)
JS_SetRegExpInput(JSContext *cx, JSObject *obj, JSString *input, JSBool multiline)
{
    CHECK_REQUEST(cx);
    assertSameCompartment(cx, input);

    RegExpStatics::extractFrom(obj->asGlobal())->reset(input, !!multiline);
}

JS_PUBLIC_API(void)
JS_ClearRegExpStatics(JSContext *cx, JSObject *obj)
{
    CHECK_REQUEST(cx);
    JS_ASSERT(obj);

    RegExpStatics::extractFrom(obj->asGlobal())->clear();
}

JS_PUBLIC_API(JSBool)
JS_ExecuteRegExp(JSContext *cx, JSObject *obj, JSObject *reobj, jschar *chars, size_t length,
                 size_t *indexp, JSBool test, jsval *rval)
{
    CHECK_REQUEST(cx);

    RegExp *re = RegExp::extractFrom(reobj);
    if (!re)
        return false;

    JSString *str = js_NewStringCopyN(cx, chars, length);
    if (!str)
        return false;

    return re->execute(cx, RegExpStatics::extractFrom(obj->asGlobal()), str, indexp, test,
                       Valueify(rval));
}

JS_PUBLIC_API(JSObject *)
JS_NewRegExpObjectNoStatics(JSContext *cx, char *bytes, size_t length, uintN flags)
{
    CHECK_REQUEST(cx);
    jschar *chars = js_InflateString(cx, bytes, &length);
    if (!chars)
        return NULL;
    JSObject *obj = RegExp::createObjectNoStatics(cx, chars, length, flags);
    cx->free_(chars);
    return obj;
}

JS_PUBLIC_API(JSObject *)
JS_NewUCRegExpObjectNoStatics(JSContext *cx, jschar *chars, size_t length, uintN flags)
{
    CHECK_REQUEST(cx);
    return RegExp::createObjectNoStatics(cx, chars, length, flags);
}

JS_PUBLIC_API(JSBool)
JS_ExecuteRegExpNoStatics(JSContext *cx, JSObject *obj, jschar *chars, size_t length,
                          size_t *indexp, JSBool test, jsval *rval)
{
    CHECK_REQUEST(cx);

    RegExp *re = RegExp::extractFrom(obj);
    if (!re)
        return false;

    JSString *str = js_NewStringCopyN(cx, chars, length);
    if (!str)
        return false;

    return re->executeNoStatics(cx, str, indexp, test, Valueify(rval));
}

JS_PUBLIC_API(JSBool)
JS_ObjectIsRegExp(JSContext *cx, JSObject *obj)
{
    JS_ASSERT(obj);
    return obj->isRegExp();
}

JS_PUBLIC_API(uintN)
JS_GetRegExpFlags(JSContext *cx, JSObject *obj)
{
    CHECK_REQUEST(cx);

    RegExp *re = RegExp::extractFrom(obj);
    return re->getFlags();
}

JS_PUBLIC_API(JSString *)
JS_GetRegExpSource(JSContext *cx, JSObject *obj)
{
    CHECK_REQUEST(cx);

    RegExp *re = RegExp::extractFrom(obj);
    return re->getSource();
}

/************************************************************************/

JS_PUBLIC_API(void)
JS_SetLocaleCallbacks(JSContext *cx, JSLocaleCallbacks *callbacks)
{
    cx->localeCallbacks = callbacks;
}

JS_PUBLIC_API(JSLocaleCallbacks *)
JS_GetLocaleCallbacks(JSContext *cx)
{
    return cx->localeCallbacks;
}

/************************************************************************/

JS_PUBLIC_API(JSBool)
JS_IsExceptionPending(JSContext *cx)
{
    return (JSBool) cx->isExceptionPending();
}

JS_PUBLIC_API(JSBool)
JS_GetPendingException(JSContext *cx, jsval *vp)
{
    CHECK_REQUEST(cx);
    if (!cx->isExceptionPending())
        return JS_FALSE;
    Valueify(*vp) = cx->getPendingException();
    assertSameCompartment(cx, *vp);
    return JS_TRUE;
}

JS_PUBLIC_API(void)
JS_SetPendingException(JSContext *cx, jsval v)
{
    CHECK_REQUEST(cx);
    assertSameCompartment(cx, v);
    cx->setPendingException(Valueify(v));
}

JS_PUBLIC_API(void)
JS_ClearPendingException(JSContext *cx)
{
    cx->clearPendingException();
}

JS_PUBLIC_API(JSBool)
JS_ReportPendingException(JSContext *cx)
{
    JSBool ok;
    JSPackedBool save;

    CHECK_REQUEST(cx);

    /*
     * Set cx->generatingError to suppress the standard error-to-exception
     * conversion done by all {js,JS}_Report* functions except for OOM.  The
     * cx->generatingError flag was added to suppress recursive divergence
     * under js_ErrorToException, but it serves for our purposes here too.
     */
    save = cx->generatingError;
    cx->generatingError = JS_TRUE;
    ok = js_ReportUncaughtException(cx);
    cx->generatingError = save;
    return ok;
}

struct JSExceptionState {
    JSBool throwing;
    jsval  exception;
};

JS_PUBLIC_API(JSExceptionState *)
JS_SaveExceptionState(JSContext *cx)
{
    JSExceptionState *state;

    CHECK_REQUEST(cx);
    state = (JSExceptionState *) cx->malloc_(sizeof(JSExceptionState));
    if (state) {
        state->throwing = JS_GetPendingException(cx, &state->exception);
        if (state->throwing && JSVAL_IS_GCTHING(state->exception))
            js_AddRoot(cx, Valueify(&state->exception), "JSExceptionState.exception");
    }
    return state;
}

JS_PUBLIC_API(void)
JS_RestoreExceptionState(JSContext *cx, JSExceptionState *state)
{
    CHECK_REQUEST(cx);
    if (state) {
        if (state->throwing)
            JS_SetPendingException(cx, state->exception);
        else
            JS_ClearPendingException(cx);
        JS_DropExceptionState(cx, state);
    }
}

JS_PUBLIC_API(void)
JS_DropExceptionState(JSContext *cx, JSExceptionState *state)
{
    CHECK_REQUEST(cx);
    if (state) {
        if (state->throwing && JSVAL_IS_GCTHING(state->exception)) {
            assertSameCompartment(cx, state->exception);
            JS_RemoveValueRoot(cx, &state->exception);
        }
        cx->free_(state);
    }
}

JS_PUBLIC_API(JSErrorReport *)
JS_ErrorFromException(JSContext *cx, jsval v)
{
    CHECK_REQUEST(cx);
    assertSameCompartment(cx, v);
    return js_ErrorFromException(cx, v);
}

JS_PUBLIC_API(JSBool)
JS_ThrowReportedError(JSContext *cx, const char *message,
                      JSErrorReport *reportp)
{
    return JS_IsRunning(cx) &&
           js_ErrorToException(cx, message, reportp, NULL, NULL);
}

JS_PUBLIC_API(JSBool)
JS_ThrowStopIteration(JSContext *cx)
{
    return js_ThrowStopIteration(cx);
}

/*
 * Get the owning thread id of a context. Returns 0 if the context is not
 * owned by any thread.
 */
JS_PUBLIC_API(jsword)
JS_GetContextThread(JSContext *cx)
{
#ifdef JS_THREADSAFE
    return reinterpret_cast<jsword>(JS_THREAD_ID(cx));
#else
    return 0;
#endif
}

/*
 * Set the current thread as the owning thread of a context. Returns the
 * old owning thread id, or -1 if the operation failed.
 */
JS_PUBLIC_API(jsword)
JS_SetContextThread(JSContext *cx)
{
#ifdef JS_THREADSAFE
    JS_ASSERT(!cx->outstandingRequests);
    if (cx->thread()) {
        JS_ASSERT(CURRENT_THREAD_IS_ME(cx->thread()));
        return reinterpret_cast<jsword>(cx->thread()->id);
    }

    if (!js_InitContextThread(cx)) {
        js_ReportOutOfMemory(cx);
        return -1;
    }

    /* Here the GC lock is still held after js_InitContextThread took it. */
    JS_UNLOCK_GC(cx->runtime);
#endif
    return 0;
}

JS_PUBLIC_API(jsword)
JS_ClearContextThread(JSContext *cx)
{
#ifdef JS_THREADSAFE
    /*
     * cx must have exited all requests it entered and, if cx is associated
     * with a thread, this must be called only from that thread.  If not, this
     * is a harmless no-op.
     */
    JS_ASSERT(cx->outstandingRequests == 0);
    JSThread *t = cx->thread();
    if (!t)
        return 0;
    JS_ASSERT(CURRENT_THREAD_IS_ME(t));

    /*
     * We must not race with a GC that accesses cx->thread for all threads,
     * see bug 476934.
     */
    JSRuntime *rt = cx->runtime;
    AutoLockGC lock(rt);
    js_WaitForGC(rt);
    js_ClearContextThread(cx);
    JS_ASSERT_IF(JS_CLIST_IS_EMPTY(&t->contextList), !t->data.requestDepth);

    /*
     * We can access t->id as long as the GC lock is held and we cannot race
     * with the GC that may delete t.
     */
    return reinterpret_cast<jsword>(t->id);
#else
    return 0;
#endif
}

#ifdef JS_GC_ZEAL
JS_PUBLIC_API(void)
JS_SetGCZeal(JSContext *cx, uint8 zeal)
{
    cx->runtime->gcZeal = zeal;
}
#endif

/************************************************************************/

#if !defined(STATIC_EXPORTABLE_JS_API) && !defined(STATIC_JS_API) && defined(XP_WIN)

#include "jswin.h"

/*
 * Initialization routine for the JS DLL.
 */
BOOL WINAPI DllMain (HINSTANCE hDLL, DWORD dwReason, LPVOID lpReserved)
{
    return TRUE;
}

#endif<|MERGE_RESOLUTION|>--- conflicted
+++ resolved
@@ -3562,13 +3562,8 @@
     CHECK_REQUEST(cx);
     assertSameCompartment(cx, obj);
 
-<<<<<<< HEAD
-    JSAtom *nameAtom = js_Atomize(cx, name, strlen(name), 0);
+    JSAtom *nameAtom = js_Atomize(cx, name, strlen(name));
     if (!nameAtom)
-=======
-    JSAtom *atom = js_Atomize(cx, name, strlen(name));
-    if (!atom)
->>>>>>> 7abb226c
         return JS_FALSE;
     if (!LookupPropertyById(cx, obj, ATOM_TO_JSID(nameAtom), JSRESOLVE_QUALIFIED, &obj2, &prop))
         return JS_FALSE;
@@ -3582,13 +3577,8 @@
                              alias, name, obj2->getClass()->name);
         return JS_FALSE;
     }
-<<<<<<< HEAD
-    JSAtom *aliasAtom = js_Atomize(cx, alias, strlen(alias), 0);
+    JSAtom *aliasAtom = js_Atomize(cx, alias, strlen(alias));
     if (!aliasAtom) {
-=======
-    atom = js_Atomize(cx, alias, strlen(alias));
-    if (!atom) {
->>>>>>> 7abb226c
         ok = JS_FALSE;
     } else {
         /* Alias the properties within the type information for the object. */
