--- conflicted
+++ resolved
@@ -51,10 +51,7 @@
 #include "jsvector.h"
 #include "jsversion.h"
 
-<<<<<<< HEAD
 #define JSTRACE_DOUBLE      2
-=======
->>>>>>> a8480b66
 #define JSTRACE_XML         3
 
 /*
@@ -521,36 +518,6 @@
 TraceObjectVector(JSTracer *trc, JSObject **vec, uint32 len);
 
 inline void
-<<<<<<< HEAD
-TraceValues(JSTracer *trc, Value *beg, Value *end, const char *name)
-{
-    for (Value *vp = beg; vp < end; ++vp) {
-        if (vp->isGCThing()) {
-            JS_SET_TRACING_INDEX(trc, name, vp - beg);
-            CallGCMarkerForGCThing(trc, *vp);
-        }
-    }
-}
-
-inline void
-TraceValues(JSTracer *trc, size_t len, Value *vec, const char *name)
-{
-    for (Value *vp = vec, *end = vp + len; vp < end; vp++) {
-        if (vp->isGCThing()) {
-            JS_SET_TRACING_INDEX(trc, name, vp - vec);
-            CallGCMarkerForGCThing(trc, *vp);
-        }
-    }
-}
-
-inline void
-TraceIds(JSTracer *trc, size_t len, jsid *vec, const char *name)
-{
-    for (jsid *idp = vec, *end = idp + len; idp < end; idp++) {
-        if (JSID_IS_GCTHING(*idp)) {
-            JS_SET_TRACING_INDEX(trc, name, idp - vec);
-            CallGCMarker(trc, JSID_TO_GCTHING(*idp), JSID_TRACE_KIND(*idp));
-=======
 #ifdef DEBUG
 TraceValues(JSTracer *trc, jsval *beg, jsval *end, const char *name)
 #else
@@ -562,7 +529,6 @@
         if (JSVAL_IS_TRACEABLE(v)) {
             JS_SET_TRACING_INDEX(trc, name, vp - beg);
             js_CallGCMarker(trc, JSVAL_TO_TRACEABLE(v), JSVAL_TRACE_KIND(v));
->>>>>>> a8480b66
         }
     }
 }
@@ -577,6 +543,17 @@
     TraceValues(trc, vec, vec + len, name);
 }
 
+inline void
+TraceIds(JSTracer *trc, size_t len, jsid *vec, const char *name)
+{
+    for (jsid *idp = vec, *end = idp + len; idp < end; idp++) {
+        if (JSID_IS_GCTHING(*idp)) {
+            JS_SET_TRACING_INDEX(trc, name, idp - vec);
+            CallGCMarker(trc, JSID_TO_GCTHING(*idp), JSID_TRACE_KIND(*idp));
+        }
+    }
+}
+
 } /* namespace js */
 
 #endif /* jsgc_h___ */