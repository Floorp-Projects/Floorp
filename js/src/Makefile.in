# -*- Mode: makefile -*-
#
# ***** BEGIN LICENSE BLOCK *****
# Version: MPL 1.1/GPL 2.0/LGPL 2.1
#
# The contents of this file are subject to the Mozilla Public License Version
# 1.1 (the "License"); you may not use this file except in compliance with
# the License. You may obtain a copy of the License at
# http://www.mozilla.org/MPL/
#
# Software distributed under the License is distributed on an "AS IS" basis,
# WITHOUT WARRANTY OF ANY KIND, either express or implied. See the License
# for the specific language governing rights and limitations under the
# License.
#
# The Original Code is Mozilla Communicator client code, released
# March 31, 1998.
#
# The Initial Developer of the Original Code is
# Netscape Communications Corporation.
# Portions created by the Initial Developer are Copyright (C) 1998
# the Initial Developer. All Rights Reserved.
#
# Contributor(s):
#
# Alternatively, the contents of this file may be used under the terms of
# either of the GNU General Public License Version 2 or later (the "GPL"),
# or the GNU Lesser General Public License Version 2.1 or later (the "LGPL"),
# in which case the provisions of the GPL or the LGPL are applicable instead
# of those above. If you wish to allow use of your version of this file only
# under the terms of either the GPL or the LGPL, and not to allow others to
# use your version of this file under the terms of the MPL, indicate your
# decision by deleting the provisions above and replace them with the notice
# and other provisions required by the GPL or the LGPL. If you do not delete
# the provisions above, a recipient may use your version of this file under
# the terms of any one of the MPL, the GPL or the LGPL.
#
# ***** END LICENSE BLOCK *****

DEPTH		= .
topsrcdir	= @top_srcdir@
srcdir		= @srcdir@

run_for_side_effects := $(shell echo "MAKE: $(MAKE)")
include $(DEPTH)/config/autoconf.mk

DIRS		= config

ifdef DEHYDRA_PATH
DIRS += analysis-tests
endif

ifdef JS_NATIVE_EDITLINE
DIRS += editline
endif

# editline needs to get built before the shell
ifndef JS_DISABLE_SHELL
DIRS += shell
endif

# FIXME: bug 515383 covers getting these working on wince
# bug 530688 covers Android
ifneq (,$(filter-out WINCE ANDROID,$(OS_ARCH)))
ifdef ENABLE_TESTS
DIRS += jsapi-tests
endif
endif

ifdef ENABLE_TESTS
DIRS += tests
endif

MODULE		    = js
LIBRARY_NAME	    = mozjs
STATIC_LIBRARY_NAME = js_static
GRE_MODULE	    = 1

LIBS		= $(NSPR_LIBS) 

ifdef GNU_CXX
ifdef INTEL_CXX
# icc gets special optimize flags
ifdef MOZ_PROFILE_GENERATE
MODULE_OPTIMIZE_FLAGS = -O0
else
MODULE_OPTIMIZE_FLAGS = -O2 -ip
endif
else # not INTEL_CXX

MODULE_OPTIMIZE_FLAGS = -O3 -fstrict-aliasing -fno-stack-protector

# We normally want -fomit-frame-pointer, but we want an explicit
# -fno-omit-frame-pointer if we're using a sampling profiler.
ifndef MOZ_PROFILING
MODULE_OPTIMIZE_FLAGS += -fomit-frame-pointer
else
MODULE_OPTIMIZE_FLAGS += -fno-omit-frame-pointer
endif

endif
else # not GNU_CXX
ifeq ($(OS_ARCH),SunOS)
MODULE_OPTIMIZE_FLAGS = -xO4
endif
ifeq ($(OS_ARCH),WINNT)
MODULE_OPTIMIZE_FLAGS = -O2
endif
endif


# JavaScript must be built shared, even for static builds, as it is used by
# other modules which are always built shared. Failure to do so results in
# the js code getting copied into xpinstall and jsd as well as mozilla-bin,
# and then the static data cells used for locking no longer work.
#
# In fact, we now build both a static and a shared library, as the
# JS shell would like to link to the static library.

ifdef JS_SHARED_LIBRARY
FORCE_SHARED_LIB = 1
endif
FORCE_STATIC_LIB = 1
DIST_INSTALL = 1

VPATH		= $(srcdir)

CPPSRCS		= \
		jsanalyze.cpp \
		jsapi.cpp \
		jsarena.cpp \
		jsarray.cpp \
		jsatom.cpp \
		jsbool.cpp \
		jsclone.cpp \
		jscntxt.cpp \
		jscompartment.cpp \
		jsdate.cpp \
		jsdbgapi.cpp \
		jsdhash.cpp \
		jsdtoa.cpp \
		jsemit.cpp \
		jsexn.cpp \
		jsfriendapi.cpp \
		jsfun.cpp \
		jsgc.cpp \
		jsgcchunk.cpp \
		jsgcstats.cpp \
		jshash.cpp \
		jsinfer.cpp \
		jsinterp.cpp \
		jsinvoke.cpp \
		jsiter.cpp \
		jslock.cpp \
		jslog2.cpp \
		jsmath.cpp \
		jsnativestack.cpp \
		jsnum.cpp \
		jsobj.cpp \
		json.cpp \
		jsonparser.cpp \
		jsopcode.cpp \
		jsparse.cpp \
		jsproxy.cpp \
		jsprf.cpp \
		jsprobes.cpp \
		jspropertycache.cpp \
		jspropertytree.cpp \
		jsreflect.cpp \
		jsregexp.cpp \
		jsscan.cpp \
		jsscope.cpp \
		jsscript.cpp \
		jsstr.cpp \
		jstypedarray.cpp \
		jsutil.cpp \
		jswrapper.cpp \
		jsxdrapi.cpp \
		jsxml.cpp \
		prmjtime.cpp \
		sharkctl.cpp \
		$(NULL)

INSTALLED_HEADERS = \
		js-config.h \
		jsautocfg.h \
		$(CURDIR)/jsautokw.h \
		js.msg \
		jsanalyze.h \
		jsapi.h \
		jsarray.h \
		jsarena.h \
		jsatom.h \
		jsbit.h \
		jsbool.h \
		jsclist.h \
		jsclone.h \
		jscntxt.h \
		jscompat.h \
		jsdate.h \
		jsdbgapi.h \
		jsdhash.h \
		jsdtoa.h \
		jsemit.h \
		jsfun.h \
		jsfriendapi.h \
		jsgc.h \
		jscell.h \
		jsgcchunk.h \
		jsgcstats.h \
		jscompartment.h \
		jshash.h \
		jsinfer.h \
		jsinferinlines.h \
		jsinterp.h \
		jsinttypes.h \
		jsiter.h \
		jslock.h \
		jslong.h \
		jsmath.h \
		jsnum.h \
		jsobj.h \
		jsobjinlines.h \
		json.h \
		jsonparser.h \
		jsopcode.tbl \
		jsopcode.h \
		jsopcodeinlines.h \
		jsotypes.h \
		jsparse.h \
		jsproxy.h \
		jsprf.h \
		jsprobes.h \
		jspropertycache.h \
		jspropertycacheinlines.h \
		jspropertytree.h \
		jsproto.tbl \
		jsprvtd.h \
		jspubtd.h \
		jsreflect.h \
		jsregexp.h \
		jsscan.h \
		jsscope.h \
		jsscript.h \
		jsscriptinlines.h \
		jsstaticcheck.h \
		jsstdint.h \
		jsstr.h \
		jstracer.h \
		jshotloop.h \
		jstypedarray.h \
		jstypes.h \
		jsutil.h \
		jsvector.h \
		jstl.h \
		jshashtable.h \
		jsversion.h \
		jswrapper.h \
		jsxdrapi.h \
		jsxml.h \
		jsval.h \
		jsvalue.h \
		prmjtime.h \
		$(NULL)

###############################################
# BEGIN include sources for low-level code shared with Gecko
#
VPATH		+= \
		$(srcdir)/../../mfbt \
		$(NULL)

EXPORTS_NAMESPACES = mozilla

EXPORTS_mozilla = \
		Util.h          \
		$(NULL)

ifdef ENABLE_TRACEJIT
VPATH		+= \
		$(srcdir)/tracejit \
		$(srcdir)/nanojit \

INSTALLED_HEADERS += \
		jsbuiltins.h    \
		Assembler.h     \
		Allocator.h     \
		CodeAlloc.h     \
		Containers.h    \
		LIR.h		\
		LIRopcode.tbl \
		avmplus.h	\
		Fragmento.h	\
		Native.h	\
		NativeCommon.h	\
		Native$(NANOJIT_ARCH).h \
		njconfig.h      \
		njcpudetect.h   \
		RegAlloc.h	\
		nanojit.h	\
		VMPI.h		\
		Writer.h	\
		$(NULL)

CPPSRCS += \
		jstracer.cpp \
		Assembler.cpp  \
		Allocator.cpp  \
		CodeAlloc.cpp  \
		Containers.cpp \
		Fragmento.cpp  \
		LIR.cpp        \
		njconfig.cpp   \
		RegAlloc.cpp   \
		avmplus.cpp    \
		Native$(NANOJIT_ARCH).cpp \
		jsbuiltins.cpp \
		VMPI.cpp       \
		Writer.cpp     \
		$(NULL)

ifdef WINCE
# don't need -c
AS_DASH_C_FLAG =
ASFLAGS += -arch 6
ASFILES += jswince.asm
endif

endif # ENABLE_TRACEJIT
ifdef ENABLE_METHODJIT

###############################################
# BEGIN include sources for the method JIT
#
VPATH += 	$(srcdir)/methodjit

CPPSRCS += 	MethodJIT.cpp \
		StubCalls.cpp \
		Compiler.cpp \
		FrameState.cpp \
		FastArithmetic.cpp \
		FastBuiltins.cpp \
		FastOps.cpp \
		LoopState.cpp \
		StubCompiler.cpp \
		MonoIC.cpp \
		PolyIC.cpp \
		ImmutableSync.cpp \
		InvokeHelpers.cpp \
		Retcon.cpp \
		TrampolineCompiler.cpp \
		$(NULL)
#		PICStubCompiler.cpp \

ifeq (86, $(findstring 86,$(TARGET_CPU)))
ifeq (x86_64, $(TARGET_CPU))
ifdef _MSC_VER
ASFILES +=	TrampolineMasmX64.asm
endif
ifeq ($(OS_ARCH),WINNT)
ifdef GNU_CC
ASFILES +=	TrampolineMingwX64.s
endif
endif
ifdef SOLARIS_SUNPRO_CXX
ASFILES +=	TrampolineSUNWX64.s
endif
#CPPSRCS		+= only_on_x86_64.cpp
else
#CPPSRCS		+= only_on_x86.cpp
ifdef SOLARIS_SUNPRO_CXX
ASFILES +=	TrampolineSUNWX86.s
endif
endif
endif
ifeq (arm, $(TARGET_CPU))
#CPPSRCS		+= only_on_arm.cpp
endif
#
# END enclude sources for the method JIT
#############################################

endif

###############################################
# BEGIN include sources for V8 dtoa
#
VPATH += 	$(srcdir)/v8-dtoa \
		$(NONE)

CPPSRCS += 	checks.cc \
		conversions.cc \
		diy-fp.cc \
		v8-dtoa.cc \
		fast-dtoa.cc \
		platform.cc \
		utils.cc \
		$(NONE)

#
# END enclude sources for V8 dtoa
#############################################

ifeq (,$(filter-out powerpc sparc,$(TARGET_CPU)))

VPATH +=	$(srcdir)/assembler \
		$(srcdir)/assembler/wtf \
		$(srcdir)/yarr/pcre \
		$(NULL)

CPPSRCS += 	pcre_compile.cpp \
                pcre_exec.cpp \
                pcre_tables.cpp \
                pcre_xclass.cpp \
                pcre_ucp_searchfuncs.cpp \
		$(NULL)
else

###############################################
# BEGIN include sources for the Nitro assembler
#
VPATH += 	$(srcdir)/assembler \
		$(srcdir)/assembler/wtf \
		$(srcdir)/assembler/jit \
		$(srcdir)/assembler/assembler \
		$(srcdir)/methodjit \
		$(srcdir)/yarr \
		$(srcdir)/yarr/yarr \
		$(srcdir)/yarr/pcre \
		$(srcdir)/yarr/wtf \
		$(NONE)

CPPSRCS += 	Assertions.cpp \
		ExecutableAllocatorPosix.cpp \
		ExecutableAllocatorWin.cpp \
		ExecutableAllocatorOS2.cpp \
		ExecutableAllocator.cpp \
		ARMAssembler.cpp \
                Logging.cpp \
		MacroAssemblerARM.cpp \
		MacroAssemblerX86Common.cpp \
		RegexCompiler.cpp \
		RegexJIT.cpp \
		pcre_compile.cpp \
                pcre_exec.cpp \
                pcre_tables.cpp \
                pcre_xclass.cpp \
                pcre_ucp_searchfuncs.cpp \
		$(NONE)

ifeq (86, $(findstring 86,$(TARGET_CPU)))
ifeq (x86_64, $(TARGET_CPU))
#CPPSRCS		+= only_on_x86_64.cpp
else
#CPPSRCS		+= only_on_x86.cpp
endif
endif
ifeq (arm, $(TARGET_CPU))
#CPPSRCS		+= only_on_arm.cpp
endif
#
# END enclude sources for the Nitro assembler
#############################################

endif

ifdef JS_HAS_CTYPES
VPATH += $(srcdir)/ctypes

CPPSRCS += \
    CTypes.cpp \
    Library.cpp \
    $(NULL)

LOCAL_INCLUDES = \
    -Ictypes/libffi/include \
    -I. \
    $(NULL)

ifeq ($(OS_ARCH),OS2)
SHARED_LIBRARY_LIBS += \
    ctypes/libffi/.libs/ffi.a \
    $(NULL)
else
SHARED_LIBRARY_LIBS += \
    ctypes/libffi/.libs/libffi.$(LIB_SUFFIX) \
    $(NULL)
endif

endif # JS_HAS_CTYPES

ifdef HAVE_DTRACE
INSTALLED_HEADERS += \
		$(CURDIR)/javascript-trace.h \
		$(NULL)
endif

# PerfMeasurement is available regardless of low-level support for it;
# it just doesn't necessarily do anything useful.  There is one
# implementation source file per supported operating system, plus a stub
# for unsupported OSes, plus the Javascript wrapper.
VPATH += $(srcdir)/perf
INSTALLED_HEADERS += jsperf.h
CPPSRCS += jsperf.cpp
ifdef HAVE_LINUX_PERF_EVENT_H
CPPSRCS += pm_linux.cpp
else
CPPSRCS += pm_stub.cpp
endif

ifeq (,$(filter-out WINNT WINCE,$(OS_ARCH)))
INSTALLED_HEADERS += jscpucfg.h
endif

EXPORTS = $(INSTALLED_HEADERS)

DASH_R		= -r

ifneq (,$(filter OS2 WINCE WINNT,$(OS_ARCH)))
SDK_LIBRARY = $(IMPORT_LIBRARY)
else
SDK_LIBRARY = $(SHARED_LIBRARY)
endif

include $(topsrcdir)/config/config.mk

EXTRA_DSO_LDOPTS += $(NSPR_LIBS)

ifndef BUILD_OPT
MOCHAFILE	= 1
endif

# Define keyword generator before rules.mk, see bug 323979 comment 50

HOST_SIMPLE_PROGRAMS += host_jskwgen$(HOST_BIN_SUFFIX)
GARBAGE += jsautokw.h host_jskwgen$(HOST_BIN_SUFFIX)

HOST_SIMPLE_PROGRAMS += host_jsoplengen$(HOST_BIN_SUFFIX)
GARBAGE += jsautooplen.h host_jsoplengen$(HOST_BIN_SUFFIX)

USE_HOST_CXX = 1

ifdef HAVE_DTRACE
ifneq ($(OS_ARCH),Darwin)
DTRACE_PROBE_OBJ = $(LIBRARY_NAME)-dtrace.$(OBJ_SUFFIX)
endif
MOZILLA_DTRACE_SRC = $(srcdir)/javascript-trace.d
endif

default::

ifneq (,$(CROSS_COMPILE)$(filter-out WINNT OS2,$(OS_ARCH)))
ifneq (,$(filter-out SYMBIAN WINCE,$(OS_ARCH)))
# nsinstall doesn't get built until we enter config/ in the exports phase,
# so we'll have to manually ensure it gets built here if we want to use
# $(EXPORTS)
export:: config/nsinstall$(HOST_BIN_SUFFIX)
$(PUBLIC) $(SDK_PUBLIC): config/nsinstall$(HOST_BIN_SUFFIX)

config/nsinstall$(HOST_BIN_SUFFIX): $(srcdir)/config/nsinstall.c $(srcdir)/config/pathsub.c
	$(MAKE) -C config/ nsinstall$(HOST_BIN_SUFFIX)
endif
endif

include $(topsrcdir)/config/rules.mk

ifdef JS_HAS_CTYPES
# Build libffi proper as part of the 'exports' target, so things get built
# in the right order.
export::
		$(call SUBMAKE,,ctypes/libffi)

distclean clean::
		$(call SUBMAKE,$@,ctypes/libffi)
endif

# Because the SpiderMonkey can be distributed and built independently
# of the Mozilla source tree, it contains its own copies of many of
# the files used by the top-level Mozilla build process, from the
# 'config' and 'build' subtrees.
#
# To make it simpler to keep the copies in sync, we follow the policy
# that the SpiderMonkey copies must always be exact copies of those in
# the containing Mozilla tree.  If you've made a change in one, it
# belongs in the other as well.  If the change isn't right for both
# places, then that's something to bring up with the other developers.
#
# Some files are reasonable to diverge; for  example,
# js/config/autoconf.mk.in doesn't need most of the stuff in
# config/autoconf.mk.in.
check-sync-dirs-cmd = $(PYTHON) $(srcdir)/config/check-sync-dirs.py
check-sync-dirs:
	$(check-sync-dirs-cmd) $(srcdir)/config $(MOZ_SYNC_BUILD_FILES)/config
	$(check-sync-dirs-cmd) $(srcdir)/build $(MOZ_SYNC_BUILD_FILES)/build

ifdef MOZ_SYNC_BUILD_FILES
check:: check-sync-dirs
endif

# The "find any vanilla new/new[] calls" script is tailored to Linux, so
# only run it there.  That should be enough to catch any such calls that
# creep in.
check-vanilla-new:
	$(srcdir)/config/find_vanilla_new_calls $(LIBRARY)

ifeq ($(OS_ARCH),Linux)
check:: check-vanilla-new
endif

# Help ensure that the number of OOM errors in SpiderMonkey doesn't increase.
# If the number of OOM errors changes, update the number below. We intend this
# number to go down over time, by fixing OOMs.
check-ooms:
	$(wildcard $(RUN_TEST_PROGRAM)) $(PYTHON) -u $(srcdir)/config/find_OOM_errors.py --regression 125

<<<<<<< HEAD
# FIXME: Not useful for type-inference right now. Re-enable later.
=======
ifeq ($(MOZ_DEBUG),1)
>>>>>>> e3b955fc
#check:: check-ooms
endif

## Prevent regressing in our deprecation of non-preferred memory management functions.
# We use all the files in the distribution so that different configurations
# don't give different results. We skip the contents of objdirs using |find|
# (it can't be done with %-expansion, because the files we want to skip aren't
# in the vpath).
ALL_FILES=$(shell find $(srcdir) \( -name "*.cpp" -o -name "*.h" \) -not -path "*/dist/*")
check-malloc-function-usage: $(filter-out %jsutil.h %jscntxt.h, $(ALL_FILES))

	# js_malloc and friends are only used by other memory managers, and should
	# never be used elsewhere directly.
	$(srcdir)/config/check_source_count.py "\bjs_malloc\b" 0 \
		"in Makefile.in" "cx->malloc_ or rt->malloc_" $^
	$(srcdir)/config/check_source_count.py "\bjs_calloc\b" 0 \
		"in Makefile.in" "cx->calloc_ or rt->calloc_" $^
	$(srcdir)/config/check_source_count.py "\bjs_realloc\b" 0 \
		"in Makefile.in" "cx->realloc_ or rt->realloc_" $^
	$(srcdir)/config/check_source_count.py "\bjs_free\b" 0 \
		"in Makefile.in" "cx->free_" $^

	# We desire these numbers to go down, not up. See "User guide to memory
	# management within SpiderMonkey" in jsutil.h.
	$(srcdir)/config/check_source_count.py OffTheBooks:: 54 \
		"in Makefile.in" "{cx,rt}->{new_,new_array,malloc_,calloc_,realloc_}" $^
	# This should go to zero, if possible.
	$(srcdir)/config/check_source_count.py UnwantedForeground:: 35 \
		"in Makefile.in" "{cx,rt}->{free_,delete_,array_delete}" $^

ifneq ($(OS_ARCH),WINNT) # FIXME: this should be made work on Windows too.
check:: check-malloc-function-usage
endif

<<<<<<< HEAD
ifndef WINCE
JITFLAGS = ,m,j,mj,mjp,am,amj,amjp,amd,n,mn,jn,mjn,mjpn,amn,amjn,amjpn,amdn
check::
=======
JITFLAGS = ,m,j,mj,mjp,am,amj,amjp,amd
check-jit-test::
>>>>>>> e3b955fc
	$(wildcard $(RUN_TEST_PROGRAM)) $(PYTHON) -u $(srcdir)/jit-test/jit_test.py \
	        --no-slow --no-progress --tinderbox --jitflags=$(JITFLAGS) $(DIST)/bin/js$(BIN_SUFFIX)

check-jit-test-valgrind::
	$(wildcard $(RUN_TEST_PROGRAM)) $(PYTHON) -u $(srcdir)/jit-test/jit_test.py \
	        --valgrind --no-slow --no-progress --tinderbox --jitflags=$(JITFLAGS) $(DIST)/bin/js$(BIN_SUFFIX)


# jstests doesn't have a --jitflags option, so we need to loop, updating the
# exit code (RC) after each invocation.
# FIXME: MethodJIT doesn't work for 1 test case (bug 644393), so
# --no-extensions is set to skip that test. Remove as soon as possible.
check-jstests:
	RC=0; \
	for f in `echo "$(JITFLAGS)" | tr ',' '\n'`; \
		do \
			$(wildcard $(RUN_TEST_PROGRAM)) $(PYTHON) -u $(srcdir)/tests/jstests.py \
				--tinderbox --no-progress \
				--no-extensions \
				--timeout 300 \
				--args="`echo $$f | sed 's/\(.\)/ -\1/g'`" \
				$(DIST)/bin/js$(BIN_SUFFIX); \
			RC=$$(( $$RC || $$?)); \
		done; \
	exit $$RC



ifndef WINCE
check:: check-jit-test
#check:: check-jstests
check-valgrind:: check-jit-test-valgrind
endif

DIST_GARBAGE = config.cache config.log config.status \
   config/autoconf.mk \
   unallmakefiles js-config js-config.h js-confdefs.h

distclean::
	cat unallmakefiles | $(XARGS) rm -f
	rm -f $(DIST_GARBAGE)

# our build system doesn't handle subdir srcs very gracefully today
export::
	mkdir -p nanojit

DEFINES		+= -DEXPORT_JS_API

# Some platforms that have stdint.h include it in system headers.  So
# to reliably get limit macros defined, we'd always have to define the
# one below before including any header, but that's obscure and
# fragile, so we do it here.
DEFINES		+= -D__STDC_LIMIT_MACROS

INCLUDES	+= -I$(srcdir)

GARBAGE		+= jscpucfg.o jsautocfg.h jsautocfg.tmp jscpucfg

ifneq (,$(CROSS_COMPILE)$(filter-out WINNT,$(OS_ARCH)))
TARGETS		+= jscpucfg$(HOST_BIN_SUFFIX)
endif

ifdef JS_THREADSAFE
DEFINES		+= -DJS_THREADSAFE
endif

ifdef JS_HAS_CTYPES
DEFINES		+= -DJS_HAS_CTYPES
DEFINES         += -DDLL_PREFIX=\"$(DLL_PREFIX)\" -DDLL_SUFFIX=\"$(DLL_SUFFIX)\"
endif

ifdef JS_NO_THIN_LOCKS
DEFINES		+= -DJS_USE_ONLY_NSPR_LOCKS
endif

ifdef JS_VERSION
DEFINES		+= -DJS_VERSION=$(JS_VERSION)
endif

ifneq ($(findstring -L,$(NSPR_LIBS)),)
NSPR_STATIC_PATH = $(subst -L,,$(findstring -L,$(NSPR_LIBS)))
else
NSPR_STATIC_PATH = $(DIST)/lib
endif

ifdef MOZ_VTUNE
CXXFLAGS += -IC:/Program\ Files/Intel/VTune/Analyzer/Include
EXTRA_DSO_LDOPTS += C:/Program\ Files/Intel/VTune/Analyzer/Lib/VtuneApi.lib
LIBS +=  C:/Program\ Files/Intel/VTune/Analyzer/Lib/VtuneApi.lib
endif

# HP-UX does not require the extra linking of "-lm"
ifeq (,$(filter HP-UX WINNT WINCE OS2,$(OS_ARCH)))
EXTRA_LIBS	+= -lm
endif

# Prevent floating point errors caused by VC++ optimizations
ifeq ($(OS_ARCH)_$(GNU_CC),WINNT_)
ifeq (,$(filter-out 1200 1300 1310,$(_MSC_VER)))
CFLAGS += -Op
else
CFLAGS += -fp:precise
endif
endif # WINNT

ifeq ($(OS_ARCH),FreeBSD)
EXTRA_LIBS	+= -pthread
endif
ifeq ($(OS_ARCH),IRIX)
ifdef USE_N32
DASH_R		+= -n32
endif
endif
ifeq ($(OS_ARCH),Linux)
EXTRA_LIBS	+= -ldl
endif
ifeq ($(OS_ARCH),OSF1)
EXTRA_LIBS	+= -lc_r
endif
# Silence warnings on AIX/HP-UX from non-GNU compilers
ifndef GNU_CC
ifeq ($(OS_ARCH),AIX)
# Suppress warnings from xlC
# 1540-1281: offsetof() on null non-POD types
# 1540-1608: anonymous unions using static data members
CFLAGS		+= -qsuppress=1540-1281 -qsuppress=1540-1608
CXXFLAGS	+= -qsuppress=1540-1281 -qsuppress=1540-1608
endif
ifeq ($(OS_ARCH),HP-UX)
# Suppress warnings from aCC
# 3055: anonymous unions declaring types
# 4189: offsetof() on non-POD types
CFLAGS		+= +W3055,4189
CXXFLAGS	+= +W3055,4189
endif
endif
ifeq ($(OS_ARCH),SunOS)
ifeq ($(TARGET_CPU),sparc)

ifdef GNU_CC
CFLAGS   += -mcpu=v9
CXXFLAGS += -mcpu=v9
endif # GNU_CC

endif
ifeq ($(OS_RELEASE),4.1)
EXTRA_LIBS	+= -ldl -lnsl
else
EXTRA_LIBS	+= -lposix4 -ldl -lnsl -lsocket
endif
endif

ifdef MOZ_MEMORY
ifeq ($(OS_ARCH),Darwin)
LDFLAGS += -ljemalloc
endif
endif

ifdef SOLARIS_SUNPRO_CXX
ifeq ($(TARGET_CPU),sparc)
# Sun Studio SPARC doesn't work well with gcc inline asm, use lock_SunOS_sparc*.il
jslock.o: jslock.cpp Makefile.in lock_sparcv8plus.il lock_sparcv9.il
	$(REPORT_BUILD)
	@$(MAKE_DEPS_AUTO_CXX)
ifeq (sparcv9,$(findstring sparcv9,$(OS_TEST)))
	$(CXX) -o $@ -c $(COMPILE_CFLAGS) $(srcdir)/lock_sparcv9.il $<
else
	$(CXX) -o $@ -c $(COMPILE_CFLAGS) $(srcdir)/lock_sparcv8plus.il $<
endif # sparcv9
endif # sparc
endif # SOLARIS_SUNPRO_CXX

ifeq ($(OS_ARCH),IRIX)
ifndef GNU_CC
_COMPILE_CFLAGS  = $(patsubst -O%,-O1,$(COMPILE_CFLAGS))
jsapi.o jsxdrapi.o jsarena.o jsarray.o jsatom.o jsemit.o jsfun.o jsinterp.o jsreflect.o jsregexp.o jsparse.o jsopcode.o jsscript.o: %.o: %.cpp Makefile.in
	$(REPORT_BUILD)
	@$(MAKE_DEPS_AUTO_CXX)
	$(CXX) -o $@ -c $(_COMPILE_CFLAGS) $<
endif
endif

# An AIX Optimization bug causes PR_dtoa() & JS_dtoa to produce wrong result.
# This suppresses optimization for this single compilation unit.
ifeq ($(OS_ARCH),AIX)
jsatom.o: jsatom.cpp Makefile.in
	$(REPORT_BUILD)
	@$(MAKE_DEPS_AUTO_CXX)
	$(CXX) -o $@ -c $(filter-out $(MOZ_OPTIMIZE_FLAGS), $(COMPILE_CFLAGS)) $<
jsdtoa.o: jsdtoa.cpp Makefile.in
	$(REPORT_BUILD)
	@$(MAKE_DEPS_AUTO_CXX)
	$(CXX) -o $@ -c $(filter-out $(MOZ_OPTIMIZE_FLAGS), $(COMPILE_CFLAGS)) $<
endif

export:: jsautocfg.h

ifeq (,$(CROSS_COMPILE)$(GNU_CC)$(filter-out WINNT,$(OS_ARCH)))
jsautocfg.h:
	touch $@
else
ifeq ($(OS_ARCH),WINCE)
jsautocfg.h:
	touch $@
else
jsautocfg.h: jscpucfg$(HOST_BIN_SUFFIX)
	@rm -f $@ jsautocfg.tmp
	./jscpucfg > jsautocfg.tmp
	mv jsautocfg.tmp $@
endif
endif

# jscpucfg is a strange target
# Needs to be built with the host compiler but needs to include
# the mdcpucfg for the target so it needs the appropriate target defines
ifdef HOST_NSPR_MDCPUCFG
HOST_CXX := $(HOST_CXX) -DMDCPUCFG=$(TARGET_NSPR_MDCPUCFG)
HOST_CXXFLAGS := $(patsubst -DXP_%,,$(HOST_CXXFLAGS))
endif

ifdef CROSS_COMPILE
# jscpucfg needs to know when it's supposed to produce a config for the target
JSCPUCFG_DEFINES = $(ACDEFINES)
endif

ifeq ($(OS_ARCH),QNX)
ifneq ($(OS_TARGET),NTO)
# QNX's compiler apparently can't build a binary directly from a source file.
jscpucfg.o: jscpucfg.cpp Makefile.in
	$(HOST_CXX) $(HOST_CXXFLAGS) -c $(JSCPUCFG_DEFINES) $(DEFINES) $(NSPR_CFLAGS) -o $@ $<

jscpucfg: jscpucfg.o
	$(HOST_CXX) $(HOST_CXXFLAGS) $(JSCPUCFG_DEFINES) $(DEFINES) -o $@ $<
endif
else
ifeq ($(OS_ARCH),WINCE)
jscpucfg$(HOST_BIN_SUFFIX):
	echo no need to build jscpucfg $<
else
jscpucfg$(HOST_BIN_SUFFIX): jscpucfg.cpp Makefile.in
	$(HOST_CXX) $(HOST_CXXFLAGS) $(JSCPUCFG_DEFINES) $(DEFINES) $(NSPR_CFLAGS) $(HOST_OUTOPTION)$@ $<
endif
endif

# Compute the linker flags that programs linking against SpiderMonkey should
# pass to get SpiderMonkey and its dependencies, beyond just the -L and -l
# for the SpiderMonkey library itself.
# - EXTRA_DSO_LDOPTS includes the NSPR -L and -l flags.
# - OS_LIBS includes libraries selected by the configure script.
# - EXTRA_LIBS includes libraries selected by this Makefile.
JS_CONFIG_LIBS=$(EXTRA_DSO_LDOPTS) $(OS_LIBS) $(EXTRA_LIBS) 

# The configure script invokes this rule explicitly at configure time!
# It's important that js-config be ready by the time we're done
# configuring, because we may be running other configure scripts that
# would like to run js-config themselves, before js is built.
#
# This file and rules.mk go through a certain amount of work to decide
# which libraries to build, what to name them, and what flags to pass
# when linking them (and thus what flags its own clients must pass).
# All this information needs to go into the js-config script.  To
# avoid trying to re-compute all that in the configure script, we just
# have the configure script generate this Makefile, and then invoke
# this rule.
at=@
js-config: js-config.in Makefile $(DEPTH)/config/autoconf.mk $(topsrcdir)/config/config.mk $(topsrcdir)/config/rules.mk
	rm -f js-config.tmp
	sed < $< > js-config.tmp \
	-e 's|$(at)prefix$(at)|$(prefix)|' \
	-e 's|$(at)exec_prefix$(at)|$(exec_prefix)|' \
	-e 's|$(at)includedir$(at)|$(includedir)|' \
	-e 's|$(at)libdir$(at)|$(libdir)|' \
	-e 's|$(at)MOZILLA_VERSION$(at)|$(MOZILLA_VERSION)|' \
	-e 's|$(at)LIBRARY_NAME$(at)|$(LIBRARY_NAME)|' \
	-e 's|$(at)NSPR_CFLAGS$(at)|$(NSPR_CFLAGS)|' \
	-e 's|$(at)JS_CONFIG_LIBS$(at)|$(JS_CONFIG_LIBS)|' \
	-e 's|$(at)MOZ_JS_LIBS$(at)|$(MOZ_JS_LIBS)|' \
	&& mv js-config.tmp $@ && chmod +x $@

SCRIPTS = js-config
SDK_BINARY = js-config

install:: $(INSTALLED_HEADERS)
	$(SYSINSTALL) $^ $(DESTDIR)$(includedir)/$(MODULE)

install:: $(SCRIPTS)
	$(SYSINSTALL) $^ $(DESTDIR)$(bindir)

install:: $(LIBRARY) $(SHARED_LIBRARY) $(IMPORT_LIBRARY)
ifneq (,$(LIBRARY))
	$(SYSINSTALL) $(LIBRARY) $(DESTDIR)$(libdir)
endif
ifneq (,$(SHARED_LIBRARY))
	$(SYSINSTALL) $(SHARED_LIBRARY) $(DESTDIR)$(libdir)
endif
ifneq (,$(IMPORT_LIBRARY))
	$(SYSINSTALL) $(IMPORT_LIBRARY) $(DESTDIR)$(libdir)
endif

# Extra dependancies and rules for auto-generated headers
host_jskwgen.$(OBJ_SUFFIX): jsversion.h jskeyword.tbl

# Use CURDIR to avoid finding a jsautokw.h in the source tree (from a
# previous build?) via VPATH when we're building in a separate tree.
$(CURDIR)/jsautokw.h: host_jskwgen$(HOST_BIN_SUFFIX)
	./host_jskwgen$(HOST_BIN_SUFFIX) $@

host_jsoplengen.$(OBJ_SUFFIX): jsopcode.tbl

# Use CURDIR to avoid finding a jsautooplen.h in the source tree (from
# a previous build?) via VPATH when we're building in a separate tree.
$(CURDIR)/jsautooplen.h: host_jsoplengen$(HOST_BIN_SUFFIX)
	./host_jsoplengen$(HOST_BIN_SUFFIX) $@

# Force auto-header generation before compiling any source that may use them
$(patsubst %.cc,%.$(OBJ_SUFFIX),$(CPPSRCS:%.cpp=%.$(OBJ_SUFFIX))): $(CURDIR)/jsautokw.h $(CURDIR)/jsautooplen.h

ifdef HAVE_DTRACE
$(CURDIR)/javascript-trace.h: $(srcdir)/javascript-trace.d
	dtrace -h -s $(srcdir)/javascript-trace.d -o javascript-trace.h.in
	sed -e 's/if _DTRACE_VERSION/ifdef INCLUDE_MOZILLA_DTRACE/' \
	    -e '/const/!s/char \*/const char */g' \
	    javascript-trace.h.in > javascript-trace.h

# We can't automatically generate dependencies on auto-generated headers;
# we have to list them explicitly.
$(addsuffix .$(OBJ_SUFFIX),jsprobes jsinterp jsobj): $(CURDIR)/javascript-trace.h
endif

ifdef ENABLE_TRACEJIT
# Imacro compilation.
$(CURDIR)/imacros.c.out: $(srcdir)/imacro_asm.py $(srcdir)/imacros.jsasm jsopcode.tbl
	$(PYTHON) $< $(srcdir)/imacros.jsasm $(CURDIR)/imacros.c.out
$(addsuffix .$(OBJ_SUFFIX),jstracer): $(CURDIR)/imacros.c.out

# Code for importing the nanojit subtree from its repository.
NANOJIT_CENTRAL_REV=$(shell cat $(srcdir)/nanojit-import-rev)
NANOJIT_CENTRAL_REPO=http://hg.mozilla.org/projects/nanojit-central
NANOJIT_CENTRAL_LOCAL=$(CURDIR)/nanojit-central
CUR_REPO=$(srcdir)/../..

update-nanojit:
	rm -Rf $(NANOJIT_CENTRAL_LOCAL) import-splicemap import-revmap
	hg clone $(NANOJIT_CENTRAL_REPO) $(NANOJIT_CENTRAL_LOCAL)
	python $(srcdir)/find-child.py \
	                   --src=$(NANOJIT_CENTRAL_LOCAL) \
	                   --dst=$(CUR_REPO) \
	                   --start=$(NANOJIT_CENTRAL_REV) \
	                   --filemap=$(srcdir)/nanojit-import-filemap \
	                   >import-splicemap
	hg convert --config convert.hg.saverev=True \
	           --config convert.hg.startrev=`cut -d ' ' -f 1 import-splicemap` \
	           --filemap=$(srcdir)/nanojit-import-filemap \
	           --splicemap=import-splicemap \
	           $(NANOJIT_CENTRAL_LOCAL) \
	           $(CUR_REPO) \
	           import-revmap
	(cd $(srcdir) && hg up)
	(cd $(NANOJIT_CENTRAL_LOCAL) && hg log -r tip --template "{node}\n") >$(srcdir)/nanojit-import-rev
	(cd $(srcdir) && hg commit --message="Update nanojit-import-rev stamp." nanojit-import-rev)

.PHONY: update-nanojit
endif

###############################################
# BEGIN kludges for the Nitro assembler
#

# Needed to "configure" it correctly.  Unfortunately these
# flags wind up being applied to all code in js/src, not just
# the code in js/src/assembler.
CXXFLAGS += -DUSE_SYSTEM_MALLOC=1 -DENABLE_ASSEMBLER=1 -DENABLE_JIT=1

INCLUDES +=	-I$(srcdir)/assembler -I$(srcdir)/yarr

ifdef ENABLE_METHODJIT
# Build a standalone test program that exercises the assembler
# sources a bit.
TESTMAIN_OBJS = \
		Assertions.$(OBJ_SUFFIX) \
		ExecutableAllocatorPosix.$(OBJ_SUFFIX) \
		ExecutableAllocatorWin.$(OBJ_SUFFIX) \
		ExecutableAllocator.$(OBJ_SUFFIX) \
		ARMAssembler.$(OBJ_SUFFIX) \
		MacroAssemblerARM.$(OBJ_SUFFIX) \
		TestMain.$(OBJ_SUFFIX) \
		jsutil.$(OBJ_SUFFIX) \
		jslog2.$(OBJ_SUFFIX)
TestMain$(HOST_BIN_SUFFIX): $(TESTMAIN_OBJS)
	$(CXX) -o TestMain$(HOST_BIN_SUFFIX) $(TESTMAIN_OBJS)
endif

#
# END kludges for the Nitro assembler
###############################################
<|MERGE_RESOLUTION|>--- conflicted
+++ resolved
@@ -613,12 +613,8 @@
 check-ooms:
 	$(wildcard $(RUN_TEST_PROGRAM)) $(PYTHON) -u $(srcdir)/config/find_OOM_errors.py --regression 125
 
-<<<<<<< HEAD
-# FIXME: Not useful for type-inference right now. Re-enable later.
-=======
 ifeq ($(MOZ_DEBUG),1)
->>>>>>> e3b955fc
-#check:: check-ooms
+check:: check-ooms
 endif
 
 ## Prevent regressing in our deprecation of non-preferred memory management functions.
@@ -652,14 +648,8 @@
 check:: check-malloc-function-usage
 endif
 
-<<<<<<< HEAD
-ifndef WINCE
 JITFLAGS = ,m,j,mj,mjp,am,amj,amjp,amd,n,mn,jn,mjn,mjpn,amn,amjn,amjpn,amdn
-check::
-=======
-JITFLAGS = ,m,j,mj,mjp,am,amj,amjp,amd
 check-jit-test::
->>>>>>> e3b955fc
 	$(wildcard $(RUN_TEST_PROGRAM)) $(PYTHON) -u $(srcdir)/jit-test/jit_test.py \
 	        --no-slow --no-progress --tinderbox --jitflags=$(JITFLAGS) $(DIST)/bin/js$(BIN_SUFFIX)
 
