--- conflicted
+++ resolved
@@ -377,10 +377,10 @@
         if (hasCallObj()) {
             JSObject *pobj = &obj;
             while (pobj && pobj->getPrivate() != this)
-                pobj = pobj->scopeChain();
+                pobj = pobj->getParentOrScopeChain();
             JS_ASSERT(pobj);
         } else {
-            for (JSObject *pobj = &obj; pobj->isScope(); pobj = pobj->scopeChain())
+            for (JSObject *pobj = &obj; pobj->isScope(); pobj = pobj->getParentOrScopeChain())
                 JS_ASSERT_IF(pobj->isCall(), pobj->getPrivate() != this);
         }
     }
@@ -404,15 +404,8 @@
     JS_ASSERT_IF(isNonEvalFunctionFrame() || isStrictEvalFrame(), hasCallObj());
 
     JSObject *pobj = &scopeChain();
-<<<<<<< HEAD
-    while (JS_UNLIKELY(!pobj->isCall())) {
-        JS_ASSERT(IsCacheableNonGlobalScope(pobj) || pobj->isWith());
-        pobj = pobj->scopeChain();
-    }
-=======
     while (JS_UNLIKELY(!pobj->isCall()))
-        pobj = pobj->getParent();
->>>>>>> 33bf9ee4
+        pobj = pobj->getParentOrScopeChain();
     return pobj->asCall();
 }
 
@@ -479,7 +472,7 @@
              * For function frames, the call object may or may not have have an
              * enclosing DeclEnv object, so we use the callee's parent, since
              * it was the initial scope chain. For global (strict) eval frames,
-             * there is no calle, but the call object's parent is the initial
+             * there is no callee, but the call object's parent is the initial
              * scope chain.
              */
             scopeChain_ = isFunctionFrame()
