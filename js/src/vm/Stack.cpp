--- conflicted
+++ resolved
@@ -1399,12 +1399,7 @@
                 }
 
                 data_.state_ = ION;
-<<<<<<< HEAD
                 nextIonFrame();
-=======
-                ionInlineFrames_.resetOn(&data_.ionFrames_);
-                data_.pc_ = ionInlineFrames_.pc();
->>>>>>> bce0d4de
                 return;
             }
 #endif /* JS_ION */
@@ -1534,12 +1529,11 @@
 StackIter::nextIonFrame()
 {
     if (data_.ionFrames_.isOptimizedJS()) {
-        ionInlineFrames_ = ion::InlineFrameIterator(&data_.ionFrames_);
+        ionInlineFrames_.resetOn(&data_.ionFrames_);
         data_.pc_ = ionInlineFrames_.pc();
     } else {
         JS_ASSERT(data_.ionFrames_.isBaselineJS());
-        RootedScript script(data_.maybecx_);
-        data_.ionFrames_.baselineScriptAndPc(&script, &data_.pc_);
+        data_.ionFrames_.baselineScriptAndPc(NULL, &data_.pc_);
     }
 }
 
@@ -1558,12 +1552,7 @@
             ++data_.ionFrames_;
 
         if (!data_.ionFrames_.done()) {
-<<<<<<< HEAD
             nextIonFrame();
-=======
-            ionInlineFrames_.resetOn(&data_.ionFrames_);
-            data_.pc_ = ionInlineFrames_.pc();
->>>>>>> bce0d4de
             return;
         }
 
