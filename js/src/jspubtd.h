--- conflicted
+++ resolved
@@ -261,7 +261,7 @@
 #define JSVAL_TYPE_BOXED             ((uint8)0x99)
 #define JSVAL_TYPE_UNINITIALIZED     ((uint8)0xcd)
 
-#ifdef JS_BITS_PER_WORD == 32
+#if JS_BITS_PER_WORD == 32
 
 typedef uint32 JSValueTag;
 #define JSVAL_TAG_CLEAR              ((uint32)(0xFFFF0000))
@@ -601,12 +601,7 @@
 JSVAL_EXTRACT_NON_DOUBLE_TYPE_IMPL(jsval_layout l)
 {
     JSValueType t = (JSValueType)(l.s.tag & 0xF);
-<<<<<<< HEAD
-    JS_ASSERT(t >= JSVAL_TYPE_INT32 && t <= JSVAL_UPPER_INCL_TYPE_OF_OBJ_SET);
-=======
     JS_ASSERT(!JSVAL_IS_DOUBLE_IMPL(l));
-    JS_ASSERT(t >= JSVAL_TYPE_INT32 && t <= JSVAL_UPPER_TYPE_OF_OBJ_SET);
->>>>>>> 56f1bf75
     return t;
 }
 
@@ -614,12 +609,8 @@
 JSVAL_EXTRACT_NON_DOUBLE_TAG_IMPL(jsval_layout l)
 {
     JSValueTag t = l.s.tag;
-<<<<<<< HEAD
+    JS_ASSERT(!JSVAL_IS_DOUBLE_IMPL(l));
     JS_ASSERT(t >= JSVAL_TAG_INT32 && t <= JSVAL_UPPER_INCL_TAG_OF_OBJ_SET);
-=======
-    JS_ASSERT(!JSVAL_IS_DOUBLE_IMPL(l));
-    JS_ASSERT(t >= JSVAL_TAG_INT32 && t <= JSVAL_UPPER_TAG_OF_OBJ_SET);
->>>>>>> 56f1bf75
     return t;
 }
 
