/* -*- Mode: C++; tab-width: 4; indent-tabs-mode: nil; c-basic-offset: 4 -*-
 * vim: set ts=8 sw=4 et tw=99:
 *
 * ***** BEGIN LICENSE BLOCK *****
 * Version: MPL 1.1/GPL 2.0/LGPL 2.1
 *
 * The contents of this file are subject to the Mozilla Public License Version
 * 1.1 (the "License"); you may not use this file except in compliance with
 * the License. You may obtain a copy of the License at
 * http://www.mozilla.org/MPL/
 *
 * Software distributed under the License is distributed on an "AS IS" basis,
 * WITHOUT WARRANTY OF ANY KIND, either express or implied. See the License
 * for the specific language governing rights and limitations under the
 * License.
 *
 * The Original Code is Mozilla Communicator client code, released
 * March 31, 1998.
 *
 * The Initial Developer of the Original Code is
 * Netscape Communications Corporation.
 * Portions created by the Initial Developer are Copyright (C) 1998
 * the Initial Developer. All Rights Reserved.
 *
 * Contributor(s):
 *
 * Alternatively, the contents of this file may be used under the terms of
 * either of the GNU General Public License Version 2 or later (the "GPL"),
 * or the GNU Lesser General Public License Version 2.1 or later (the "LGPL"),
 * in which case the provisions of the GPL or the LGPL are applicable instead
 * of those above. If you wish to allow use of your version of this file only
 * under the terms of either the GPL or the LGPL, and not to allow others to
 * use your version of this file under the terms of the MPL, indicate your
 * decision by deleting the provisions above and replace them with the notice
 * and other provisions required by the GPL or the LGPL. If you do not delete
 * the provisions above, a recipient may use your version of this file under
 * the terms of any one of the MPL, the GPL or the LGPL.
 *
 * ***** END LICENSE BLOCK ***** */

/*
 * JavaScript bytecode interpreter.
 */
#include <stdio.h>
#include <string.h>
#include <math.h>
#include "jstypes.h"
#include "jsstdint.h"
#include "jsarena.h" /* Added by JSIFY */
#include "jsutil.h" /* Added by JSIFY */
#include "jsprf.h"
#include "jsapi.h"
#include "jsarray.h"
#include "jsatom.h"
#include "jsbool.h"
#include "jscntxt.h"
#include "jsdate.h"
#include "jsversion.h"
#include "jsdbgapi.h"
#include "jsfun.h"
#include "jsgc.h"
#include "jsinterp.h"
#include "jsiter.h"
#include "jslock.h"
#include "jsnum.h"
#include "jsobj.h"
#include "jsopcode.h"
#include "jspropertycache.h"
#include "jsscan.h"
#include "jsscope.h"
#include "jsscript.h"
#include "jsstr.h"
#include "jsstaticcheck.h"
#include "jstracer.h"
#include "jslibmath.h"
#include "jsvector.h"
#include "methodjit/MethodJIT.h"
#include "methodjit/Logging.h"

#include "jsatominlines.h"
#include "jscntxtinlines.h"
#include "jsdtracef.h"
#include "jsobjinlines.h"
#include "jspropertycacheinlines.h"
#include "jsscopeinlines.h"
#include "jsscriptinlines.h"
#include "jsstrinlines.h"
#include "jscntxtinlines.h"

#if JS_HAS_XML_SUPPORT
#include "jsxml.h"
#endif

#include "jsautooplen.h"

using namespace js;

/* jsinvoke_cpp___ indicates inclusion from jsinvoke.cpp. */
#if !JS_LONE_INTERPRET ^ defined jsinvoke_cpp___

#ifdef DEBUG
jsbytecode *const JSStackFrame::sInvalidPC = (jsbytecode *)0xbeef;
#endif

JSObject *
js_GetScopeChain(JSContext *cx, JSStackFrame *fp)
{
    JSObject *sharedBlock = fp->blockChain;

    if (!sharedBlock) {
        /*
         * Don't force a call object for a lightweight function call, but do
         * insist that there is a call object for a heavyweight function call.
         */
        JS_ASSERT(!fp->fun ||
                  !(fp->fun->flags & JSFUN_HEAVYWEIGHT) ||
                  fp->callobj);
        JS_ASSERT(fp->scopeChain);
        return fp->scopeChain;
    }

    /* We don't handle cloning blocks on trace.  */
    LeaveTrace(cx);

    /*
     * We have one or more lexical scopes to reflect into fp->scopeChain, so
     * make sure there's a call object at the current head of the scope chain,
     * if this frame is a call frame.
     *
     * Also, identify the innermost compiler-allocated block we needn't clone.
     */
    JSObject *limitBlock, *limitClone;
    if (fp->fun && !fp->callobj) {
        JS_ASSERT_IF(fp->scopeChain->getClass() == &js_BlockClass,
                     fp->scopeChain->getPrivate() != js_FloatingFrameIfGenerator(cx, fp));
        if (!js_GetCallObject(cx, fp))
            return NULL;

        /* We know we must clone everything on blockChain. */
        limitBlock = limitClone = NULL;
    } else {
        /*
         * scopeChain includes all blocks whose static scope we're within that
         * have already been cloned.  Find the innermost such block.  Its
         * prototype should appear on blockChain; we'll clone blockChain up
         * to, but not including, that prototype.
         */
        limitClone = fp->scopeChain;
        while (limitClone->getClass() == &js_WithClass)
            limitClone = limitClone->getParent();
        JS_ASSERT(limitClone);

        /*
         * It may seem like we don't know enough about limitClone to be able
         * to just grab its prototype as we do here, but it's actually okay.
         *
         * If limitClone is a block object belonging to this frame, then its
         * prototype is the innermost entry in blockChain that we have already
         * cloned, and is thus the place to stop when we clone below.
         *
         * Otherwise, there are no blocks for this frame on scopeChain, and we
         * need to clone the whole blockChain.  In this case, limitBlock can
         * point to any object known not to be on blockChain, since we simply
         * loop until we hit limitBlock or NULL.  If limitClone is a block, it
         * isn't a block from this function, since blocks can't be nested
         * within themselves on scopeChain (recursion is dynamic nesting, not
         * static nesting).  If limitClone isn't a block, its prototype won't
         * be a block either.  So we can just grab limitClone's prototype here
         * regardless of its type or which frame it belongs to.
         */
        limitBlock = limitClone->getProto();

        /* If the innermost block has already been cloned, we are done. */
        if (limitBlock == sharedBlock)
            return fp->scopeChain;
    }

    /*
     * Special-case cloning the innermost block; this doesn't have enough in
     * common with subsequent steps to include in the loop.
     *
     * js_CloneBlockObject leaves the clone's parent slot uninitialized. We
     * populate it below.
     */
    JSObject *innermostNewChild = js_CloneBlockObject(cx, sharedBlock, fp);
    if (!innermostNewChild)
        return NULL;
    AutoObjectRooter tvr(cx, innermostNewChild);

    /*
     * Clone our way towards outer scopes until we reach the innermost
     * enclosing function, or the innermost block we've already cloned.
     */
    JSObject *newChild = innermostNewChild;
    for (;;) {
        JS_ASSERT(newChild->getProto() == sharedBlock);
        sharedBlock = sharedBlock->getParent();

        /* Sometimes limitBlock will be NULL, so check that first.  */
        if (sharedBlock == limitBlock || !sharedBlock)
            break;

        /* As in the call above, we don't know the real parent yet.  */
        JSObject *clone = js_CloneBlockObject(cx, sharedBlock, fp);
        if (!clone)
            return NULL;

        newChild->setParent(clone);
        newChild = clone;
    }
    newChild->setParent(fp->scopeChain);


    /*
     * If we found a limit block belonging to this frame, then we should have
     * found it in blockChain.
     */
    JS_ASSERT_IF(limitBlock &&
                 limitBlock->getClass() == &js_BlockClass &&
                 limitClone->getPrivate() == js_FloatingFrameIfGenerator(cx, fp),
                 sharedBlock);

    /* Place our newly cloned blocks at the head of the scope chain.  */
    fp->scopeChain = innermostNewChild;
    return innermostNewChild;
}

JSBool
js_GetPrimitiveThis(JSContext *cx, Value *vp, Class *clasp, const Value **vpp)
{
    const Value *p = &vp[1];
    if (p->isObject()) {
        JSObject *obj = ComputeThisFromVp(cx, vp);
        if (!InstanceOf(cx, obj, clasp, vp + 2))
            return JS_FALSE;
        *vpp = &obj->getPrimitiveThis();
    } else {
        *vpp = p;
    }
    return JS_TRUE;
}

/* Some objects (e.g., With) delegate 'this' to another object. */
static inline JSObject *
CallThisObjectHook(JSContext *cx, JSObject *obj, Value *argv)
{
    JSObject *thisp = obj->thisObject(cx);
    if (!thisp)
        return NULL;
    argv[-1].setObject(*thisp);
    return thisp;
}

/*
 * ECMA requires "the global object", but in embeddings such as the browser,
 * which have multiple top-level objects (windows, frames, etc. in the DOM),
 * we prefer fun's parent.  An example that causes this code to run:
 *
 *   // in window w1
 *   function f() { return this }
 *   function g() { return f }
 *
 *   // in window w2
 *   var h = w1.g()
 *   alert(h() == w1)
 *
 * The alert should display "true".
 */
JS_STATIC_INTERPRET bool
ComputeGlobalThis(JSContext *cx, Value *argv)
{
    JSObject *thisp = argv[-2].toObject().getGlobal()->thisObject(cx);
    if (!thisp)
        return false;
    argv[-1].setObject(*thisp);
    return true;
}

JSObject *
JSStackFrame::computeThisObject(JSContext *cx)
{
    JS_ASSERT(thisv.isPrimitive());
    //JS_ASSERT(fun);

    if (!ComputeThisFromArgv(cx, argv))
        return NULL;
    thisv = argv[-1];
    JS_ASSERT(IsSaneThisObject(thisv.toObject()));
    return &thisv.toObject();
}

namespace js {

bool
ComputeThisFromArgv(JSContext *cx, Value *argv)
{
    JS_ASSERT(!argv[-1].isMagic());  // check for SynthesizeFrame poisoning
    if (argv[-1].isNull())
        return ComputeGlobalThis(cx, argv);

    if (!argv[-1].isObject())
        return !!js_PrimitiveToObject(cx, &argv[-1]);

    JS_ASSERT(IsSaneThisObject(argv[-1].toObject()));
    return true;
}

}

#if JS_HAS_NO_SUCH_METHOD

const uint32 JSSLOT_FOUND_FUNCTION  = JSSLOT_PRIVATE;
const uint32 JSSLOT_SAVED_ID        = JSSLOT_PRIVATE + 1;

Class js_NoSuchMethodClass = {
    "NoSuchMethod",
    JSCLASS_HAS_RESERVED_SLOTS(2) | JSCLASS_IS_ANONYMOUS,
    PropertyStub,     PropertyStub,     PropertyStub,      PropertyStub,
    EnumerateStub,    ResolveStub,      ConvertStub,       NULL,
    NULL, NULL, NULL, NULL, NULL, NULL, NULL, NULL
};

/*
 * When JSOP_CALLPROP or JSOP_CALLELEM does not find the method property of
 * the base object, we search for the __noSuchMethod__ method in the base.
 * If it exists, we store the method and the property's id into an object of
 * NoSuchMethod class and store this object into the callee's stack slot.
 * Later, js_Invoke will recognise such an object and transfer control to
 * NoSuchMethod that invokes the method like:
 *
 *   this.__noSuchMethod__(id, args)
 *
 * where id is the name of the method that this invocation attempted to
 * call by name, and args is an Array containing this invocation's actual
 * parameters.
 */
JSBool
js_OnUnknownMethod(JSContext *cx, Value *vp)
{
    JS_ASSERT(!vp[1].isPrimitive());

    JSObject *obj = &vp[1].toObject();
    jsid id = ATOM_TO_JSID(cx->runtime->atomState.noSuchMethodAtom);
    AutoValueRooter tvr(cx);
    if (!js_GetMethod(cx, obj, id, JSGET_NO_METHOD_BARRIER, tvr.addr()))
        return false;
    if (tvr.value().isPrimitive()) {
        vp[0] = tvr.value();
    } else {
#if JS_HAS_XML_SUPPORT
        /* Extract the function name from function::name qname. */
        if (vp[0].isObject()) {
            obj = &vp[0].toObject();
            if (!js_IsFunctionQName(cx, obj, &id))
                return false;
            if (!JSID_IS_VOID(id))
                vp[0] = IdToValue(id);
        }
#endif
        obj = js_NewGCObject(cx);
        if (!obj)
            return false;

        /*
         * Null map to cause prompt and safe crash if this object were to
         * escape due to a bug. This will make the object appear to be a
         * stillborn instance that needs no finalization, which is sound:
         * NoSuchMethod helper objects own no manually allocated resources.
         */
        obj->map = NULL;
        obj->init(&js_NoSuchMethodClass, NULL, NULL, tvr.value());
        obj->fslots[JSSLOT_SAVED_ID] = vp[0];
        vp[0].setObject(*obj);
    }
    return true;
}

static JS_REQUIRES_STACK JSBool
NoSuchMethod(JSContext *cx, uintN argc, Value *vp, uint32 flags)
{
    InvokeArgsGuard args;
    if (!cx->stack().pushInvokeArgs(cx, 2, args))
        return JS_FALSE;

    JS_ASSERT(vp[0].isObject());
    JS_ASSERT(vp[1].isObject());
    JSObject *obj = &vp[0].toObject();
    JS_ASSERT(obj->getClass() == &js_NoSuchMethodClass);

    Value *invokevp = args.getvp();
    invokevp[0] = obj->fslots[JSSLOT_FOUND_FUNCTION];
    invokevp[1] = vp[1];
    invokevp[2] = obj->fslots[JSSLOT_SAVED_ID];
    JSObject *argsobj = js_NewArrayObject(cx, argc, vp + 2);
    if (!argsobj)
        return JS_FALSE;
    invokevp[3].setObject(*argsobj);
    JSBool ok = (flags & JSINVOKE_CONSTRUCT)
                ? InvokeConstructor(cx, args)
                : Invoke(cx, args, flags);
    vp[0] = invokevp[0];
    return ok;
}

#endif /* JS_HAS_NO_SUCH_METHOD */

namespace js {

class AutoPreserveEnumerators {
    JSContext *cx;
    JSObject *enumerators;

  public:
    AutoPreserveEnumerators(JSContext *cx) : cx(cx), enumerators(cx->enumerators)
    {
    }

    ~AutoPreserveEnumerators()
    {
        cx->enumerators = enumerators;
    }
};

struct AutoInterpPreparer  {
    JSContext *cx;
    JSScript *script;

    AutoInterpPreparer(JSContext *cx, JSScript *script)
      : cx(cx), script(script)
    {
        cx->interpLevel++;
    }

    ~AutoInterpPreparer()
    {
        --cx->interpLevel;
    }
};

JS_REQUIRES_STACK bool
RunScript(JSContext *cx, JSScript *script, JSFunction *fun, JSObject *scopeChain)
{
    JS_ASSERT(script);

#ifdef JS_METHODJIT_SPEW
    JMCheckLogging();
#endif

    AutoInterpPreparer prepareInterp(cx, script);

#ifdef JS_METHODJIT
    mjit::CompileStatus status = mjit::CanMethodJIT(cx, script, fun, scopeChain);
    if (status == mjit::Compile_Error)
        return JS_FALSE;

    if (status == mjit::Compile_Okay)
        return mjit::JaegerShot(cx);
#endif

    return Interpret(cx, cx->fp);
}

static JS_REQUIRES_STACK bool
callJSNative(JSContext *cx, CallOp callOp, JSObject *thisp, uintN argc, Value *argv, Value *rval)
{
    Value *vp = argv - 2;
    if (callJSFastNative(cx, callOp, argc, vp)) {
        *rval = JS_RVAL(cx, vp);
        return true;
    }
    return false;
}

template <typename T>
static JS_REQUIRES_STACK bool
InvokeCommon(JSContext *cx, JSFunction *fun, JSScript *script, T native,
       const InvokeArgsGuard &args, uintN flags)
{
    uintN argc = args.getArgc();
    Value *vp = args.getvp();

    if (native && fun && fun->isFastNative()) {
#ifdef DEBUG_NOT_THROWING
        JSBool alreadyThrowing = cx->throwing;
#endif
        JSBool ok = callJSFastNative(cx, (FastNative) native, argc, vp);
        JS_RUNTIME_METER(cx->runtime, nativeCalls);
#ifdef DEBUG_NOT_THROWING
        if (ok && !alreadyThrowing)
            ASSERT_NOT_THROWING(cx);
#endif
        return ok;
    }

    /* Calculate slot usage. */
    uintN nmissing;
    uintN nvars;
    if (fun) {
        if (fun->isInterpreted()) {
            uintN minargs = fun->nargs;
            nmissing = minargs > argc ? minargs - argc : 0;
            nvars = fun->u.i.nvars;
        } else if (fun->isFastNative()) {
            nvars = nmissing = 0;
        } else {
            uintN minargs = fun->nargs;
            nmissing = (minargs > argc ? minargs - argc : 0) + fun->u.n.extra;
            nvars = 0;
        }
    } else {
        nvars = nmissing = 0;
    }

    uintN nfixed = script ? script->nslots : 0;

    /*
     * Get a pointer to new frame/slots. This memory is not "claimed", so the
     * code before pushInvokeFrame must not reenter the interpreter.
     */
    JSFrameRegs regs;
    InvokeFrameGuard frame;
    if (!cx->stack().getInvokeFrame(cx, args, nmissing, nfixed, frame))
        return false;
    JSStackFrame *fp = frame.getFrame();

    /* Initialize missing missing arguments and new local variables. */
    Value *missing = vp + 2 + argc;
    SetValueRangeToUndefined(missing, nmissing);
    SetValueRangeToUndefined(fp->slots(), nvars);

    /* Initialize frame. */
    fp->thisv = vp[1];
    fp->callobj = NULL;
    fp->argsobj = NULL;
    fp->script = script;
    fp->fun = fun;
    fp->argc = argc;
    fp->argv = vp + 2;
    fp->rval = (flags & JSINVOKE_CONSTRUCT) ? fp->thisv : UndefinedValue();
    fp->annotation = NULL;
    fp->scopeChain = NULL;
    fp->blockChain = NULL;
    fp->imacpc = NULL;
    fp->flags = flags;

    /* Initialize regs. */
    if (script) {
        regs.pc = script->code;
        regs.sp = fp->slots() + script->nfixed;
    } else {
        regs.pc = NULL;
        regs.sp = fp->slots();
    }

    /* Officially push |fp|. |frame|'s destructor pops. */
    cx->stack().pushInvokeFrame(cx, args, frame, regs);

    /* Now that the frame has been pushed, fix up the scope chain. */
    JSObject *parent = vp[0].toObject().getParent();
    if (native) {
        /* Slow natives and call ops expect the caller's scopeChain as their scopeChain. */
        if (JSStackFrame *down = fp->down)
            fp->scopeChain = down->scopeChain;

        /* Ensure that we have a scope chain. */
        if (!fp->scopeChain)
            fp->scopeChain = parent;
    } else {
        /* Use parent scope so js_GetCallObject can find the right "Call". */
        fp->scopeChain = parent;
        if (fun->isHeavyweight() && !js_GetCallObject(cx, fp))
            return false;
    }

    /*
     * Compute |this|. Currently, this must happen after the frame is pushed
     * and fp->scopeChain is correct because the thisObject hook may call
     * JS_GetScopeChain.
     */
    JS_ASSERT_IF(flags & JSINVOKE_CONSTRUCT, !vp[1].isPrimitive());
    if (vp[1].isObject() && !(flags & JSINVOKE_CONSTRUCT)) {
        /*
         * We must call the thisObject hook in case we are not called from the
         * interpreter, where a prior bytecode has computed an appropriate
         * |this| already.
         */
        JSObject *thisp = vp[1].toObjectOrNull();
        if (!thisp) {
            JSObject *funobj = &args.getvp()[0].toObject();
            thisp = funobj->getGlobal();
        }
        thisp = thisp->thisObject(cx);
        if (!thisp)
             return false;
         vp[1].setObject(*thisp);
         fp->thisv.setObject(*thisp);
    }
    JS_ASSERT_IF(!vp[1].isPrimitive(), IsSaneThisObject(vp[1].toObject()));

    /* Call the hook if present after we fully initialized the frame. */
    JSInterpreterHook hook = cx->debugHooks->callHook;
    void *hookData = NULL;
    if (hook)
        hookData = hook(cx, fp, JS_TRUE, 0, cx->debugHooks->callHookData);

    DTrace::enterJSFun(cx, fp, fun, fp->down, fp->argc, fp->argv);

    /* Call the function, either a native method or an interpreted script. */
    JSBool ok;
    if (native) {
#ifdef DEBUG_NOT_THROWING
        JSBool alreadyThrowing = cx->throwing;
#endif
        /* Primitive |this| should not be passed to slow natives. */
        JSObject *thisp = fun ? fp->getThisObject(cx) : fp->thisv.toObjectOrNull();
        ok = callJSNative(cx, native, thisp, fp->argc, fp->argv, &fp->rval);

        JS_ASSERT(cx->fp == fp);
        JS_RUNTIME_METER(cx->runtime, nativeCalls);
#ifdef DEBUG_NOT_THROWING
        if (ok && !alreadyThrowing)
            ASSERT_NOT_THROWING(cx);
#endif
    } else {
        JS_ASSERT(script);
        AutoPreserveEnumerators preserve(cx);
        ok = RunScript(cx, script, fun, fp->scopeChain);
    }

    DTrace::exitJSFun(cx, fp, fun, fp->rval);

    if (hookData) {
        hook = cx->debugHooks->callHook;
        if (hook)
            hook(cx, fp, JS_FALSE, &ok, hookData);
    }

    fp->putActivationObjects(cx);
    *vp = fp->rval;
    return ok;
}

static JSBool
DoConstruct(JSContext *cx, JSObject *obj, uintN argc, Value *argv, Value *rval)
{

    Class *clasp = argv[-2].toObject().getClass();
    if (!clasp->construct) {
        js_ReportIsNotFunction(cx, &argv[-2], JSV2F_CONSTRUCT);
        return JS_FALSE;
    }
    return clasp->construct(cx, obj, argc, argv, rval);
}

static JSBool
DoSlowCall(JSContext *cx, uintN argc, Value *vp)
{
    JSStackFrame *fp = cx->fp;
    JSObject *obj = fp->getThisObject(cx);
    if (!obj)
        return false;
    JS_ASSERT(ObjectValue(*obj) == fp->thisv);

    JSObject *callee = &JS_CALLEE(cx, vp).toObject();
    Class *clasp = callee->getClass();
    JS_ASSERT(!(clasp->flags & CLASS_CALL_IS_FAST));
    if (!clasp->call) {
        js_ReportIsNotFunction(cx, &vp[0], 0);
        return JS_FALSE;
    }
    AutoValueRooter rval(cx);
    JSBool ok = clasp->call(cx, obj, argc, JS_ARGV(cx, vp), rval.addr());
    if (ok)
        JS_SET_RVAL(cx, vp, rval.value());
    return ok;
}

/*
 * Find a function reference and its 'this' value implicit first parameter
 * under argc arguments on cx's stack, and call the function.  Push missing
 * required arguments, allocate declared local variables, and pop everything
 * when done.  Then push the return value.
 */
JS_REQUIRES_STACK bool
Invoke(JSContext *cx, const InvokeArgsGuard &args, uintN flags)
{
    Value *vp = args.getvp();
    uintN argc = args.getArgc();
    JS_ASSERT(argc <= JS_ARGS_LENGTH_MAX);

    const Value &v = vp[0];
    if (v.isPrimitive()) {
        js_ReportIsNotFunction(cx, vp, flags & JSINVOKE_FUNFLAGS);
        return false;
    }

    JSObject *funobj = &v.toObject();
    Class *clasp = funobj->getClass();

    if (clasp == &js_FunctionClass) {
        /* Get private data and set derived locals from it. */
        JSFunction *fun = GET_FUNCTION_PRIVATE(cx, funobj);
        Native native;
        JSScript *script;
        if (FUN_INTERPRETED(fun)) {
            native = NULL;
            script = fun->u.i.script;
            JS_ASSERT(script);

            if (script->isEmpty()) {
                if (flags & JSINVOKE_CONSTRUCT) {
                    JS_ASSERT(vp[1].isObject());
                    *vp = vp[1];
                } else {
                    vp->setUndefined();
                }
                return true;
            }
        } else {
            native = fun->u.n.native;
            script = NULL;
        }

        if (JSFUN_BOUND_METHOD_TEST(fun->flags)) {
            /* Handle bound method special case. */
            vp[1].setObject(*funobj->getParent());
        } else if (!vp[1].isObjectOrNull()) {
            JS_ASSERT(!(flags & JSINVOKE_CONSTRUCT));
            if (PrimitiveThisTest(fun, vp[1]))
                return InvokeCommon(cx, fun, script, native, args, flags);
        }

        if (flags & JSINVOKE_CONSTRUCT) {
            JS_ASSERT(args.getvp()[1].isObject());
        } else {
            /*
             * We must call js_ComputeThis in case we are not called from the
             * interpreter, where a prior bytecode has computed an appropriate
             * |this| already.
             *
             * But we need to compute |this| eagerly only for so-called "slow"
             * (i.e., not fast) native functions. Fast natives must use either
             * JS_THIS or JS_THIS_OBJECT, and scripted functions will go through
             * the appropriate this-computing bytecode, e.g., JSOP_THIS.
             */
            if (native && (!fun || !(fun->flags & JSFUN_FAST_NATIVE))) {
                Value *vp = args.getvp();
                if (!ComputeThisFromVp(cx, vp))
                    return false;
            }
        }
        return InvokeCommon(cx, fun, script, native, args, flags);
    }

#if JS_HAS_NO_SUCH_METHOD
    if (clasp == &js_NoSuchMethodClass)
        return NoSuchMethod(cx, argc, vp, flags);
#endif

    /* Try a call or construct native object op. */
    if (flags & JSINVOKE_CONSTRUCT) {
        if (!vp[1].isObjectOrNull()) {
            if (!js_PrimitiveToObject(cx, &vp[1]))
                return false;
        }
        return InvokeCommon(cx, NULL, NULL, DoConstruct, args, flags);
    }
    CallOp callOp = (clasp->flags & CLASS_CALL_IS_FAST) ? (CallOp) clasp->call : DoSlowCall;
    return InvokeCommon(cx, NULL, NULL, callOp, args, flags);
}

extern JS_REQUIRES_STACK JS_FRIEND_API(bool)
InvokeFriendAPI(JSContext *cx, const InvokeArgsGuard &args, uintN flags)
{
    return Invoke(cx, args, flags);
}

JSBool
InternalInvoke(JSContext *cx, const Value &thisv, const Value &fval, uintN flags,
                  uintN argc, Value *argv, Value *rval)
{
    LeaveTrace(cx);

    InvokeArgsGuard args;
    if (!cx->stack().pushInvokeArgs(cx, argc, args))
        return JS_FALSE;

    args.getvp()[0] = fval;
    args.getvp()[1] = thisv;
    memcpy(args.getvp() + 2, argv, argc * sizeof(Value));

    if (!Invoke(cx, args, flags))
        return JS_FALSE;

    /*
     * Store *rval in the lastInternalResult pigeon-hole GC root, solely
     * so users of js_InternalInvoke and its direct and indirect
     * (js_ValueToString for example) callers do not need to manage roots
     * for local, temporary references to such results.
     */
    *rval = *args.getvp();
    if (rval->isMarkable())
        cx->weakRoots.lastInternalResult = rval->asGCThing();

    return JS_TRUE;
}

bool
InternalGetOrSet(JSContext *cx, JSObject *obj, jsid id, const Value &fval,
                 JSAccessMode mode, uintN argc, Value *argv, Value *rval)
{
    LeaveTrace(cx);

    /*
     * InternalInvoke could result in another try to get or set the same id
     * again, see bug 355497.
     */
    JS_CHECK_RECURSION(cx, return JS_FALSE);

    return InternalCall(cx, obj, fval, argc, argv, rval);
}

bool
Execute(JSContext *cx, JSObject *chain, JSScript *script,
        JSStackFrame *down, uintN flags, Value *result)
{
    if (script->isEmpty()) {
        if (result)
            result->setUndefined();
        return JS_TRUE;
    }

    LeaveTrace(cx);

    DTrace::ExecutionScope executionScope(script);
    /*
     * Get a pointer to new frame/slots. This memory is not "claimed", so the
     * code before pushExecuteFrame must not reenter the interpreter.
     *
     * N.B. when fp->argv is removed (bug 539144), argv will have to be copied
     * in before execution and copied out after.
     */
    JSFrameRegs regs;
    ExecuteFrameGuard frame;
    if (!cx->stack().getExecuteFrame(cx, down, 0, script->nslots, frame))
        return false;
    JSStackFrame *fp = frame.getFrame();

    /* Initialize fixed slots (GVAR ops expecte NULL). */
    SetValueRangeToNull(fp->slots(), script->nfixed);

#if JS_HAS_SHARP_VARS
    JS_STATIC_ASSERT(SHARP_NSLOTS == 2);
    if (script->hasSharps) {
        JS_ASSERT(script->nfixed >= SHARP_NSLOTS);
        Value *sharps = &fp->slots()[script->nfixed - SHARP_NSLOTS];
        if (down && down->script && down->script->hasSharps) {
            JS_ASSERT(down->script->nfixed >= SHARP_NSLOTS);
            int base = (down->fun && !(down->flags & JSFRAME_SPECIAL))
                       ? down->fun->sharpSlotBase(cx)
                       : down->script->nfixed - SHARP_NSLOTS;
            if (base < 0)
                return false;
            sharps[0] = down->slots()[base];
            sharps[1] = down->slots()[base + 1];
        } else {
            sharps[0].setUndefined();
            sharps[1].setUndefined();
        }
    }
#endif

    /* Initialize frame. */
    JSObject *initialVarObj;
    if (down) {
        /* Propagate arg state for eval and the debugger API. */
        fp->callobj = down->callobj;
        fp->argsobj = down->argsobj;
        fp->fun = (script->staticLevel > 0) ? down->fun : NULL;
        fp->thisv = down->thisv;
        fp->flags = flags;
        fp->argc = down->argc;
        fp->argv = down->argv;
        fp->annotation = down->annotation;
        fp->scopeChain = chain;

        /*
         * We want to call |down->varobj()|, but this requires knowing the
         * CallStackSegment of |down|. If |down == cx->fp|, the callstack is
         * simply the context's active callstack, so we can use
         * |down->varobj(cx)|.  When |down != cx->fp|, we need to do a slow
         * linear search. Luckily, this only happens with indirect eval and
         * JS_EvaluateInStackFrame.
         */
        initialVarObj = (down == cx->fp)
                        ? down->varobj(cx)
                        : down->varobj(cx->containingSegment(down));
    } else {
        fp->callobj = NULL;
        fp->argsobj = NULL;
        fp->fun = NULL;
        /* Ininitialize fp->thisv after pushExecuteFrame. */
        fp->flags = flags;
        fp->argc = 0;
        fp->argv = NULL;
        fp->annotation = NULL;

        JSObject *innerizedChain = chain;
        OBJ_TO_INNER_OBJECT(cx, innerizedChain);
        if (!innerizedChain)
            return false;
        fp->scopeChain = innerizedChain;

        initialVarObj = (cx->options & JSOPTION_VAROBJFIX)
                        ? chain->getGlobal()
                        : chain;
    }
    JS_ASSERT(initialVarObj->map->ops->defineProperty == js_DefineProperty);

    fp->script = script;
    fp->imacpc = NULL;
    fp->rval.setUndefined();
    fp->blockChain = NULL;

    /* Initialize regs. */
    regs.pc = script->code;
    regs.sp = fp->base();

    /* Officially push |fp|. |frame|'s destructor pops. */
    cx->stack().pushExecuteFrame(cx, frame, regs, initialVarObj);

    /* Now that the frame has been pushed, we can call the thisObject hook. */
    if (!down) {
        JSObject *thisp = chain->thisObject(cx);
        if (!thisp)
            return false;
        fp->thisv.setObject(*thisp);
    }

    void *hookData = NULL;
    if (JSInterpreterHook hook = cx->debugHooks->executeHook)
        hookData = hook(cx, fp, JS_TRUE, 0, cx->debugHooks->executeHookData);

    AutoPreserveEnumerators preserve(cx);
    JSBool ok = RunScript(cx, script, NULL, fp->scopeChain);
    if (result)
        *result = fp->rval;

    if (hookData) {
        if (JSInterpreterHook hook = cx->debugHooks->executeHook)
            hook(cx, fp, JS_FALSE, &ok, hookData);
    }

    return !!ok;
}

bool
CheckRedeclaration(JSContext *cx, JSObject *obj, jsid id, uintN attrs,
                   JSObject **objp, JSProperty **propp)
{
    JSObject *obj2;
    JSProperty *prop;
    uintN oldAttrs, report;
    bool isFunction;
    const char *type, *name;

    /*
     * Both objp and propp must be either null or given. When given, *propp
     * must be null. This way we avoid an extra "if (propp) *propp = NULL" for
     * the common case of a nonexistent property.
     */
    JS_ASSERT(!objp == !propp);
    JS_ASSERT_IF(propp, !*propp);

    /* The JSPROP_INITIALIZER case below may generate a warning. Since we must
     * drop the property before reporting it, we insists on !propp to avoid
     * looking up the property again after the reporting is done.
     */
    JS_ASSERT_IF(attrs & JSPROP_INITIALIZER, attrs == JSPROP_INITIALIZER);
    JS_ASSERT_IF(attrs == JSPROP_INITIALIZER, !propp);

    if (!obj->lookupProperty(cx, id, &obj2, &prop))
        return false;
    if (!prop)
        return true;
    if (obj2->isNative()) {
        oldAttrs = ((JSScopeProperty *) prop)->attributes();

        /* If our caller doesn't want prop, unlock obj2. */
        if (!propp)
            JS_UNLOCK_OBJ(cx, obj2);
    } else {
        if (!obj2->getAttributes(cx, id, &oldAttrs))
            return false;
    }

    if (!propp) {
        prop = NULL;
    } else {
        *objp = obj2;
        *propp = prop;
    }

    if (attrs == JSPROP_INITIALIZER) {
        /* Allow the new object to override properties. */
        if (obj2 != obj)
            return JS_TRUE;

        /* The property must be dropped already. */
        JS_ASSERT(!prop);
        report = JSREPORT_WARNING | JSREPORT_STRICT;

#ifdef __GNUC__
        isFunction = false;     /* suppress bogus gcc warnings */
#endif
    } else {
        /* We allow redeclaring some non-readonly properties. */
        if (((oldAttrs | attrs) & JSPROP_READONLY) == 0) {
            /* Allow redeclaration of variables and functions. */
            if (!(attrs & (JSPROP_GETTER | JSPROP_SETTER)))
                return JS_TRUE;

            /*
             * Allow adding a getter only if a property already has a setter
             * but no getter and similarly for adding a setter. That is, we
             * allow only the following transitions:
             *
             *   no-property --> getter --> getter + setter
             *   no-property --> setter --> getter + setter
             */
            if ((~(oldAttrs ^ attrs) & (JSPROP_GETTER | JSPROP_SETTER)) == 0)
                return JS_TRUE;

            /*
             * Allow redeclaration of an impermanent property (in which case
             * anyone could delete it and redefine it, willy-nilly).
             */
            if (!(oldAttrs & JSPROP_PERMANENT))
                return JS_TRUE;
        }
        if (prop)
            obj2->dropProperty(cx, prop);

        report = JSREPORT_ERROR;
        isFunction = (oldAttrs & (JSPROP_GETTER | JSPROP_SETTER)) != 0;
        if (!isFunction) {
            Value value;
            if (!obj->getProperty(cx, id, &value))
                return JS_FALSE;
            isFunction = IsFunctionObject(value);
        }
    }

    type = (attrs == JSPROP_INITIALIZER)
           ? "property"
           : (oldAttrs & attrs & JSPROP_GETTER)
           ? js_getter_str
           : (oldAttrs & attrs & JSPROP_SETTER)
           ? js_setter_str
           : (oldAttrs & JSPROP_READONLY)
           ? js_const_str
           : isFunction
           ? js_function_str
           : js_var_str;
    name = js_ValueToPrintableString(cx, IdToValue(id));
    if (!name)
        return JS_FALSE;
    return !!JS_ReportErrorFlagsAndNumber(cx, report,
                                          js_GetErrorMessage, NULL,
                                          JSMSG_REDECLARED_VAR,
                                          type, name);
}

JSBool
HasInstance(JSContext *cx, JSObject *obj, const Value *v, JSBool *bp)
{
    Class *clasp = obj->getClass();
    if (clasp->hasInstance)
        return clasp->hasInstance(cx, obj, v, bp);
    js_ReportValueError(cx, JSMSG_BAD_INSTANCEOF_RHS,
                        JSDVG_SEARCH_STACK, ObjectValue(*obj), NULL);
    return JS_FALSE;
}

static JS_ALWAYS_INLINE bool
EqualObjects(JSContext *cx, JSObject *lobj, JSObject *robj)
{
    return lobj == robj ||
           lobj->wrappedObject(cx) == robj->wrappedObject(cx);
}

bool
StrictlyEqual(JSContext *cx, const Value &lref, const Value &rref)
{
    Value lval = lref, rval = rref;
    if (SameType(lval, rval)) {
        if (lval.isString())
            return js_EqualStrings(lval.toString(), rval.toString());
        if (lval.isDouble())
            return JSDOUBLE_COMPARE(lval.toDouble(), ==, rval.toDouble(), JS_FALSE);
        if (lval.isObject())
            return EqualObjects(cx, &lval.toObject(), &rval.toObject());
        return lval.payloadAsRawUint32() == rval.payloadAsRawUint32();
    }

    if (lval.isDouble() && rval.isInt32()) {
        double ld = lval.toDouble();
        double rd = rval.toInt32();
        return JSDOUBLE_COMPARE(ld, ==, rd, JS_FALSE);
    }
    if (lval.isInt32() && rval.isDouble()) {
        double ld = lval.toInt32();
        double rd = rval.toDouble();
        return JSDOUBLE_COMPARE(ld, ==, rd, JS_FALSE);
    }

    return false;
}

static inline bool
IsNegativeZero(const Value &v)
{
    return v.isDouble() && JSDOUBLE_IS_NEGZERO(v.toDouble());
}

static inline bool
IsNaN(const Value &v)
{
    return v.isDouble() && JSDOUBLE_IS_NaN(v.toDouble());
}

bool
SameValue(const Value &v1, const Value &v2, JSContext *cx)
{
    if (IsNegativeZero(v1))
        return IsNegativeZero(v2);
    if (IsNegativeZero(v2))
        return false;
    if (IsNaN(v1) && IsNaN(v2))
        return true;
    return StrictlyEqual(cx, v1, v2);
}

JSType
TypeOfValue(JSContext *cx, const Value &vref)
{
    Value v = vref;
    if (v.isNumber())
        return JSTYPE_NUMBER;
    if (v.isString())
        return JSTYPE_STRING;
    if (v.isNull())
        return JSTYPE_OBJECT;
    if (v.isUndefined())
        return JSTYPE_VOID;
    if (v.isObject())
        return v.toObject().map->ops->typeOf(cx, &v.toObject());
    JS_ASSERT(v.isBoolean());
    return JSTYPE_BOOLEAN;
}

bool
InstanceOfSlow(JSContext *cx, JSObject *obj, Class *clasp, Value *argv)
{
    JS_ASSERT(!obj || obj->getClass() != clasp);
    if (argv) {
        JSFunction *fun = js_ValueToFunction(cx, &argv[-2], 0);
        if (fun) {
            JS_ReportErrorNumber(cx, js_GetErrorMessage, NULL,
                                 JSMSG_INCOMPATIBLE_PROTO,
                                 clasp->name, JS_GetFunctionName(fun),
                                 obj
                                 ? obj->getClass()->name
                                 : js_null_str);
        }
    }
    return false;
}

JS_REQUIRES_STACK bool
InvokeConstructor(JSContext *cx, const InvokeArgsGuard &args)
{
    JS_ASSERT(!js_FunctionClass.construct);
    Value *vp = args.getvp();

    if (vp->isPrimitive()) {
        /* Use js_ValueToFunction to report an error. */
        JS_ALWAYS_TRUE(!js_ValueToFunction(cx, vp, JSV2F_CONSTRUCT));
        return false;
    }

    JSObject *obj2 = &vp->toObject();

    /*
     * Get the constructor prototype object for this function.
     * Use the nominal 'this' parameter slot, vp[1], as a local
     * root to protect this prototype, in case it has no other
     * strong refs.
     */
    if (!obj2->getProperty(cx, ATOM_TO_JSID(cx->runtime->atomState.classPrototypeAtom), &vp[1]))
        return false;

    const Value &v = vp[1];
    JSObject *proto = v.isObjectOrNull() ? v.toObjectOrNull() : NULL;
    JSObject *parent = obj2->getParent();
    Class *clasp = &js_ObjectClass;

    if (obj2->getClass() == &js_FunctionClass) {
        JSFunction *f = GET_FUNCTION_PRIVATE(cx, obj2);
        if (!f->isInterpreted() && f->u.n.clasp)
            clasp = f->u.n.clasp;
    }

    JSObject *obj = NewObject(cx, clasp, proto, parent);
    if (!obj)
        return JS_FALSE;

    /* Keep |obj| rooted in case vp[1] is overwritten with a primitive. */
    AutoObjectRooter tvr(cx, obj);

    /* Now we have an object with a constructor method; call it. */
    vp[1].setObject(*obj);
    if (!Invoke(cx, args, JSINVOKE_CONSTRUCT))
        return JS_FALSE;

    /* Check the return value and if it's primitive, force it to be obj. */
    const Value &rval = *vp;
    if (rval.isPrimitive()) {
        if (obj2->getClass() != &js_FunctionClass) {
            /* native [[Construct]] returning primitive is error */
            JS_ReportErrorNumber(cx, js_GetErrorMessage, NULL,
                                 JSMSG_BAD_NEW_RESULT,
                                 js_ValueToPrintableString(cx, *vp));
            return JS_FALSE;
        }
        vp->setObject(*obj);
    }

    JS_RUNTIME_METER(cx->runtime, constructs);
    return JS_TRUE;
}

bool
ValueToId(JSContext *cx, const Value &v, jsid *idp)
{
    int32_t i;
    if (ValueFitsInInt32(v, &i) && INT_FITS_IN_JSID(i)) {
        *idp = INT_TO_JSID(i);
        return true;
    }

#if JS_HAS_XML_SUPPORT
    if (v.isObject()) {
        JSObject *obj = &v.toObject();
        if (obj->isXMLId()) {
            *idp = OBJECT_TO_JSID(obj);
            return JS_TRUE;
        }
    }
#endif

    return js_ValueToStringId(cx, v, idp);
}

} /* namespace js */

/*
 * Enter the new with scope using an object at sp[-1] and associate the depth
 * of the with block with sp + stackIndex.
 */
JS_STATIC_INTERPRET JS_REQUIRES_STACK JSBool
js_EnterWith(JSContext *cx, jsint stackIndex)
{
    JSStackFrame *fp = cx->fp;
    Value *sp = cx->regs->sp;
    JS_ASSERT(stackIndex < 0);
    JS_ASSERT(fp->base() <= sp + stackIndex);

    JSObject *obj;
    if (sp[-1].isObject()) {
        obj = &sp[-1].toObject();
    } else {
        obj = js_ValueToNonNullObject(cx, sp[-1]);
        if (!obj)
            return JS_FALSE;
        sp[-1].setObject(*obj);
    }

    JSObject *parent = js_GetScopeChain(cx, fp);
    if (!parent)
        return JS_FALSE;

    OBJ_TO_INNER_OBJECT(cx, obj);
    if (!obj)
        return JS_FALSE;

    JSObject *withobj = js_NewWithObject(cx, obj, parent,
                                         sp + stackIndex - fp->base());
    if (!withobj)
        return JS_FALSE;

    fp->scopeChain = withobj;
    return JS_TRUE;
}

JS_STATIC_INTERPRET JS_REQUIRES_STACK void
js_LeaveWith(JSContext *cx)
{
    JSObject *withobj;

    withobj = cx->fp->scopeChain;
    JS_ASSERT(withobj->getClass() == &js_WithClass);
    JS_ASSERT(withobj->getPrivate() == js_FloatingFrameIfGenerator(cx, cx->fp));
    JS_ASSERT(OBJ_BLOCK_DEPTH(cx, withobj) >= 0);
    cx->fp->scopeChain = withobj->getParent();
    withobj->setPrivate(NULL);
}

JS_REQUIRES_STACK Class *
js_IsActiveWithOrBlock(JSContext *cx, JSObject *obj, int stackDepth)
{
    Class *clasp;

    clasp = obj->getClass();
    if ((clasp == &js_WithClass || clasp == &js_BlockClass) &&
        obj->getPrivate() == js_FloatingFrameIfGenerator(cx, cx->fp) &&
        OBJ_BLOCK_DEPTH(cx, obj) >= stackDepth) {
        return clasp;
    }
    return NULL;
}

/*
 * Unwind block and scope chains to match the given depth. The function sets
 * fp->sp on return to stackDepth.
 */
JS_REQUIRES_STACK JSBool
js_UnwindScope(JSContext *cx, jsint stackDepth, JSBool normalUnwind)
{
    JSObject *obj;
    Class *clasp;

    JS_ASSERT(stackDepth >= 0);
    JS_ASSERT(cx->fp->base() + stackDepth <= cx->regs->sp);

    JSStackFrame *fp = cx->fp;
    for (obj = fp->blockChain; obj; obj = obj->getParent()) {
        JS_ASSERT(obj->getClass() == &js_BlockClass);
        if (OBJ_BLOCK_DEPTH(cx, obj) < stackDepth)
            break;
    }
    fp->blockChain = obj;

    for (;;) {
        obj = fp->scopeChain;
        clasp = js_IsActiveWithOrBlock(cx, obj, stackDepth);
        if (!clasp)
            break;
        if (clasp == &js_BlockClass) {
            /* Don't fail until after we've updated all stacks. */
            normalUnwind &= js_PutBlockObject(cx, normalUnwind);
        } else {
            js_LeaveWith(cx);
        }
    }

    cx->regs->sp = fp->base() + stackDepth;
    return normalUnwind;
}

JS_STATIC_INTERPRET JSBool
js_DoIncDec(JSContext *cx, const JSCodeSpec *cs, Value *vp, Value *vp2)
{
    if (cs->format & JOF_POST) {
        double d;
        if (!ValueToNumber(cx, *vp, &d))
            return JS_FALSE;
        vp->setNumber(d);
        (cs->format & JOF_INC) ? ++d : --d;
        vp2->setNumber(d);
        return JS_TRUE;
    }

    double d;
    if (!ValueToNumber(cx, *vp, &d))
        return JS_FALSE;
    (cs->format & JOF_INC) ? ++d : --d;
    vp->setNumber(d);
    *vp2 = *vp;
    return JS_TRUE;
}

const Value &
js::GetUpvar(JSContext *cx, uintN closureLevel, UpvarCookie cookie)
{
    JS_ASSERT(closureLevel >= cookie.level() && cookie.level() > 0);
    const uintN targetLevel = closureLevel - cookie.level();
    JS_ASSERT(targetLevel < UpvarCookie::UPVAR_LEVEL_LIMIT);

    JSStackFrame *fp = cx->findFrameAtLevel(targetLevel);
    uintN slot = cookie.slot();
    Value *vp;

    if (!fp->fun || (fp->flags & JSFRAME_EVAL)) {
        vp = fp->slots() + fp->script->nfixed;
    } else if (slot < fp->fun->nargs) {
        vp = fp->argv;
    } else if (slot == UpvarCookie::CALLEE_SLOT) {
        vp = &fp->argv[-2];
        slot = 0;
    } else {
        slot -= fp->fun->nargs;
        JS_ASSERT(slot < fp->script->nslots);
        vp = fp->slots();
    }

    return vp[slot];
}

#ifdef DEBUG

JS_STATIC_INTERPRET JS_REQUIRES_STACK void
js_TraceOpcode(JSContext *cx)
{
    FILE *tracefp;
    JSStackFrame *fp;
    JSFrameRegs *regs;
    intN ndefs, n, nuses;
    JSString *str;
    JSOp op;

    tracefp = (FILE *) cx->tracefp;
    JS_ASSERT(tracefp);
    fp = cx->fp;
    regs = cx->regs;

    /*
     * Operations in prologues don't produce interesting values, and
     * js_DecompileValueGenerator isn't set up to handle them anyway.
     */
    if (cx->tracePrevPc && regs->pc >= fp->script->main) {
        JSOp tracePrevOp = JSOp(*cx->tracePrevPc);
        ndefs = js_GetStackDefs(cx, &js_CodeSpec[tracePrevOp], tracePrevOp,
                                fp->script, cx->tracePrevPc);

        /*
         * If there aren't that many elements on the stack, then we have
         * probably entered a new frame, and printing output would just be
         * misleading.
         */
        if (ndefs != 0 &&
            ndefs < regs->sp - fp->slots()) {
            for (n = -ndefs; n < 0; n++) {
                char *bytes = DecompileValueGenerator(cx, n, regs->sp[n], NULL);
                if (bytes) {
                    fprintf(tracefp, "%s %s",
                            (n == -ndefs) ? "  output:" : ",",
                            bytes);
                    cx->free(bytes);
                } else {
                    JS_ClearPendingException(cx);
                }
            }
            fprintf(tracefp, " @ %u\n", (uintN) (regs->sp - fp->base()));
        }
        fprintf(tracefp, "  stack: ");
        for (Value *siter = fp->base(); siter < regs->sp; siter++) {
            str = js_ValueToString(cx, *siter);
            if (!str) {
                fputs("<null>", tracefp);
            } else {
                JS_ClearPendingException(cx);
                js_FileEscapedString(tracefp, str, 0);
            }
            fputc(' ', tracefp);
        }
        fputc('\n', tracefp);
    }

    fprintf(tracefp, "%4u: ",
            js_PCToLineNumber(cx, fp->script, fp->imacpc ? fp->imacpc : regs->pc));
    js_Disassemble1(cx, fp->script, regs->pc,
                    regs->pc - fp->script->code,
                    JS_FALSE, tracefp);
    op = (JSOp) *regs->pc;
    nuses = js_GetStackUses(&js_CodeSpec[op], op, regs->pc);
    if (nuses != 0) {
        for (n = -nuses; n < 0; n++) {
            char *bytes = DecompileValueGenerator(cx, n, regs->sp[n], NULL);
            if (bytes) {
                fprintf(tracefp, "%s %s",
                        (n == -nuses) ? "  inputs:" : ",",
                        bytes);
                cx->free(bytes);
            } else {
                JS_ClearPendingException(cx);
            }
        }
        fprintf(tracefp, " @ %u\n", (uintN) (regs->sp - fp->base()));
    }
    cx->tracePrevPc = regs->pc;

    /* It's nice to have complete traces when debugging a crash.  */
    fflush(tracefp);
}

#endif /* DEBUG */

#ifdef JS_OPMETER

# include <stdlib.h>

# define HIST_NSLOTS            8

/*
 * The second dimension is hardcoded at 256 because we know that many bits fit
 * in a byte, and mainly to optimize away multiplying by JSOP_LIMIT to address
 * any particular row.
 */
static uint32 succeeds[JSOP_LIMIT][256];
static uint32 slot_ops[JSOP_LIMIT][HIST_NSLOTS];

JS_STATIC_INTERPRET void
js_MeterOpcodePair(JSOp op1, JSOp op2)
{
    if (op1 != JSOP_STOP)
        ++succeeds[op1][op2];
}

JS_STATIC_INTERPRET void
js_MeterSlotOpcode(JSOp op, uint32 slot)
{
    if (slot < HIST_NSLOTS)
        ++slot_ops[op][slot];
}

typedef struct Edge {
    const char  *from;
    const char  *to;
    uint32      count;
} Edge;

static int
compare_edges(const void *a, const void *b)
{
    const Edge *ea = (const Edge *) a;
    const Edge *eb = (const Edge *) b;

    return (int32)eb->count - (int32)ea->count;
}

void
js_DumpOpMeters()
{
    const char *name, *from, *style;
    FILE *fp;
    uint32 total, count;
    uint32 i, j, nedges;
    Edge *graph;

    name = getenv("JS_OPMETER_FILE");
    if (!name)
        name = "/tmp/ops.dot";
    fp = fopen(name, "w");
    if (!fp) {
        perror(name);
        return;
    }

    total = nedges = 0;
    for (i = 0; i < JSOP_LIMIT; i++) {
        for (j = 0; j < JSOP_LIMIT; j++) {
            count = succeeds[i][j];
            if (count != 0) {
                total += count;
                ++nedges;
            }
        }
    }

# define SIGNIFICANT(count,total) (200. * (count) >= (total))

    graph = (Edge *) js_calloc(nedges * sizeof graph[0]);
    for (i = nedges = 0; i < JSOP_LIMIT; i++) {
        from = js_CodeName[i];
        for (j = 0; j < JSOP_LIMIT; j++) {
            count = succeeds[i][j];
            if (count != 0 && SIGNIFICANT(count, total)) {
                graph[nedges].from = from;
                graph[nedges].to = js_CodeName[j];
                graph[nedges].count = count;
                ++nedges;
            }
        }
    }
    qsort(graph, nedges, sizeof(Edge), compare_edges);

# undef SIGNIFICANT

    fputs("digraph {\n", fp);
    for (i = 0, style = NULL; i < nedges; i++) {
        JS_ASSERT(i == 0 || graph[i-1].count >= graph[i].count);
        if (!style || graph[i-1].count != graph[i].count) {
            style = (i > nedges * .75) ? "dotted" :
                    (i > nedges * .50) ? "dashed" :
                    (i > nedges * .25) ? "solid" : "bold";
        }
        fprintf(fp, "  %s -> %s [label=\"%lu\" style=%s]\n",
                graph[i].from, graph[i].to,
                (unsigned long)graph[i].count, style);
    }
    js_free(graph);
    fputs("}\n", fp);
    fclose(fp);

    name = getenv("JS_OPMETER_HIST");
    if (!name)
        name = "/tmp/ops.hist";
    fp = fopen(name, "w");
    if (!fp) {
        perror(name);
        return;
    }
    fputs("bytecode", fp);
    for (j = 0; j < HIST_NSLOTS; j++)
        fprintf(fp, "  slot %1u", (unsigned)j);
    putc('\n', fp);
    fputs("========", fp);
    for (j = 0; j < HIST_NSLOTS; j++)
        fputs(" =======", fp);
    putc('\n', fp);
    for (i = 0; i < JSOP_LIMIT; i++) {
        for (j = 0; j < HIST_NSLOTS; j++) {
            if (slot_ops[i][j] != 0) {
                /* Reuse j in the next loop, since we break after. */
                fprintf(fp, "%-8.8s", js_CodeName[i]);
                for (j = 0; j < HIST_NSLOTS; j++)
                    fprintf(fp, " %7lu", (unsigned long)slot_ops[i][j]);
                putc('\n', fp);
                break;
            }
        }
    }
    fclose(fp);
}

#endif /* JS_OPSMETER */

#endif /* !JS_LONE_INTERPRET ^ defined jsinvoke_cpp___ */

#ifndef  jsinvoke_cpp___

#ifdef JS_REPRMETER
// jsval representation metering: this measures the kinds of jsvals that
// are used as inputs to each JSOp.
namespace reprmeter {
    enum Repr {
        NONE,
        INT,
        DOUBLE,
        BOOLEAN_PROPER,
        BOOLEAN_OTHER,
        STRING,
        OBJECT_NULL,
        OBJECT_PLAIN,
        FUNCTION_INTERPRETED,
        FUNCTION_FASTNATIVE,
        FUNCTION_SLOWNATIVE,
        ARRAY_SLOW,
        ARRAY_DENSE
    };

    // Return the |repr| value giving the representation of the given jsval.
    static Repr
    GetRepr(jsval v)
    {
        if (JSVAL_IS_INT(v))
            return INT;
        if (JSVAL_IS_DOUBLE(v))
            return DOUBLE;
        if (JSVAL_IS_SPECIAL(v)) {
            return (v == JSVAL_TRUE || v == JSVAL_FALSE)
                   ? BOOLEAN_PROPER
                   : BOOLEAN_OTHER;
        }
        if (JSVAL_IS_STRING(v))
            return STRING;

        JS_ASSERT(JSVAL_IS_OBJECT(v));

        JSObject *obj = JSVAL_TO_OBJECT(v);
        if (VALUE_IS_FUNCTION(cx, v)) {
            JSFunction *fun = GET_FUNCTION_PRIVATE(cx, obj);
            if (FUN_INTERPRETED(fun))
                return FUNCTION_INTERPRETED;
            if (fun->flags & JSFUN_FAST_NATIVE)
                return FUNCTION_FASTNATIVE;
            return FUNCTION_SLOWNATIVE;
        }
        // This must come before the general array test, because that
        // one subsumes this one.
        if (!obj)
            return OBJECT_NULL;
        if (obj->isDenseArray())
            return ARRAY_DENSE;
        if (obj->isArray())
            return ARRAY_SLOW;
        return OBJECT_PLAIN;
    }

    static const char *reprName[] = { "invalid", "int", "double", "bool", "special",
                                      "string", "null", "object",
                                      "fun:interp", "fun:fast", "fun:slow",
                                      "array:slow", "array:dense" };

    // Logically, a tuple of (JSOp, repr_1, ..., repr_n) where repr_i is
    // the |repr| of the ith input to the JSOp.
    struct OpInput {
        enum { max_uses = 16 };

        JSOp op;
        Repr uses[max_uses];

        OpInput() : op(JSOp(255)) {
            for (int i = 0; i < max_uses; ++i)
                uses[i] = NONE;
        }

        OpInput(JSOp op) : op(op) {
            for (int i = 0; i < max_uses; ++i)
                uses[i] = NONE;
        }

        // Hash function
        operator uint32() const {
            uint32 h = op;
            for (int i = 0; i < max_uses; ++i)
                h = h * 7 + uses[i] * 13;
            return h;
        }

        bool operator==(const OpInput &opinput) const {
            if (op != opinput.op)
                return false;
            for (int i = 0; i < max_uses; ++i) {
                if (uses[i] != opinput.uses[i])
                    return false;
            }
            return true;
        }

        OpInput &operator=(const OpInput &opinput) {
            op = opinput.op;
            for (int i = 0; i < max_uses; ++i)
                uses[i] = opinput.uses[i];
            return *this;
        }
    };

    typedef HashMap<OpInput, uint64, DefaultHasher<OpInput>, SystemAllocPolicy> OpInputHistogram;

    OpInputHistogram opinputs;
    bool             opinputsInitialized = false;

    // Record an OpInput for the current op. This should be called just
    // before executing the op.
    static void
    MeterRepr(JSContext *cx)
    {
        // Note that we simply ignore the possibility of errors (OOMs)
        // using the hash map, since this is only metering code.

        if (!opinputsInitialized) {
            opinputs.init();
            opinputsInitialized = true;
        }

        JSOp op = JSOp(*cx->regs->pc);
        int nuses = js_GetStackUses(&js_CodeSpec[op], op, cx->regs->pc);

        // Build the OpInput.
        OpInput opinput(op);
        for (int i = 0; i < nuses; ++i) {
            jsval v = cx->regs->sp[-nuses+i];
            opinput.uses[i] = GetRepr(v);
        }

        OpInputHistogram::AddPtr p = opinputs.lookupForAdd(opinput);
        if (p)
            ++p->value;
        else
            opinputs.add(p, opinput, 1);
    }

    void
    js_DumpReprMeter()
    {
        FILE *f = fopen("/tmp/reprmeter.txt", "w");
        JS_ASSERT(f);
        for (OpInputHistogram::Range r = opinputs.all(); !r.empty(); r.popFront()) {
            const OpInput &o = r.front().key;
            uint64 c = r.front().value;
            fprintf(f, "%3d,%s", o.op, js_CodeName[o.op]);
            for (int i = 0; i < OpInput::max_uses && o.uses[i] != NONE; ++i)
                fprintf(f, ",%s", reprName[o.uses[i]]);
            fprintf(f, ",%llu\n", c);
        }
        fclose(f);
    }
}
#endif /* JS_REPRMETER */

#define PUSH_COPY(v)             *regs.sp++ = v
#define PUSH_NULL()              regs.sp++->setNull()
#define PUSH_UNDEFINED()         regs.sp++->setUndefined()
#define PUSH_BOOLEAN(b)          regs.sp++->setBoolean(b)
#define PUSH_DOUBLE(d)           regs.sp++->setDouble(d)
#define PUSH_INT32(i)            regs.sp++->setInt32(i)
#define PUSH_STRING(s)           regs.sp++->setString(s)
#define PUSH_OBJECT(obj)         regs.sp++->setObject(obj)
#define PUSH_OBJECT_OR_NULL(obj) regs.sp++->setObjectOrNull(obj)
#define PUSH_HOLE()              regs.sp++->setMagic(JS_ARRAY_HOLE)
#define POP_COPY_TO(v)           v = *--regs.sp

#define POP_BOOLEAN(cx, vp, b)                                                \
    JS_BEGIN_MACRO                                                            \
        vp = &regs.sp[-1];                                                    \
        if (vp->isNull()) {                                                   \
            b = false;                                                        \
        } else if (vp->isBoolean()) {                                         \
            b = vp->toBoolean();                                              \
        } else {                                                              \
            b = !!js_ValueToBoolean(*vp);                                     \
        }                                                                     \
        regs.sp--;                                                            \
    JS_END_MACRO

#define VALUE_TO_OBJECT(cx, vp, obj)                                          \
    JS_BEGIN_MACRO                                                            \
        if ((vp)->isObject()) {                                               \
            obj = &(vp)->toObject();                                          \
        } else {                                                              \
            obj = js_ValueToNonNullObject(cx, *(vp));                         \
            if (!obj)                                                         \
                goto error;                                                   \
            (vp)->setObject(*obj);                                            \
        }                                                                     \
    JS_END_MACRO

#define FETCH_OBJECT(cx, n, obj)                                              \
    JS_BEGIN_MACRO                                                            \
        Value *vp_ = &regs.sp[n];                                             \
        VALUE_TO_OBJECT(cx, vp_, obj);                                        \
    JS_END_MACRO

#define DEFAULT_VALUE(cx, n, hint, v)                                         \
    JS_BEGIN_MACRO                                                            \
        JS_ASSERT(v.isObject());                                              \
        JS_ASSERT(v == regs.sp[n]);                                           \
        if (!DefaultValue(cx, &v.toObject(), hint, &regs.sp[n]))              \
            goto error;                                                       \
        v = regs.sp[n];                                                       \
    JS_END_MACRO

/* Test whether v is an int in the range [-2^31 + 1, 2^31 - 2] */
static JS_ALWAYS_INLINE bool
CanIncDecWithoutOverflow(int32_t i)
{
    return (i > JSVAL_INT_MIN) && (i < JSVAL_INT_MAX);
}

/*
 * Conditional assert to detect failure to clear a pending exception that is
 * suppressed (or unintentional suppression of a wanted exception).
 */
#if defined DEBUG_brendan || defined DEBUG_mrbkap || defined DEBUG_shaver
# define DEBUG_NOT_THROWING 1
#endif

#ifdef DEBUG_NOT_THROWING
# define ASSERT_NOT_THROWING(cx) JS_ASSERT(!(cx)->throwing)
#else
# define ASSERT_NOT_THROWING(cx) /* nothing */
#endif

/*
 * Define JS_OPMETER to instrument bytecode succession, generating a .dot file
 * on shutdown that shows the graph of significant predecessor/successor pairs
 * executed, where the edge labels give the succession counts.  The .dot file
 * is named by the JS_OPMETER_FILE envariable, and defaults to /tmp/ops.dot.
 *
 * Bonus feature: JS_OPMETER also enables counters for stack-addressing ops
 * such as JSOP_GETLOCAL, JSOP_INCARG, via METER_SLOT_OP. The resulting counts
 * are written to JS_OPMETER_HIST, defaulting to /tmp/ops.hist.
 */
#ifndef JS_OPMETER
# define METER_OP_INIT(op)      /* nothing */
# define METER_OP_PAIR(op1,op2) /* nothing */
# define METER_SLOT_OP(op,slot) /* nothing */
#else

/*
 * The second dimension is hardcoded at 256 because we know that many bits fit
 * in a byte, and mainly to optimize away multiplying by JSOP_LIMIT to address
 * any particular row.
 */
# define METER_OP_INIT(op)      ((op) = JSOP_STOP)
# define METER_OP_PAIR(op1,op2) (js_MeterOpcodePair(op1, op2))
# define METER_SLOT_OP(op,slot) (js_MeterSlotOpcode(op, slot))

#endif

#ifdef JS_REPRMETER
# define METER_REPR(cx)         (reprmeter::MeterRepr(cx))
#else
# define METER_REPR(cx)         ((void) 0)
#endif /* JS_REPRMETER */

/*
 * Threaded interpretation via computed goto appears to be well-supported by
 * GCC 3 and higher.  IBM's C compiler when run with the right options (e.g.,
 * -qlanglvl=extended) also supports threading.  Ditto the SunPro C compiler.
 * Currently it's broken for JS_VERSION < 160, though this isn't worth fixing.
 * Add your compiler support macros here.
 */
#ifndef JS_THREADED_INTERP
# if JS_VERSION >= 160 && (                                                   \
    __GNUC__ >= 3 ||                                                          \
    (__IBMC__ >= 700 && defined __IBM_COMPUTED_GOTO) ||                       \
    __SUNPRO_C >= 0x570)
#  define JS_THREADED_INTERP 1
# else
#  define JS_THREADED_INTERP 0
# endif
#endif

/*
 * Deadlocks or else bad races are likely if JS_THREADSAFE, so we must rely on
 * single-thread DEBUG js shell testing to verify property cache hits.
 */
#if defined DEBUG && !defined JS_THREADSAFE

# define ASSERT_VALID_PROPERTY_CACHE_HIT(pcoff,obj,pobj,entry)                \
    JS_BEGIN_MACRO                                                            \
        if (!AssertValidPropertyCacheHit(cx, script, regs, pcoff, obj, pobj,  \
                                         entry)) {                            \
            goto error;                                                       \
        }                                                                     \
    JS_END_MACRO

static bool
AssertValidPropertyCacheHit(JSContext *cx, JSScript *script, JSFrameRegs& regs,
                            ptrdiff_t pcoff, JSObject *start, JSObject *found,
                            PropertyCacheEntry *entry)
{
    uint32 sample = cx->runtime->gcNumber;

    JSAtom *atom;
    if (pcoff >= 0)
        GET_ATOM_FROM_BYTECODE(script, regs.pc, pcoff, atom);
    else
        atom = cx->runtime->atomState.lengthAtom;

    JSObject *obj, *pobj;
    JSProperty *prop;
    JSBool ok;

    if (JOF_OPMODE(*regs.pc) == JOF_NAME) {
        ok = js_FindProperty(cx, ATOM_TO_JSID(atom), &obj, &pobj, &prop);
    } else {
        obj = start;
        ok = js_LookupProperty(cx, obj, ATOM_TO_JSID(atom), &pobj, &prop);
    }
    if (!ok)
        return false;
    if (cx->runtime->gcNumber != sample || entry->vshape() != pobj->shape()) {
        pobj->dropProperty(cx, prop);
        return true;
    }
    JS_ASSERT(prop);
    JS_ASSERT(pobj == found);

    JSScopeProperty *sprop = (JSScopeProperty *) prop;
    if (entry->vword.isSlot()) {
        JS_ASSERT(entry->vword.toSlot() == sprop->slot);
        JS_ASSERT(!sprop->isMethod());
    } else if (entry->vword.isSprop()) {
        JS_ASSERT(entry->vword.toSprop() == sprop);
        JS_ASSERT_IF(sprop->isMethod(),
                     &sprop->methodObject() == &pobj->lockedGetSlot(sprop->slot).toObject());
    } else {
        Value v;
        JS_ASSERT(entry->vword.isFunObj());
        JS_ASSERT(!entry->vword.isNull());
        JS_ASSERT(pobj->scope()->brandedOrHasMethodBarrier());
        JS_ASSERT(sprop->hasDefaultGetterOrIsMethod());
        JS_ASSERT(SPROP_HAS_VALID_SLOT(sprop, pobj->scope()));
        v = pobj->lockedGetSlot(sprop->slot);
        JS_ASSERT(&entry->vword.toFunObj() == &v.toObject());

        if (sprop->isMethod()) {
            JS_ASSERT(js_CodeSpec[*regs.pc].format & JOF_CALLOP);
            JS_ASSERT(&sprop->methodObject() == &v.toObject());
        }
    }

    pobj->dropProperty(cx, prop);
    return true;
}

#else
# define ASSERT_VALID_PROPERTY_CACHE_HIT(pcoff,obj,pobj,entry) ((void) 0)
#endif

/*
 * Ensure that the intrepreter switch can close call-bytecode cases in the
 * same way as non-call bytecodes.
 */
JS_STATIC_ASSERT(JSOP_NAME_LENGTH == JSOP_CALLNAME_LENGTH);
JS_STATIC_ASSERT(JSOP_GETUPVAR_LENGTH == JSOP_CALLUPVAR_LENGTH);
JS_STATIC_ASSERT(JSOP_GETUPVAR_DBG_LENGTH == JSOP_CALLUPVAR_DBG_LENGTH);
JS_STATIC_ASSERT(JSOP_GETUPVAR_DBG_LENGTH == JSOP_GETUPVAR_LENGTH);
JS_STATIC_ASSERT(JSOP_GETDSLOT_LENGTH == JSOP_CALLDSLOT_LENGTH);
JS_STATIC_ASSERT(JSOP_GETARG_LENGTH == JSOP_CALLARG_LENGTH);
JS_STATIC_ASSERT(JSOP_GETLOCAL_LENGTH == JSOP_CALLLOCAL_LENGTH);
JS_STATIC_ASSERT(JSOP_XMLNAME_LENGTH == JSOP_CALLXMLNAME_LENGTH);

/*
 * Same for debuggable flat closures defined at top level in another function
 * or program fragment.
 */
JS_STATIC_ASSERT(JSOP_DEFFUN_FC_LENGTH == JSOP_DEFFUN_DBGFC_LENGTH);

/*
 * Same for JSOP_SETNAME and JSOP_SETPROP, which differ only slightly but
 * remain distinct for the decompiler. Likewise for JSOP_INIT{PROP,METHOD}.
 */
JS_STATIC_ASSERT(JSOP_SETNAME_LENGTH == JSOP_SETPROP_LENGTH);
JS_STATIC_ASSERT(JSOP_SETNAME_LENGTH == JSOP_SETMETHOD_LENGTH);
JS_STATIC_ASSERT(JSOP_INITPROP_LENGTH == JSOP_INITMETHOD_LENGTH);

/* See TRY_BRANCH_AFTER_COND. */
JS_STATIC_ASSERT(JSOP_IFNE_LENGTH == JSOP_IFEQ_LENGTH);
JS_STATIC_ASSERT(JSOP_IFNE == JSOP_IFEQ + 1);

/* For the fastest case inder JSOP_INCNAME, etc. */
JS_STATIC_ASSERT(JSOP_INCNAME_LENGTH == JSOP_DECNAME_LENGTH);
JS_STATIC_ASSERT(JSOP_INCNAME_LENGTH == JSOP_NAMEINC_LENGTH);
JS_STATIC_ASSERT(JSOP_INCNAME_LENGTH == JSOP_NAMEDEC_LENGTH);

#ifdef JS_TRACER
# define ABORT_RECORDING(cx, reason)                                          \
    JS_BEGIN_MACRO                                                            \
        if (TRACE_RECORDER(cx))                                               \
            AbortRecording(cx, reason);                                       \
    JS_END_MACRO
#else
# define ABORT_RECORDING(cx, reason)    ((void) 0)
#endif

/*
 * Inline fast paths for iteration. js_IteratorMore and js_IteratorNext handle
 * all cases, but we inline the most frequently taken paths here.
 */
static inline bool
IteratorMore(JSContext *cx, JSObject *iterobj, bool *cond, Value *rval)
{
    if (iterobj->getClass() == &js_IteratorClass.base) {
        NativeIterator *ni = (NativeIterator *) iterobj->getPrivate();
        *cond = (ni->props_cursor < ni->props_end);
    } else {
        if (!js_IteratorMore(cx, iterobj, rval))
            return false;
        *cond = rval->isTrue();
    }
    return true;
}

static inline bool
IteratorNext(JSContext *cx, JSObject *iterobj, Value *rval)
{
    if (iterobj->getClass() == &js_IteratorClass.base) {
        NativeIterator *ni = (NativeIterator *) iterobj->getPrivate();
        JS_ASSERT(ni->props_cursor < ni->props_end);
        if (ni->isKeyIter()) {
            jsid id = *ni->currentKey();
            if (JSID_IS_ATOM(id)) {
                rval->setString(JSID_TO_STRING(id));
                ni->incKeyCursor();
                return true;
            }
            /* Take the slow path if we have to stringify a numeric property name. */
        } else {
            *rval = *ni->currentValue();
            ni->incValueCursor();
            return true;
        }
    }
    return js_IteratorNext(cx, iterobj, rval);
}


namespace js {

JS_REQUIRES_STACK bool
Interpret(JSContext *cx, JSStackFrame *entryFrame, uintN inlineCallCount)
{
#ifdef MOZ_TRACEVIS
    TraceVisStateObj tvso(cx, S_INTERP);
#endif
    JSAutoResolveFlags rf(cx, JSRESOLVE_INFER);

# ifdef DEBUG
    /*
     * We call this macro from BEGIN_CASE in threaded interpreters,
     * and before entering the switch in non-threaded interpreters.
     * However, reaching such points doesn't mean we've actually
     * fetched an OP from the instruction stream: some opcodes use
     * 'op=x; DO_OP()' to let another opcode's implementation finish
     * their work, and many opcodes share entry points with a run of
     * consecutive BEGIN_CASEs.
     *
     * Take care to trace OP only when it is the opcode fetched from
     * the instruction stream, so the trace matches what one would
     * expect from looking at the code.  (We do omit POPs after SETs;
     * unfortunate, but not worth fixing.)
     */
#  define TRACE_OPCODE(OP)  JS_BEGIN_MACRO                                    \
                                if (JS_UNLIKELY(cx->tracefp != NULL) &&       \
                                    (OP) == *regs.pc)                         \
                                    js_TraceOpcode(cx);                       \
                            JS_END_MACRO
# else
#  define TRACE_OPCODE(OP)  ((void) 0)
# endif

    /*
     * Macros for threaded interpreter loop
     */
#if JS_THREADED_INTERP
    static void *const normalJumpTable[] = {
# define OPDEF(op,val,name,token,length,nuses,ndefs,prec,format) \
        JS_EXTENSION &&L_##op,
# include "jsopcode.tbl"
# undef OPDEF
    };

    static void *const interruptJumpTable[] = {
# define OPDEF(op,val,name,token,length,nuses,ndefs,prec,format)              \
        JS_EXTENSION &&interrupt,
# include "jsopcode.tbl"
# undef OPDEF
    };

    register void * const *jumpTable = normalJumpTable;

    METER_OP_INIT(op);      /* to nullify first METER_OP_PAIR */

# define ENABLE_INTERRUPTS() ((void) (jumpTable = interruptJumpTable))

# ifdef JS_TRACER
#  define CHECK_RECORDER()                                                    \
    JS_ASSERT_IF(TRACE_RECORDER(cx), jumpTable == interruptJumpTable)
# else
#  define CHECK_RECORDER()  ((void)0)
# endif

# define DO_OP()            JS_BEGIN_MACRO                                    \
                                CHECK_RECORDER();                             \
                                JS_EXTENSION_(goto *jumpTable[op]);           \
                            JS_END_MACRO
# define DO_NEXT_OP(n)      JS_BEGIN_MACRO                                    \
                                METER_OP_PAIR(op, JSOp(regs.pc[n]));          \
                                op = (JSOp) *(regs.pc += (n));                \
                                METER_REPR(cx);                               \
                                DO_OP();                                      \
                            JS_END_MACRO

# define BEGIN_CASE(OP)     L_##OP: TRACE_OPCODE(OP); CHECK_RECORDER();
# define END_CASE(OP)       DO_NEXT_OP(OP##_LENGTH);
# define END_VARLEN_CASE    DO_NEXT_OP(len);
# define ADD_EMPTY_CASE(OP) BEGIN_CASE(OP)                                    \
                                JS_ASSERT(js_CodeSpec[OP].length == 1);       \
                                op = (JSOp) *++regs.pc;                       \
                                DO_OP();

# define END_EMPTY_CASES

#else /* !JS_THREADED_INTERP */

    register intN switchMask = 0;
    intN switchOp;

# define ENABLE_INTERRUPTS() ((void) (switchMask = -1))

# ifdef JS_TRACER
#  define CHECK_RECORDER()                                                    \
    JS_ASSERT_IF(TRACE_RECORDER(cx), switchMask == -1)
# else
#  define CHECK_RECORDER()  ((void)0)
# endif

# define DO_OP()            goto do_op
# define DO_NEXT_OP(n)      JS_BEGIN_MACRO                                    \
                                JS_ASSERT((n) == len);                        \
                                goto advance_pc;                              \
                            JS_END_MACRO

# define BEGIN_CASE(OP)     case OP: CHECK_RECORDER();
# define END_CASE(OP)       END_CASE_LEN(OP##_LENGTH)
# define END_CASE_LEN(n)    END_CASE_LENX(n)
# define END_CASE_LENX(n)   END_CASE_LEN##n

/*
 * To share the code for all len == 1 cases we use the specialized label with
 * code that falls through to advance_pc: .
 */
# define END_CASE_LEN1      goto advance_pc_by_one;
# define END_CASE_LEN2      len = 2; goto advance_pc;
# define END_CASE_LEN3      len = 3; goto advance_pc;
# define END_CASE_LEN4      len = 4; goto advance_pc;
# define END_CASE_LEN5      len = 5; goto advance_pc;
# define END_VARLEN_CASE    goto advance_pc;
# define ADD_EMPTY_CASE(OP) BEGIN_CASE(OP)
# define END_EMPTY_CASES    goto advance_pc_by_one;

#endif /* !JS_THREADED_INTERP */

    /* Check for too deep of a native thread stack. */
#ifdef JS_TRACER
    JS_CHECK_RECURSION(cx, do {
            if (TRACE_RECORDER(cx))
                AbortRecording(cx, "too much recursion");
            return JS_FALSE;
        } while (0););
#else
    JS_CHECK_RECURSION(cx, return JS_FALSE);
#endif

    JSRuntime *const rt = cx->runtime;

    /* Set registerized frame pointer and derived script pointer. */
    JSStackFrame *fp = cx->fp;
    JSScript *script = fp->script;
    JS_ASSERT(!script->isEmpty());
    JS_ASSERT(script->length > 1);
    JS_ASSERT(fp->thisv.isObjectOrNull());
    JS_ASSERT_IF(!fp->fun, !fp->thisv.isNull());

    if (!entryFrame)
        entryFrame = fp;

    /*
     * Initialize the index segment register used by LOAD_ATOM and
     * GET_FULL_INDEX macros below. As a register we use a pointer based on
     * the atom map to turn frequently executed LOAD_ATOM into simple array
     * access. For less frequent object and regexp loads we have to recover
     * the segment from atoms pointer first.
     */
    JSAtom **atoms = script->atomMap.vector;

#ifdef JS_METHODJIT
    bool leaveOnTracePoint = (fp->flags & JSFRAME_BAILING) && !fp->imacpc;
#endif

#define LOAD_ATOM(PCOFF, atom)                                                \
    JS_BEGIN_MACRO                                                            \
        JS_ASSERT(fp->imacpc                                                  \
                  ? atoms == COMMON_ATOMS_START(&rt->atomState) &&            \
                    GET_INDEX(regs.pc + PCOFF) < js_common_atom_count         \
                  : (size_t)(atoms - script->atomMap.vector) <                \
                    (size_t)(script->atomMap.length -                         \
                             GET_INDEX(regs.pc + PCOFF)));                    \
        atom = atoms[GET_INDEX(regs.pc + PCOFF)];                             \
    JS_END_MACRO

#define GET_FULL_INDEX(PCOFF)                                                 \
    (atoms - script->atomMap.vector + GET_INDEX(regs.pc + PCOFF))

#define LOAD_OBJECT(PCOFF, obj)                                               \
    (obj = script->getObject(GET_FULL_INDEX(PCOFF)))

#define LOAD_FUNCTION(PCOFF)                                                  \
    (fun = script->getFunction(GET_FULL_INDEX(PCOFF)))

#define LOAD_DOUBLE(PCOFF, dbl)                                               \
    (dbl = script->getConst(GET_FULL_INDEX(PCOFF)).toDouble())

#ifdef JS_TRACER

#ifdef MOZ_TRACEVIS
#if JS_THREADED_INTERP
#define MONITOR_BRANCH_TRACEVIS                                               \
    JS_BEGIN_MACRO                                                            \
        if (jumpTable != interruptJumpTable)                                  \
            EnterTraceVisState(cx, S_RECORD, R_NONE);                         \
    JS_END_MACRO
#else /* !JS_THREADED_INTERP */
#define MONITOR_BRANCH_TRACEVIS                                               \
    JS_BEGIN_MACRO                                                            \
        EnterTraceVisState(cx, S_RECORD, R_NONE);                             \
    JS_END_MACRO
#endif
#else
#define MONITOR_BRANCH_TRACEVIS
#endif

#define RESTORE_INTERP_VARS()                                                 \
    JS_BEGIN_MACRO                                                            \
        fp = cx->fp;                                                          \
        script = fp->script;                                                  \
        atoms = FrameAtomBase(cx, fp);                                        \
        currentVersion = (JSVersion) script->version;                         \
        JS_ASSERT(cx->regs == &regs);                                         \
        if (cx->throwing)                                                     \
            goto error;                                                       \
    JS_END_MACRO

#define MONITOR_BRANCH(reason)                                                \
    JS_BEGIN_MACRO                                                            \
        if (TRACING_ENABLED(cx)) {                                            \
            MonitorResult r = MonitorLoopEdge(cx, inlineCallCount, reason);   \
            if (r == MONITOR_RECORDING) {                                     \
                JS_ASSERT(TRACE_RECORDER(cx));                                \
                MONITOR_BRANCH_TRACEVIS;                                      \
                ENABLE_INTERRUPTS();                                          \
                leaveOnTracePoint = false;                                    \
            }                                                                 \
            RESTORE_INTERP_VARS();                                            \
            JS_ASSERT_IF(cx->throwing, r == MONITOR_ERROR);                   \
            if (r == MONITOR_ERROR)                                           \
                goto error;                                                   \
        }                                                                     \
    JS_END_MACRO

#else /* !JS_TRACER */

#define MONITOR_BRANCH(reason) ((void) 0)

#endif /* !JS_TRACER */

    /*
     * Prepare to call a user-supplied branch handler, and abort the script
     * if it returns false.
     */
#define CHECK_BRANCH()                                                        \
    JS_BEGIN_MACRO                                                            \
        if (JS_THREAD_DATA(cx)->interruptFlags && !js_HandleExecutionInterrupt(cx)) \
            goto error;                                                       \
    JS_END_MACRO

#ifndef TRACE_RECORDER
#define TRACE_RECORDER(cx) (false)
#endif

#ifdef JS_METHODJIT
# define LEAVE_ON_TRACE_POINT()                                                \
    do {                                                                      \
        if (leaveOnTracePoint && !fp->imacpc &&                               \
            script->nmap && script->nmap[regs.pc - script->code]) {           \
            interpReturnOK = true;                                            \
            goto stop_recording;                                              \
        }                                                                     \
    } while (0)
#else
# define LEAVE_ON_TRACE_POINT() /* nop */
#endif

#define BRANCH(n)                                                             \
    JS_BEGIN_MACRO                                                            \
        regs.pc += (n);                                                       \
        op = (JSOp) *regs.pc;                                                 \
        if ((n) <= 0) {                                                       \
            CHECK_BRANCH();                                                   \
            if (op == JSOP_NOP) {                                             \
                if (TRACE_RECORDER(cx)) {                                     \
                    MONITOR_BRANCH(Record_Branch);                            \
                    op = (JSOp) *regs.pc;                                     \
                } else {                                                      \
                    op = (JSOp) *++regs.pc;                                   \
                }                                                             \
            } else if (op == JSOP_TRACE) {                                    \
                MONITOR_BRANCH(Record_Branch);                                \
                op = (JSOp) *regs.pc;                                         \
            }                                                                 \
        }                                                                     \
        LEAVE_ON_TRACE_POINT();                                               \
        DO_OP();                                                              \
    JS_END_MACRO

    MUST_FLOW_THROUGH("exit");

#ifdef JS_TRACER
    bool wasRecording = !!(fp->flags & JSFRAME_RECORDING);
    bool wasImacroRun = fp->imacpc && !TRACE_RECORDER(cx);
#endif

    ++cx->interpLevel;

    /*
     * Optimized Get and SetVersion for proper script language versioning.
     *
     * If any native method or Class/JSObjectOps hook calls js_SetVersion
     * and changes cx->version, the effect will "stick" and we will stop
     * maintaining currentVersion.  This is relied upon by testsuites, for
     * the most part -- web browsers select version before compiling and not
     * at run-time.
     */
    JSVersion currentVersion = (JSVersion) script->version;
    JSVersion originalVersion = (JSVersion) cx->version;
    if (currentVersion != originalVersion)
        js_SetVersion(cx, currentVersion);
#define CHECK_INTERRUPT_HANDLER()                                             \
    JS_BEGIN_MACRO                                                            \
        if (cx->debugHooks->interruptHook)                                    \
            ENABLE_INTERRUPTS();                                              \
    JS_END_MACRO

    /*
     * Load the debugger's interrupt hook here and after calling out to native
     * functions (but not to getters, setters, or other native hooks), so we do
     * not have to reload it each time through the interpreter loop -- we hope
     * the compiler can keep it in a register when it is non-null.
     */
    CHECK_INTERRUPT_HANDLER();

    /*
     * Access to |cx->regs| is very common, so we copy in and repoint to a
     * local variable, and copy out on exit.
     */
    JS_ASSERT(cx->regs);
    JSFrameRegs *const prevContextRegs = cx->regs;
    JSFrameRegs regs = *cx->regs;
    cx->setCurrentRegs(&regs);

#if JS_HAS_GENERATORS
    if (JS_UNLIKELY(fp->isGenerator())) {
        JS_ASSERT(prevContextRegs == &cx->generatorFor(fp)->savedRegs);
        JS_ASSERT((size_t) (regs.pc - script->code) <= script->length);
        JS_ASSERT((size_t) (regs.sp - fp->base()) <= StackDepth(script));

        /*
         * To support generator_throw and to catch ignored exceptions,
         * fail if cx->throwing is set.
         */
        if (cx->throwing) {
#ifdef DEBUG_NOT_THROWING
            if (cx->exception != JSVAL_ARETURN) {
                printf("JS INTERPRETER CALLED WITH PENDING EXCEPTION %lx\n",
                       (unsigned long) cx->exception);
            }
#endif
            goto error;
        }
    }
#endif

#ifdef JS_TRACER
    /*
     * The method JIT may have already initiated a recording, in which case
     * there should already be a valid recorder. Otherwise...
     * we cannot reenter the interpreter while recording.
     */
    if (wasRecording) {
        JS_ASSERT(TRACE_RECORDER(cx));
        ENABLE_INTERRUPTS();
    } else if (TRACE_RECORDER(cx)) {
        AbortRecording(cx, "attempt to reenter interpreter while recording");
    }

    if (fp->imacpc)
        atoms = COMMON_ATOMS_START(&rt->atomState);
#endif

    /* State communicated between non-local jumps: */
    JSBool interpReturnOK;
    JSAtom *atomNotDefined;

    /*
     * It is important that "op" be initialized before calling DO_OP because
     * it is possible for "op" to be specially assigned during the normal
     * processing of an opcode while looping. We rely on DO_NEXT_OP to manage
     * "op" correctly in all other cases.
     */
    JSOp op;
    jsint len;
    len = 0;
#if JS_THREADED_INTERP
    DO_NEXT_OP(len);
#else
    DO_NEXT_OP(len);
#endif

#if JS_THREADED_INTERP
    /*
     * This is a loop, but it does not look like a loop. The loop-closing
     * jump is distributed throughout goto *jumpTable[op] inside of DO_OP.
     * When interrupts are enabled, jumpTable is set to interruptJumpTable
     * where all jumps point to the interrupt label. The latter, after
     * calling the interrupt handler, dispatches through normalJumpTable to
     * continue the normal bytecode processing.
     */

#else /* !JS_THREADED_INTERP */
    for (;;) {
      advance_pc_by_one:
        JS_ASSERT(js_CodeSpec[op].length == 1);
        len = 1;
      advance_pc:
        regs.pc += len;
        op = (JSOp) *regs.pc;

      do_op:
        CHECK_RECORDER();
        TRACE_OPCODE(op);
        switchOp = intN(op) | switchMask;
      do_switch:
        switch (switchOp) {
#endif

#if JS_THREADED_INTERP
  interrupt:
#else /* !JS_THREADED_INTERP */
  case -1:
    JS_ASSERT(switchMask == -1);
#endif /* !JS_THREADED_INTERP */
    {
        bool moreInterrupts = false;
        JSInterruptHook hook = cx->debugHooks->interruptHook;
        if (hook) {
#ifdef JS_TRACER
            if (TRACE_RECORDER(cx))
                AbortRecording(cx, "interrupt hook");
#endif
            Value rval;
            switch (hook(cx, script, regs.pc, Jsvalify(&rval),
                         cx->debugHooks->interruptHookData)) {
              case JSTRAP_ERROR:
                goto error;
              case JSTRAP_CONTINUE:
                break;
              case JSTRAP_RETURN:
                fp->rval = rval;
                interpReturnOK = JS_TRUE;
                goto forced_return;
              case JSTRAP_THROW:
                cx->throwing = JS_TRUE;
                cx->exception = rval;
                goto error;
              default:;
            }
            moreInterrupts = true;
        }

#ifdef JS_TRACER
        if (TraceRecorder* tr = TRACE_RECORDER(cx)) {
            AbortableRecordingStatus status = tr->monitorRecording(op);
            JS_ASSERT_IF(cx->throwing, status == ARECORD_ERROR);
            switch (status) {
              case ARECORD_CONTINUE:
                moreInterrupts = true;
                break;
              case ARECORD_IMACRO:
              case ARECORD_IMACRO_ABORTED:
                atoms = COMMON_ATOMS_START(&rt->atomState);
                op = JSOp(*regs.pc);
                leaveOnTracePoint = false;
                if (status == ARECORD_IMACRO)
                    DO_OP();    /* keep interrupting for op. */
                break;
              case ARECORD_ERROR:
                // The code at 'error:' aborts the recording.
                goto error;
              case ARECORD_ABORTED:
              case ARECORD_COMPLETED:
                break;
              case ARECORD_STOP:
                /* A 'stop' error should have already aborted recording. */
              default:
                JS_NOT_REACHED("Bad recording status");
            }
        } else if (wasRecording) {
            interpReturnOK = true;
            goto stop_recording;
        }
#endif /* !JS_TRACER */

#if JS_THREADED_INTERP
#ifdef MOZ_TRACEVIS
        if (!moreInterrupts)
            ExitTraceVisState(cx, R_ABORT);
#endif
        jumpTable = moreInterrupts ? interruptJumpTable : normalJumpTable;
        JS_EXTENSION_(goto *normalJumpTable[op]);
#else
        switchMask = moreInterrupts ? -1 : 0;
        switchOp = intN(op);
        goto do_switch;
#endif
    }

/* No-ops for ease of decompilation. */
ADD_EMPTY_CASE(JSOP_NOP)
ADD_EMPTY_CASE(JSOP_CONDSWITCH)
ADD_EMPTY_CASE(JSOP_TRY)
#if JS_HAS_XML_SUPPORT
ADD_EMPTY_CASE(JSOP_STARTXML)
ADD_EMPTY_CASE(JSOP_STARTXMLEXPR)
#endif
END_EMPTY_CASES

BEGIN_CASE(JSOP_TRACE)
#ifdef JS_METHODJIT
    LEAVE_ON_TRACE_POINT();
#endif
END_CASE(JSOP_TRACE)

/* ADD_EMPTY_CASE is not used here as JSOP_LINENO_LENGTH == 3. */
BEGIN_CASE(JSOP_LINENO)
BEGIN_CASE(JSOP_DEFUPVAR)
END_CASE(JSOP_DEFUPVAR)

BEGIN_CASE(JSOP_PUSH)
    PUSH_UNDEFINED();
END_CASE(JSOP_PUSH)

BEGIN_CASE(JSOP_POP)
    regs.sp--;
END_CASE(JSOP_POP)

BEGIN_CASE(JSOP_POPN)
{
    regs.sp -= GET_UINT16(regs.pc);
#ifdef DEBUG
    JS_ASSERT(fp->base() <= regs.sp);
    JSObject *obj = fp->blockChain;
    JS_ASSERT_IF(obj,
                 OBJ_BLOCK_DEPTH(cx, obj) + OBJ_BLOCK_COUNT(cx, obj)
                 <= (size_t) (regs.sp - fp->base()));
    for (obj = fp->scopeChain; obj; obj = obj->getParent()) {
        Class *clasp = obj->getClass();
        if (clasp != &js_BlockClass && clasp != &js_WithClass)
            continue;
        if (obj->getPrivate() != js_FloatingFrameIfGenerator(cx, fp))
            break;
        JS_ASSERT(fp->base() + OBJ_BLOCK_DEPTH(cx, obj)
                             + ((clasp == &js_BlockClass)
                                ? OBJ_BLOCK_COUNT(cx, obj)
                                : 1)
                  <= regs.sp);
    }
#endif
}
END_CASE(JSOP_POPN)

BEGIN_CASE(JSOP_SETRVAL)
BEGIN_CASE(JSOP_POPV)
    ASSERT_NOT_THROWING(cx);
    POP_COPY_TO(fp->rval);
END_CASE(JSOP_POPV)

BEGIN_CASE(JSOP_ENTERWITH)
    if (!js_EnterWith(cx, -1))
        goto error;

    /*
     * We must ensure that different "with" blocks have different stack depth
     * associated with them. This allows the try handler search to properly
     * recover the scope chain. Thus we must keep the stack at least at the
     * current level.
     *
     * We set sp[-1] to the current "with" object to help asserting the
     * enter/leave balance in [leavewith].
     */
    regs.sp[-1].setObject(*fp->scopeChain);
END_CASE(JSOP_ENTERWITH)

BEGIN_CASE(JSOP_LEAVEWITH)
    JS_ASSERT(&regs.sp[-1].toObject() == fp->scopeChain);
    regs.sp--;
    js_LeaveWith(cx);
END_CASE(JSOP_LEAVEWITH)

BEGIN_CASE(JSOP_RETURN)
    POP_COPY_TO(fp->rval);
    /* FALL THROUGH */

BEGIN_CASE(JSOP_RETRVAL)    /* fp->rval already set */
BEGIN_CASE(JSOP_STOP)
{
    /*
     * When the inlined frame exits with an exception or an error, ok will be
     * false after the inline_return label.
     */
    ASSERT_NOT_THROWING(cx);
    CHECK_BRANCH();

#ifdef JS_TRACER
    if (fp->imacpc) {
        /*
         * If we are at the end of an imacro, return to its caller in the
         * current frame.
         */
        JS_ASSERT(op == JSOP_STOP);
        JS_ASSERT((uintN)(regs.sp - fp->slots()) <= script->nslots);
        regs.pc = fp->imacpc + js_CodeSpec[*fp->imacpc].length;
        fp->imacpc = NULL;
# ifdef JS_METHODJIT
        if ((wasImacroRun || wasRecording) && !TRACE_RECORDER(cx)) {
            if (script->nmap[regs.pc - script->code]) {
                interpReturnOK = true;
                goto stop_recording;
            }
            leaveOnTracePoint = true;
        }
# endif
        JS_ASSERT_IF(!(op == JSOP_STOP || (wasImacroRun && op == JSOP_IMACOP)),
                     !(fp->flags & JSFRAME_RECORDING));
        atoms = script->atomMap.vector;
        op = JSOp(*regs.pc);
        DO_OP();
    }
#endif

    JS_ASSERT(regs.sp == fp->base());
    if ((fp->flags & JSFRAME_CONSTRUCTING) && fp->rval.isPrimitive()) {
        JS_ASSERT(!fp->thisv.isPrimitive());
        fp->rval = fp->thisv;
    }

    interpReturnOK = true;
    if (entryFrame != fp)
  inline_return:
    {
        JS_ASSERT(!fp->blockChain);
        JS_ASSERT(!js_IsActiveWithOrBlock(cx, fp->scopeChain, 0));
        void *hookData = fp->hookData;
        if (JS_UNLIKELY(hookData != NULL)) {
            if (JSInterpreterHook hook = cx->debugHooks->callHook) {
                hook(cx, fp, JS_FALSE, &interpReturnOK, hookData);
                CHECK_INTERRUPT_HANDLER();
            }
        }

        /*
         * If fp has a call object, sync values and clear the back-
         * pointer. This can happen for a lightweight function if it calls eval
         * unexpectedly (in a way that is hidden from the compiler). See bug
         * 325540.
         */
        fp->putActivationObjects(cx);

        DTrace::exitJSFun(cx, fp, fp->fun, fp->rval);

        /* Restore context version only if callee hasn't set version. */
        if (JS_LIKELY(cx->version == currentVersion)) {
            currentVersion = fp->callerVersion;
            if (currentVersion != cx->version)
                js_SetVersion(cx, currentVersion);
        }

        /*
         * If inline-constructing, replace primitive rval with the new object
         * passed in via |this|, and instrument this constructor invocation.
         */
        if (fp->flags & JSFRAME_CONSTRUCTING) {
            if (fp->rval.isPrimitive()) {
                JS_ASSERT(!fp->thisv.isPrimitive());
                fp->rval = fp->thisv;
            }
            JS_RUNTIME_METER(cx->runtime, constructs);
        }

        JSStackFrame *down = fp->down;
        Value *newsp = fp->argv - 1;

        /* Pop the frame. */
        cx->stack().popInlineFrame(cx, fp, down);

        /* Propagate return value before fp is lost. */
        regs.sp = newsp;
        regs.sp[-1] = fp->rval;

        /* Sync interpreter registers. */
        fp = cx->fp;
        script = fp->script;
        atoms = FrameAtomBase(cx, fp);

        /* Resume execution in the calling frame. */
        JS_ASSERT(inlineCallCount);
        inlineCallCount--;
        if (JS_LIKELY(interpReturnOK)) {
            JS_ASSERT(js_CodeSpec[js_GetOpcode(cx, script, regs.pc)].length
                      == JSOP_CALL_LENGTH);
            TRACE_0(LeaveFrame);
<<<<<<< HEAD
            if (!TRACE_RECORDER(cx) && recursive) {
                if (regs.pc[JSOP_CALL_LENGTH] == JSOP_TRACE) {
                    regs.pc += JSOP_CALL_LENGTH;
                    MONITOR_BRANCH(Record_LeaveFrame);
                    op = (JSOp)*regs.pc;
                    DO_OP();
                }
            }
            if (regs.pc[JSOP_CALL_LENGTH] == JSOP_TRACE ||
                regs.pc[JSOP_CALL_LENGTH] == JSOP_NOP) {
=======
            if (*(regs.pc + JSOP_CALL_LENGTH) == JSOP_TRACE ||
                *(regs.pc + JSOP_CALL_LENGTH) == JSOP_NOP) {
>>>>>>> 46b97e58
                JS_STATIC_ASSERT(JSOP_TRACE_LENGTH == JSOP_NOP_LENGTH);
                regs.pc += JSOP_CALL_LENGTH;
                len = JSOP_TRACE_LENGTH;
            } else {
                len = JSOP_CALL_LENGTH;
            }
            DO_NEXT_OP(len);
        }
        goto error;
    } else {
#ifdef JS_TRACER
        /* Hack: re-push rval so either JIT will read it properly. */
        PUSH_COPY(fp->rval);
        if (TRACE_RECORDER(cx)) {
            AbortRecording(cx, "recording out of Interpret");
            interpReturnOK = true;
            goto stop_recording;
        }
#endif
    }
    interpReturnOK = true;
    goto exit;
}

BEGIN_CASE(JSOP_DEFAULT)
    regs.sp--;
    /* FALL THROUGH */
BEGIN_CASE(JSOP_GOTO)
{
    len = GET_JUMP_OFFSET(regs.pc);
    BRANCH(len);
}
END_CASE(JSOP_GOTO)

BEGIN_CASE(JSOP_IFEQ)
{
    bool cond;
    Value *_;
    POP_BOOLEAN(cx, _, cond);
    if (cond == false) {
        len = GET_JUMP_OFFSET(regs.pc);
        BRANCH(len);
    }
}
END_CASE(JSOP_IFEQ)

BEGIN_CASE(JSOP_IFNE)
{
    bool cond;
    Value *_;
    POP_BOOLEAN(cx, _, cond);
    if (cond != false) {
        len = GET_JUMP_OFFSET(regs.pc);
        BRANCH(len);
    }
}
END_CASE(JSOP_IFNE)

BEGIN_CASE(JSOP_OR)
{
    bool cond;
    Value *vp;
    POP_BOOLEAN(cx, vp, cond);
    if (cond == true) {
        len = GET_JUMP_OFFSET(regs.pc);
        PUSH_COPY(*vp);
        DO_NEXT_OP(len);
    }
}
END_CASE(JSOP_OR)

BEGIN_CASE(JSOP_AND)
{
    bool cond;
    Value *vp;
    POP_BOOLEAN(cx, vp, cond);
    if (cond == false) {
        len = GET_JUMP_OFFSET(regs.pc);
        PUSH_COPY(*vp);
        DO_NEXT_OP(len);
    }
}
END_CASE(JSOP_AND)

BEGIN_CASE(JSOP_DEFAULTX)
    regs.sp--;
    /* FALL THROUGH */
BEGIN_CASE(JSOP_GOTOX)
{
    len = GET_JUMPX_OFFSET(regs.pc);
    BRANCH(len);
}
END_CASE(JSOP_GOTOX);

BEGIN_CASE(JSOP_IFEQX)
{
    bool cond;
    Value *_;
    POP_BOOLEAN(cx, _, cond);
    if (cond == false) {
        len = GET_JUMPX_OFFSET(regs.pc);
        BRANCH(len);
    }
}
END_CASE(JSOP_IFEQX)

BEGIN_CASE(JSOP_IFNEX)
{
    bool cond;
    Value *_;
    POP_BOOLEAN(cx, _, cond);
    if (cond != false) {
        len = GET_JUMPX_OFFSET(regs.pc);
        BRANCH(len);
    }
}
END_CASE(JSOP_IFNEX)

BEGIN_CASE(JSOP_ORX)
{
    bool cond;
    Value *vp;
    POP_BOOLEAN(cx, vp, cond);
    if (cond == true) {
        len = GET_JUMPX_OFFSET(regs.pc);
        PUSH_COPY(*vp);
        DO_NEXT_OP(len);
    }
}
END_CASE(JSOP_ORX)

BEGIN_CASE(JSOP_ANDX)
{
    bool cond;
    Value *vp;
    POP_BOOLEAN(cx, vp, cond);
    if (cond == JS_FALSE) {
        len = GET_JUMPX_OFFSET(regs.pc);
        PUSH_COPY(*vp);
        DO_NEXT_OP(len);
    }
}
END_CASE(JSOP_ANDX)

/*
 * If the index value at sp[n] is not an int that fits in a jsval, it could
 * be an object (an XML QName, AttributeName, or AnyName), but only if we are
 * compiling with JS_HAS_XML_SUPPORT.  Otherwise convert the index value to a
 * string atom id.
 */
#define FETCH_ELEMENT_ID(obj, n, id)                                          \
    JS_BEGIN_MACRO                                                            \
        const Value &idval_ = regs.sp[n];                                     \
        int32_t i_;                                                           \
        if (ValueFitsInInt32(idval_, &i_) && INT_FITS_IN_JSID(i_)) {          \
            id = INT_TO_JSID(i_);                                             \
        } else {                                                              \
            if (!js_InternNonIntElementId(cx, obj, idval_, &id, &regs.sp[n])) \
                goto error;                                                   \
        }                                                                     \
    JS_END_MACRO

#define TRY_BRANCH_AFTER_COND(cond,spdec)                                     \
    JS_BEGIN_MACRO                                                            \
        JS_ASSERT(js_CodeSpec[op].length == 1);                               \
        uintN diff_ = (uintN) regs.pc[1] - (uintN) JSOP_IFEQ;                 \
        if (diff_ <= 1) {                                                     \
            regs.sp -= spdec;                                                 \
            if (cond == (diff_ != 0)) {                                       \
                ++regs.pc;                                                    \
                len = GET_JUMP_OFFSET(regs.pc);                               \
                BRANCH(len);                                                  \
            }                                                                 \
            len = 1 + JSOP_IFEQ_LENGTH;                                       \
            DO_NEXT_OP(len);                                                  \
        }                                                                     \
    JS_END_MACRO

BEGIN_CASE(JSOP_IN)
{
    const Value &rref = regs.sp[-1];
    if (!rref.isObject()) {
        js_ReportValueError(cx, JSMSG_IN_NOT_OBJECT, -1, rref, NULL);
        goto error;
    }
    JSObject *obj = &rref.toObject();
    jsid id;
    FETCH_ELEMENT_ID(obj, -2, id);
    JSObject *obj2;
    JSProperty *prop;
    if (!obj->lookupProperty(cx, id, &obj2, &prop))
        goto error;
    bool cond = prop != NULL;
    if (prop)
        obj2->dropProperty(cx, prop);
    TRY_BRANCH_AFTER_COND(cond, 2);
    regs.sp--;
    regs.sp[-1].setBoolean(cond);
}
END_CASE(JSOP_IN)

BEGIN_CASE(JSOP_ITER)
{
    JS_ASSERT(regs.sp > fp->base());
    uintN flags = regs.pc[1];
    if (!js_ValueToIterator(cx, flags, &regs.sp[-1]))
        goto error;
    CHECK_INTERRUPT_HANDLER();
    JS_ASSERT(!regs.sp[-1].isPrimitive());
}
END_CASE(JSOP_ITER)

BEGIN_CASE(JSOP_MOREITER)
{
    JS_ASSERT(regs.sp - 1 >= fp->base());
    JS_ASSERT(regs.sp[-1].isObject());
    PUSH_NULL();
    bool cond;
    if (!IteratorMore(cx, &regs.sp[-2].toObject(), &cond, &regs.sp[-1]))
        goto error;
    CHECK_INTERRUPT_HANDLER();
    TRY_BRANCH_AFTER_COND(cond, 1);
    JS_ASSERT(regs.pc[1] == JSOP_IFNEX);
    regs.sp[-1].setBoolean(cond);
}
END_CASE(JSOP_MOREITER)

BEGIN_CASE(JSOP_ENDITER)
{
    JS_ASSERT(regs.sp - 1 >= fp->base());
    bool ok = !!js_CloseIterator(cx, &regs.sp[-1].toObject());
    regs.sp--;
    if (!ok)
        goto error;
}
END_CASE(JSOP_ENDITER)

BEGIN_CASE(JSOP_FORARG)
{
    JS_ASSERT(regs.sp - 1 >= fp->base());
    uintN slot = GET_ARGNO(regs.pc);
    JS_ASSERT(slot < fp->fun->nargs);
    JS_ASSERT(regs.sp[-1].isObject());
    if (!IteratorNext(cx, &regs.sp[-1].toObject(), &fp->argv[slot]))
        goto error;
}
END_CASE(JSOP_FORARG)

BEGIN_CASE(JSOP_FORLOCAL)
{
    JS_ASSERT(regs.sp - 1 >= fp->base());
    uintN slot = GET_SLOTNO(regs.pc);
    JS_ASSERT(slot < fp->script->nslots);
    JS_ASSERT(regs.sp[-1].isObject());
    if (!IteratorNext(cx, &regs.sp[-1].toObject(), &fp->slots()[slot]))
        goto error;
}
END_CASE(JSOP_FORLOCAL)

BEGIN_CASE(JSOP_FORNAME)
{
    JS_ASSERT(regs.sp - 1 >= fp->base());
    JSAtom *atom;
    LOAD_ATOM(0, atom);
    jsid id = ATOM_TO_JSID(atom);
    JSObject *obj, *obj2;
    JSProperty *prop;
    if (!js_FindProperty(cx, id, &obj, &obj2, &prop))
        goto error;
    if (prop)
        obj2->dropProperty(cx, prop);
    {
        AutoValueRooter tvr(cx);
        JS_ASSERT(regs.sp[-1].isObject());
        if (!IteratorNext(cx, &regs.sp[-1].toObject(), tvr.addr()))
            goto error;
        if (!obj->setProperty(cx, id, tvr.addr()))
            goto error;
    }
}
END_CASE(JSOP_FORNAME)

BEGIN_CASE(JSOP_FORPROP)
{
    JS_ASSERT(regs.sp - 2 >= fp->base());
    JSAtom *atom;
    LOAD_ATOM(0, atom);
    jsid id = ATOM_TO_JSID(atom);
    JSObject *obj;
    FETCH_OBJECT(cx, -1, obj);
    {
        AutoValueRooter tvr(cx);
        JS_ASSERT(regs.sp[-2].isObject());
        if (!IteratorNext(cx, &regs.sp[-2].toObject(), tvr.addr()))
            goto error;
        if (!obj->setProperty(cx, id, tvr.addr()))
            goto error;
    }
    regs.sp--;
}
END_CASE(JSOP_FORPROP)

BEGIN_CASE(JSOP_FORELEM)
    /*
     * JSOP_FORELEM simply dups the property identifier at top of stack and
     * lets the subsequent JSOP_ENUMELEM opcode sequence handle the left-hand
     * side expression evaluation and assignment. This opcode exists solely to
     * help the decompiler.
     */
    JS_ASSERT(regs.sp - 1 >= fp->base());
    JS_ASSERT(regs.sp[-1].isObject());
    PUSH_NULL();
    if (!IteratorNext(cx, &regs.sp[-2].toObject(), &regs.sp[-1]))
        goto error;
END_CASE(JSOP_FORELEM)

BEGIN_CASE(JSOP_DUP)
{
    JS_ASSERT(regs.sp > fp->base());
    const Value &rref = regs.sp[-1];
    PUSH_COPY(rref);
}
END_CASE(JSOP_DUP)

BEGIN_CASE(JSOP_DUP2)
{
    JS_ASSERT(regs.sp - 2 >= fp->base());
    const Value &lref = regs.sp[-2];
    const Value &rref = regs.sp[-1];
    PUSH_COPY(lref);
    PUSH_COPY(rref);
}
END_CASE(JSOP_DUP2)

BEGIN_CASE(JSOP_SWAP)
{
    JS_ASSERT(regs.sp - 2 >= fp->base());
    Value &lref = regs.sp[-2];
    Value &rref = regs.sp[-1];
    lref.swap(rref);
}
END_CASE(JSOP_SWAP)

BEGIN_CASE(JSOP_PICK)
{
    jsint i = regs.pc[1];
    JS_ASSERT(regs.sp - (i+1) >= fp->base());
    Value lval = regs.sp[-(i+1)];
    memmove(regs.sp - (i+1), regs.sp - i, sizeof(Value)*i);
    regs.sp[-1] = lval;
}
END_CASE(JSOP_PICK)

#define NATIVE_GET(cx,obj,pobj,sprop,getHow,vp)                               \
    JS_BEGIN_MACRO                                                            \
        if (sprop->hasDefaultGetter()) {                                      \
            /* Fast path for Object instance properties. */                   \
            JS_ASSERT((sprop)->slot != SPROP_INVALID_SLOT ||                  \
                      !sprop->hasDefaultSetter());                            \
            if (((sprop)->slot != SPROP_INVALID_SLOT))                        \
                *(vp) = (pobj)->lockedGetSlot((sprop)->slot);                 \
            else                                                              \
                (vp)->setUndefined();                                         \
        } else {                                                              \
            if (!js_NativeGet(cx, obj, pobj, sprop, getHow, vp))              \
                goto error;                                                   \
        }                                                                     \
    JS_END_MACRO

#define NATIVE_SET(cx,obj,sprop,entry,vp)                                     \
    JS_BEGIN_MACRO                                                            \
        TRACE_2(SetPropHit, entry, sprop);                                    \
        if (sprop->hasDefaultSetter() &&                                      \
            (sprop)->slot != SPROP_INVALID_SLOT &&                            \
            !(obj)->scope()->brandedOrHasMethodBarrier()) {                   \
            /* Fast path for, e.g., plain Object instance properties. */      \
            (obj)->lockedSetSlot((sprop)->slot, *vp);                         \
        } else {                                                              \
            if (!js_NativeSet(cx, obj, sprop, false, vp))                     \
                goto error;                                                   \
        }                                                                     \
    JS_END_MACRO

/*
 * Skip the JSOP_POP typically found after a JSOP_SET* opcode, where oplen is
 * the constant length of the SET opcode sequence, and spdec is the constant
 * by which to decrease the stack pointer to pop all of the SET op's operands.
 *
 * NB: unlike macros that could conceivably be replaced by functions (ignoring
 * goto error), where a call should not have to be braced in order to expand
 * correctly (e.g., in if (cond) FOO(); else BAR()), these three macros lack
 * JS_{BEGIN,END}_MACRO brackets. They are also indented so as to align with
 * nearby opcode code.
 */
#define SKIP_POP_AFTER_SET(oplen,spdec)                                       \
            if (regs.pc[oplen] == JSOP_POP) {                                 \
                regs.sp -= spdec;                                             \
                regs.pc += oplen + JSOP_POP_LENGTH;                           \
                op = (JSOp) *regs.pc;                                         \
                DO_OP();                                                      \
            }

#define END_SET_CASE(OP)                                                      \
            SKIP_POP_AFTER_SET(OP##_LENGTH, 1);                               \
          END_CASE(OP)

#define END_SET_CASE_STORE_RVAL(OP,spdec)                                     \
            SKIP_POP_AFTER_SET(OP##_LENGTH, spdec);                           \
            {                                                                 \
                Value *newsp = regs.sp - ((spdec) - 1);                       \
                newsp[-1] = regs.sp[-1];                                      \
                regs.sp = newsp;                                              \
            }                                                                 \
          END_CASE(OP)

BEGIN_CASE(JSOP_SETCONST)
{
    JSAtom *atom;
    LOAD_ATOM(0, atom);
    JSObject *obj = fp->varobj(cx);
    const Value &ref = regs.sp[-1];
    if (!obj->defineProperty(cx, ATOM_TO_JSID(atom), ref,
                             PropertyStub, PropertyStub,
                             JSPROP_ENUMERATE | JSPROP_PERMANENT | JSPROP_READONLY)) {
        goto error;
    }
}
END_SET_CASE(JSOP_SETCONST);

#if JS_HAS_DESTRUCTURING
BEGIN_CASE(JSOP_ENUMCONSTELEM)
{
    const Value &ref = regs.sp[-3];
    JSObject *obj;
    FETCH_OBJECT(cx, -2, obj);
    jsid id;
    FETCH_ELEMENT_ID(obj, -1, id);
    if (!obj->defineProperty(cx, id, ref,
                             PropertyStub, PropertyStub,
                             JSPROP_ENUMERATE | JSPROP_PERMANENT | JSPROP_READONLY)) {
        goto error;
    }
    regs.sp -= 3;
}
END_CASE(JSOP_ENUMCONSTELEM)
#endif

BEGIN_CASE(JSOP_BINDGNAME)
    PUSH_OBJECT(*fp->scopeChain->getGlobal());
END_CASE(JSOP_BINDGNAME)

BEGIN_CASE(JSOP_BINDNAME)
{
    JSObject *obj;
    do {
        /*
         * We can skip the property lookup for the global object. If the
         * property does not exist anywhere on the scope chain, JSOP_SETNAME
         * adds the property to the global.
         *
         * As a consequence of this optimization for the global object we run
         * its JSRESOLVE_ASSIGNING-tolerant resolve hooks only in JSOP_SETNAME,
         * after the interpreter evaluates the right- hand-side of the
         * assignment, and not here.
         *
         * This should be transparent to the hooks because the script, instead
         * of name = rhs, could have used global.name = rhs given a global
         * object reference, which also calls the hooks only after evaluating
         * the rhs. We desire such resolve hook equivalence between the two
         * forms.
         */
        obj = fp->scopeChain;
        if (!obj->getParent())
            break;

        PropertyCacheEntry *entry;
        JSObject *obj2;
        JSAtom *atom;
        JS_PROPERTY_CACHE(cx).test(cx, regs.pc, obj, obj2, entry, atom);
        if (!atom) {
            ASSERT_VALID_PROPERTY_CACHE_HIT(0, obj, obj2, entry);
            break;
        }

        jsid id = ATOM_TO_JSID(atom);
        obj = js_FindIdentifierBase(cx, fp->scopeChain, id);
        if (!obj)
            goto error;
    } while (0);
    PUSH_OBJECT(*obj);
}
END_CASE(JSOP_BINDNAME)

BEGIN_CASE(JSOP_IMACOP)
    JS_ASSERT(JS_UPTRDIFF(fp->imacpc, script->code) < script->length);
    op = JSOp(*fp->imacpc);
    DO_OP();

#define BITWISE_OP(OP)                                                        \
    JS_BEGIN_MACRO                                                            \
        int32_t i, j;                                                         \
        if (!ValueToECMAInt32(cx, regs.sp[-2], &i))                           \
            goto error;                                                       \
        if (!ValueToECMAInt32(cx, regs.sp[-1], &j))                           \
            goto error;                                                       \
        i = i OP j;                                                           \
        regs.sp--;                                                            \
        regs.sp[-1].setInt32(i);                                              \
    JS_END_MACRO

BEGIN_CASE(JSOP_BITOR)
    BITWISE_OP(|);
END_CASE(JSOP_BITOR)

BEGIN_CASE(JSOP_BITXOR)
    BITWISE_OP(^);
END_CASE(JSOP_BITXOR)

BEGIN_CASE(JSOP_BITAND)
    BITWISE_OP(&);
END_CASE(JSOP_BITAND)

#undef BITWISE_OP

/*
 * NB: These macros can't use JS_BEGIN_MACRO/JS_END_MACRO around their bodies
 * because they begin if/else chains, so callers must not put semicolons after
 * the call expressions!
 */
#if JS_HAS_XML_SUPPORT
#define XML_EQUALITY_OP(OP)                                                   \
    if ((lval.isObject() && lval.toObject().isXML()) ||                       \
        (rval.isObject() && rval.toObject().isXML())) {                       \
        if (!js_TestXMLEquality(cx, lval, rval, &cond))                       \
            goto error;                                                       \
        cond = cond OP JS_TRUE;                                               \
    } else

#define EXTENDED_EQUALITY_OP(OP)                                              \
    if (((clasp = l->getClass())->flags & JSCLASS_IS_EXTENDED) &&             \
        ((ExtendedClass *)clasp)->equality) {                                 \
        if (!((ExtendedClass *)clasp)->equality(cx, l, &rval, &cond))         \
            goto error;                                                       \
        cond = cond OP JS_TRUE;                                               \
    } else
#else
#define XML_EQUALITY_OP(OP)             /* nothing */
#define EXTENDED_EQUALITY_OP(OP)        /* nothing */
#endif

#define EQUALITY_OP(OP, IFNAN)                                                \
    JS_BEGIN_MACRO                                                            \
        Class *clasp;                                                         \
        JSBool cond;                                                          \
        Value rval = regs.sp[-1];                                             \
        Value lval = regs.sp[-2];                                             \
        XML_EQUALITY_OP(OP)                                                   \
        if (SameType(lval, rval)) {                                           \
            if (lval.isString()) {                                            \
                JSString *l = lval.toString(), *r = rval.toString();          \
                cond = js_EqualStrings(l, r) OP JS_TRUE;                      \
            } else if (lval.isDouble()) {                                     \
                double l = lval.toDouble(), r = rval.toDouble();              \
                cond = JSDOUBLE_COMPARE(l, OP, r, IFNAN);                     \
            } else if (lval.isObject()) {                                     \
                JSObject *l = &lval.toObject(), *r = &rval.toObject();        \
                EXTENDED_EQUALITY_OP(OP)                                      \
                cond = l OP r;                                                \
            } else {                                                          \
                cond = lval.payloadAsRawUint32() OP rval.payloadAsRawUint32();\
            }                                                                 \
        } else {                                                              \
            if (lval.isNullOrUndefined()) {                                   \
                cond = rval.isNullOrUndefined() OP true;                      \
            } else if (rval.isNullOrUndefined()) {                            \
                cond = true OP false;                                         \
            } else {                                                          \
                if (lval.isObject())                                          \
                    DEFAULT_VALUE(cx, -2, JSTYPE_VOID, lval);                 \
                if (rval.isObject())                                          \
                    DEFAULT_VALUE(cx, -1, JSTYPE_VOID, rval);                 \
                if (lval.isString() && rval.isString()) {                     \
                    JSString *l = lval.toString(), *r = rval.toString();      \
                    cond = js_EqualStrings(l, r) OP JS_TRUE;                  \
                } else {                                                      \
                    double l, r;                                              \
                    if (!ValueToNumber(cx, lval, &l) ||                       \
                        !ValueToNumber(cx, rval, &r)) {                       \
                        goto error;                                           \
                    }                                                         \
                    cond = JSDOUBLE_COMPARE(l, OP, r, IFNAN);                 \
                }                                                             \
            }                                                                 \
        }                                                                     \
        TRY_BRANCH_AFTER_COND(cond, 2);                                       \
        regs.sp--;                                                            \
        regs.sp[-1].setBoolean(cond);                                         \
    JS_END_MACRO

BEGIN_CASE(JSOP_EQ)
    EQUALITY_OP(==, false);
END_CASE(JSOP_EQ)

BEGIN_CASE(JSOP_NE)
    EQUALITY_OP(!=, true);
END_CASE(JSOP_NE)

#undef EQUALITY_OP
#undef XML_EQUALITY_OP
#undef EXTENDED_EQUALITY_OP

#define STRICT_EQUALITY_OP(OP, COND)                                          \
    JS_BEGIN_MACRO                                                            \
        const Value &rref = regs.sp[-1];                                      \
        const Value &lref = regs.sp[-2];                                      \
        COND = StrictlyEqual(cx, lref, rref) OP true;                         \
        regs.sp--;                                                            \
    JS_END_MACRO

BEGIN_CASE(JSOP_STRICTEQ)
{
    bool cond;
    STRICT_EQUALITY_OP(==, cond);
    regs.sp[-1].setBoolean(cond);
}
END_CASE(JSOP_STRICTEQ)

BEGIN_CASE(JSOP_STRICTNE)
{
    bool cond;
    STRICT_EQUALITY_OP(!=, cond);
    regs.sp[-1].setBoolean(cond);
}
END_CASE(JSOP_STRICTNE)

BEGIN_CASE(JSOP_CASE)
{
    bool cond;
    STRICT_EQUALITY_OP(==, cond);
    if (cond) {
        regs.sp--;
        len = GET_JUMP_OFFSET(regs.pc);
        BRANCH(len);
    }
}
END_CASE(JSOP_CASE)

BEGIN_CASE(JSOP_CASEX)
{
    bool cond;
    STRICT_EQUALITY_OP(==, cond);
    if (cond) {
        regs.sp--;
        len = GET_JUMPX_OFFSET(regs.pc);
        BRANCH(len);
    }
}
END_CASE(JSOP_CASEX)

#undef STRICT_EQUALITY_OP

#define RELATIONAL_OP(OP)                                                     \
    JS_BEGIN_MACRO                                                            \
        Value rval = regs.sp[-1];                                             \
        Value lval = regs.sp[-2];                                             \
        bool cond;                                                            \
        /* Optimize for two int-tagged operands (typical loop control). */    \
        if (lval.isInt32() && rval.isInt32()) {                               \
            cond = lval.toInt32() OP rval.toInt32();                          \
        } else {                                                              \
            if (lval.isObject())                                              \
                DEFAULT_VALUE(cx, -2, JSTYPE_NUMBER, lval);                   \
            if (rval.isObject())                                              \
                DEFAULT_VALUE(cx, -1, JSTYPE_NUMBER, rval);                   \
            if (lval.isString() && rval.isString()) {                         \
                JSString *l = lval.toString(), *r = rval.toString();          \
                cond = js_CompareStrings(l, r) OP 0;                          \
            } else {                                                          \
                double l, r;                                                  \
                if (!ValueToNumber(cx, lval, &l) ||                           \
                    !ValueToNumber(cx, rval, &r)) {                           \
                    goto error;                                               \
                }                                                             \
                cond = JSDOUBLE_COMPARE(l, OP, r, false);                     \
            }                                                                 \
        }                                                                     \
        TRY_BRANCH_AFTER_COND(cond, 2);                                       \
        regs.sp--;                                                            \
        regs.sp[-1].setBoolean(cond);                                         \
    JS_END_MACRO

BEGIN_CASE(JSOP_LT)
    RELATIONAL_OP(<);
END_CASE(JSOP_LT)

BEGIN_CASE(JSOP_LE)
    RELATIONAL_OP(<=);
END_CASE(JSOP_LE)

BEGIN_CASE(JSOP_GT)
    RELATIONAL_OP(>);
END_CASE(JSOP_GT)

BEGIN_CASE(JSOP_GE)
    RELATIONAL_OP(>=);
END_CASE(JSOP_GE)

#undef RELATIONAL_OP

#define SIGNED_SHIFT_OP(OP)                                                   \
    JS_BEGIN_MACRO                                                            \
        int32_t i, j;                                                         \
        if (!ValueToECMAInt32(cx, regs.sp[-2], &i))                           \
            goto error;                                                       \
        if (!ValueToECMAInt32(cx, regs.sp[-1], &j))                           \
            goto error;                                                       \
        i = i OP (j & 31);                                                    \
        regs.sp--;                                                            \
        regs.sp[-1].setInt32(i);                                              \
    JS_END_MACRO

BEGIN_CASE(JSOP_LSH)
    SIGNED_SHIFT_OP(<<);
END_CASE(JSOP_LSH)

BEGIN_CASE(JSOP_RSH)
    SIGNED_SHIFT_OP(>>);
END_CASE(JSOP_RSH)

#undef SIGNED_SHIFT_OP

BEGIN_CASE(JSOP_URSH)
{
    uint32_t u;
    if (!ValueToECMAUint32(cx, regs.sp[-2], &u))
        goto error;
    int32_t j;
    if (!ValueToECMAInt32(cx, regs.sp[-1], &j))
        goto error;

    u >>= (j & 31);

    regs.sp--;
	regs.sp[-1].setNumber(uint32(u));
}
END_CASE(JSOP_URSH)

BEGIN_CASE(JSOP_ADD)
{
    Value rval = regs.sp[-1];
    Value lval = regs.sp[-2];

    if (lval.isInt32() && rval.isInt32()) {
        int32_t l = lval.toInt32(), r = rval.toInt32();
        int32_t sum = l + r;
        regs.sp--;
        if (JS_UNLIKELY(bool((l ^ sum) & (r ^ sum) & 0x80000000)))
            regs.sp[-1].setDouble(double(l) + double(r));
        else
            regs.sp[-1].setInt32(sum);
    } else
#if JS_HAS_XML_SUPPORT
    if (IsXML(lval) && IsXML(rval)) {
        if (!js_ConcatenateXML(cx, &lval.toObject(), &rval.toObject(), &rval))
            goto error;
        regs.sp--;
        regs.sp[-1] = rval;
    } else
#endif
    {
        if (lval.isObject())
            DEFAULT_VALUE(cx, -2, JSTYPE_VOID, lval);
        if (rval.isObject())
            DEFAULT_VALUE(cx, -1, JSTYPE_VOID, rval);
        bool lIsString, rIsString;
        if ((lIsString = lval.isString()) | (rIsString = rval.isString())) {
            JSString *lstr, *rstr;
            if (lIsString) {
                lstr = lval.toString();
            } else {
                lstr = js_ValueToString(cx, lval);
                if (!lstr)
                    goto error;
                regs.sp[-2].setString(lstr);
            }
            if (rIsString) {
                rstr = rval.toString();
            } else {
                rstr = js_ValueToString(cx, rval);
                if (!rstr)
                    goto error;
                regs.sp[-1].setString(rstr);
            }
            JSString *str = js_ConcatStrings(cx, lstr, rstr);
            if (!str)
                goto error;
            regs.sp--;
            regs.sp[-1].setString(str);
        } else {
            double l, r;
            if (!ValueToNumber(cx, lval, &l) || !ValueToNumber(cx, rval, &r))
                goto error;
            l += r;
            regs.sp--;
            regs.sp[-1].setNumber(l);
        }
    }
}
END_CASE(JSOP_ADD)

BEGIN_CASE(JSOP_OBJTOSTR)
{
    const Value &ref = regs.sp[-1];
    if (ref.isObject()) {
        JSString *str = js_ValueToString(cx, ref);
        if (!str)
            goto error;
        regs.sp[-1].setString(str);
    }
}
END_CASE(JSOP_OBJTOSTR)

BEGIN_CASE(JSOP_CONCATN)
{
    JSCharBuffer buf(cx);
    uintN argc = GET_ARGC(regs.pc);
    for (Value *vp = regs.sp - argc; vp < regs.sp; vp++) {
        JS_ASSERT(vp->isPrimitive());
        if (!js_ValueToCharBuffer(cx, *vp, buf))
            goto error;
    }
    JSString *str = js_NewStringFromCharBuffer(cx, buf);
    if (!str)
        goto error;
    regs.sp -= argc - 1;
    regs.sp[-1].setString(str);
}
END_CASE(JSOP_CONCATN)

#define BINARY_OP(OP)                                                         \
    JS_BEGIN_MACRO                                                            \
        double d1, d2;                                                        \
        if (!ValueToNumber(cx, regs.sp[-2], &d1) ||                           \
            !ValueToNumber(cx, regs.sp[-1], &d2)) {                           \
            goto error;                                                       \
        }                                                                     \
        double d = d1 OP d2;                                                  \
        regs.sp--;                                                            \
        regs.sp[-1].setNumber(d);                                             \
    JS_END_MACRO

BEGIN_CASE(JSOP_SUB)
    BINARY_OP(-);
END_CASE(JSOP_SUB)

BEGIN_CASE(JSOP_MUL)
    BINARY_OP(*);
END_CASE(JSOP_MUL)

#undef BINARY_OP

BEGIN_CASE(JSOP_DIV)
{
    double d1, d2;
    if (!ValueToNumber(cx, regs.sp[-2], &d1) ||
        !ValueToNumber(cx, regs.sp[-1], &d2)) {
        goto error;
    }
    regs.sp--;
    if (d2 == 0) {
        const Value *vp;
#ifdef XP_WIN
        /* XXX MSVC miscompiles such that (NaN == 0) */
        if (JSDOUBLE_IS_NaN(d2))
            vp = &rt->NaNValue;
        else
#endif
        if (d1 == 0 || JSDOUBLE_IS_NaN(d1))
            vp = &rt->NaNValue;
        else if (JSDOUBLE_IS_NEG(d1) != JSDOUBLE_IS_NEG(d2))
            vp = &rt->negativeInfinityValue;
        else
            vp = &rt->positiveInfinityValue;
        regs.sp[-1] = *vp;
    } else {
        d1 /= d2;
        regs.sp[-1].setNumber(d1);
    }
}
END_CASE(JSOP_DIV)

BEGIN_CASE(JSOP_MOD)
{
    Value &lref = regs.sp[-2];
    Value &rref = regs.sp[-1];
    int32_t l, r;
    if (lref.isInt32() && rref.isInt32() &&
        (l = lref.toInt32()) >= 0 && (r = rref.toInt32()) > 0) {
        int32_t mod = l % r;
        regs.sp--;
        regs.sp[-1].setInt32(mod);
    } else {
        double d1, d2;
        if (!ValueToNumber(cx, regs.sp[-2], &d1) ||
            !ValueToNumber(cx, regs.sp[-1], &d2)) {
            goto error;
        }
        regs.sp--;
        if (d2 == 0) {
            regs.sp[-1].setDouble(js_NaN);
        } else {
            d1 = js_fmod(d1, d2);
            regs.sp[-1].setDouble(d1);
        }
    }
}
END_CASE(JSOP_MOD)

BEGIN_CASE(JSOP_NOT)
{
    Value *_;
    bool cond;
    POP_BOOLEAN(cx, _, cond);
    PUSH_BOOLEAN(!cond);
}
END_CASE(JSOP_NOT)

BEGIN_CASE(JSOP_BITNOT)
{
    int32_t i;
    if (!ValueToECMAInt32(cx, regs.sp[-1], &i))
        goto error;
    i = ~i;
    regs.sp[-1].setInt32(i);
}
END_CASE(JSOP_BITNOT)

BEGIN_CASE(JSOP_NEG)
{
    /*
     * When the operand is int jsval, INT32_FITS_IN_JSVAL(i) implies
     * INT32_FITS_IN_JSVAL(-i) unless i is 0 or INT32_MIN when the
     * results, -0.0 or INT32_MAX + 1, are jsdouble values.
     */
    const Value &ref = regs.sp[-1];
    int32_t i;
    if (ref.isInt32() && (i = ref.toInt32()) != 0 && i != INT32_MIN) {
        i = -i;
        regs.sp[-1].setInt32(i);
    } else {
        double d;
        if (!ValueToNumber(cx, regs.sp[-1], &d))
            goto error;
        d = -d;
        regs.sp[-1].setDouble(d);
    }
}
END_CASE(JSOP_NEG)

BEGIN_CASE(JSOP_POS)
    if (!ValueToNumber(cx, &regs.sp[-1]))
        goto error;
END_CASE(JSOP_POS)

BEGIN_CASE(JSOP_DELNAME)
{
    JSAtom *atom;
    LOAD_ATOM(0, atom);
    jsid id = ATOM_TO_JSID(atom);
    JSObject *obj, *obj2;
    JSProperty *prop;
    if (!js_FindProperty(cx, id, &obj, &obj2, &prop))
        goto error;

    /* ECMA says to return true if name is undefined or inherited. */
    PUSH_BOOLEAN(true);
    if (prop) {
        obj2->dropProperty(cx, prop);
        if (!obj->deleteProperty(cx, id, &regs.sp[-1]))
            goto error;
    }
}
END_CASE(JSOP_DELNAME)

BEGIN_CASE(JSOP_DELPROP)
{
    JSAtom *atom;
    LOAD_ATOM(0, atom);
    jsid id = ATOM_TO_JSID(atom);

    JSObject *obj;
    FETCH_OBJECT(cx, -1, obj);

    Value rval;
    if (!obj->deleteProperty(cx, id, &rval))
        goto error;

    regs.sp[-1] = rval;
}
END_CASE(JSOP_DELPROP)

BEGIN_CASE(JSOP_DELELEM)
{
    /* Fetch the left part and resolve it to a non-null object. */
    JSObject *obj;
    FETCH_OBJECT(cx, -2, obj);

    /* Fetch index and convert it to id suitable for use with obj. */
    jsid id;
    FETCH_ELEMENT_ID(obj, -1, id);

    /* Get or set the element. */
    if (!obj->deleteProperty(cx, id, &regs.sp[-2]))
        goto error;

    regs.sp--;
}
END_CASE(JSOP_DELELEM)

BEGIN_CASE(JSOP_TYPEOFEXPR)
BEGIN_CASE(JSOP_TYPEOF)
{
    const Value &ref = regs.sp[-1];
    JSType type = JS_TypeOfValue(cx, Jsvalify(ref));
    JSAtom *atom = rt->atomState.typeAtoms[type];
    regs.sp[-1].setString(ATOM_TO_STRING(atom));
}
END_CASE(JSOP_TYPEOF)

BEGIN_CASE(JSOP_VOID)
    regs.sp[-1].setUndefined();
END_CASE(JSOP_VOID)

{
    JSObject *obj;
    JSAtom *atom;
    jsid id;
    jsint i;

BEGIN_CASE(JSOP_INCELEM)
BEGIN_CASE(JSOP_DECELEM)
BEGIN_CASE(JSOP_ELEMINC)
BEGIN_CASE(JSOP_ELEMDEC)

    /*
     * Delay fetching of id until we have the object to ensure the proper
     * evaluation order. See bug 372331.
     */
    id = JSID_VOID;
    i = -2;
    goto fetch_incop_obj;

BEGIN_CASE(JSOP_INCPROP)
BEGIN_CASE(JSOP_DECPROP)
BEGIN_CASE(JSOP_PROPINC)
BEGIN_CASE(JSOP_PROPDEC)
    LOAD_ATOM(0, atom);
    id = ATOM_TO_JSID(atom);
    i = -1;

  fetch_incop_obj:
    FETCH_OBJECT(cx, i, obj);
    if (JSID_IS_VOID(id))
        FETCH_ELEMENT_ID(obj, -1, id);
    goto do_incop;

BEGIN_CASE(JSOP_INCNAME)
BEGIN_CASE(JSOP_DECNAME)
BEGIN_CASE(JSOP_NAMEINC)
BEGIN_CASE(JSOP_NAMEDEC)
BEGIN_CASE(JSOP_INCGNAME)
BEGIN_CASE(JSOP_DECGNAME)
BEGIN_CASE(JSOP_GNAMEINC)
BEGIN_CASE(JSOP_GNAMEDEC)
{
    obj = fp->scopeChain;
    if (js_CodeSpec[op].format & JOF_GNAME)
        obj = obj->getGlobal();

    JSObject *obj2;
    PropertyCacheEntry *entry;
    JS_PROPERTY_CACHE(cx).test(cx, regs.pc, obj, obj2, entry, atom);
    if (!atom) {
        ASSERT_VALID_PROPERTY_CACHE_HIT(0, obj, obj2, entry);
        if (obj == obj2 && entry->vword.isSlot()) {
            uint32 slot = entry->vword.toSlot();
            JS_ASSERT(slot < obj->scope()->freeslot);
            Value &rref = obj->getSlotRef(slot);
            int32_t tmp;
            if (JS_LIKELY(rref.isInt32() && CanIncDecWithoutOverflow(tmp = rref.toInt32()))) {
                int32_t inc = tmp + ((js_CodeSpec[op].format & JOF_INC) ? 1 : -1);
                if (!(js_CodeSpec[op].format & JOF_POST))
                    tmp = inc;
                rref.getInt32Ref() = inc;
                PUSH_INT32(tmp);
                len = JSOP_INCNAME_LENGTH;
                DO_NEXT_OP(len);
            }
        }
        LOAD_ATOM(0, atom);
    }

    id = ATOM_TO_JSID(atom);
    JSProperty *prop;
    if (!js_FindPropertyHelper(cx, id, true, &obj, &obj2, &prop))
        goto error;
    if (!prop) {
        atomNotDefined = atom;
        goto atom_not_defined;
    }
    obj2->dropProperty(cx, prop);
}

do_incop:
{
    /*
     * We need a root to store the value to leave on the stack until
     * we have done with obj->setProperty.
     */
    PUSH_NULL();
    if (!obj->getProperty(cx, id, &regs.sp[-1]))
        goto error;

    const JSCodeSpec *cs = &js_CodeSpec[op];
    JS_ASSERT(cs->ndefs == 1);
    JS_ASSERT((cs->format & JOF_TMPSLOT_MASK) >= JOF_TMPSLOT2);
    Value &ref = regs.sp[-1];
    int32_t tmp;
    if (JS_LIKELY(ref.isInt32() && CanIncDecWithoutOverflow(tmp = ref.toInt32()))) {
        int incr = (cs->format & JOF_INC) ? 1 : -1;
        if (cs->format & JOF_POST)
            ref.getInt32Ref() = tmp + incr;
        else
            ref.getInt32Ref() = tmp += incr;
        fp->flags |= JSFRAME_ASSIGNING;
        JSBool ok = obj->setProperty(cx, id, &ref);
        fp->flags &= ~JSFRAME_ASSIGNING;
        if (!ok)
            goto error;

        /*
         * We must set regs.sp[-1] to tmp for both post and pre increments
         * as the setter overwrites regs.sp[-1].
         */
        ref.setInt32(tmp);
    } else {
        /* We need an extra root for the result. */
        PUSH_NULL();
        if (!js_DoIncDec(cx, cs, &regs.sp[-2], &regs.sp[-1]))
            goto error;
        fp->flags |= JSFRAME_ASSIGNING;
        JSBool ok = obj->setProperty(cx, id, &regs.sp[-1]);
        fp->flags &= ~JSFRAME_ASSIGNING;
        if (!ok)
            goto error;
        regs.sp--;
    }

    if (cs->nuses == 0) {
        /* regs.sp[-1] already contains the result of name increment. */
    } else {
        regs.sp[-1 - cs->nuses] = regs.sp[-1];
        regs.sp -= cs->nuses;
    }
    len = cs->length;
    DO_NEXT_OP(len);
}
}

{
    int incr, incr2;
    Value *vp;

BEGIN_CASE(JSOP_INCGLOBAL)
    incr =  1; incr2 =  1; goto do_bound_global_incop;
BEGIN_CASE(JSOP_DECGLOBAL)
    incr = -1; incr2 = -1; goto do_bound_global_incop;
BEGIN_CASE(JSOP_GLOBALINC)
    incr =  1; incr2 =  0; goto do_bound_global_incop;
BEGIN_CASE(JSOP_GLOBALDEC)
    incr = -1; incr2 =  0; goto do_bound_global_incop;

  do_bound_global_incop:
    uint32 slot;
    slot = GET_SLOTNO(regs.pc);
    slot = script->getGlobalSlot(slot);
    JSObject *obj;
    obj = fp->scopeChain->getGlobal();
    vp = &obj->getSlotRef(slot);
    goto do_int_fast_incop;
END_CASE(JSOP_INCGLOBAL)

    /* Position cases so the most frequent i++ does not need a jump. */
BEGIN_CASE(JSOP_DECARG)
    incr = -1; incr2 = -1; goto do_arg_incop;
BEGIN_CASE(JSOP_ARGDEC)
    incr = -1; incr2 =  0; goto do_arg_incop;
BEGIN_CASE(JSOP_INCARG)
    incr =  1; incr2 =  1; goto do_arg_incop;
BEGIN_CASE(JSOP_ARGINC)
    incr =  1; incr2 =  0;

  do_arg_incop:
    // If we initialize in the declaration, MSVC complains that the labels skip init.
    slot = GET_ARGNO(regs.pc);
    JS_ASSERT(slot < fp->fun->nargs);
    METER_SLOT_OP(op, slot);
    vp = fp->argv + slot;
    goto do_int_fast_incop;

BEGIN_CASE(JSOP_DECLOCAL)
    incr = -1; incr2 = -1; goto do_local_incop;
BEGIN_CASE(JSOP_LOCALDEC)
    incr = -1; incr2 =  0; goto do_local_incop;
BEGIN_CASE(JSOP_INCLOCAL)
    incr =  1; incr2 =  1; goto do_local_incop;
BEGIN_CASE(JSOP_LOCALINC)
    incr =  1; incr2 =  0;

  /*
   * do_local_incop comes right before do_int_fast_incop as we want to
   * avoid an extra jump for variable cases as local++ is more frequent
   * than arg++.
   */
  do_local_incop:
    slot = GET_SLOTNO(regs.pc);
    JS_ASSERT(slot < fp->script->nslots);
    vp = fp->slots() + slot;
    METER_SLOT_OP(op, slot);
    vp = fp->slots() + slot;

  do_int_fast_incop:
    int32_t tmp;
    if (JS_LIKELY(vp->isInt32() && CanIncDecWithoutOverflow(tmp = vp->toInt32()))) {
        vp->getInt32Ref() = tmp + incr;
        JS_ASSERT(JSOP_INCARG_LENGTH == js_CodeSpec[op].length);
        SKIP_POP_AFTER_SET(JSOP_INCARG_LENGTH, 0);
        PUSH_INT32(tmp + incr2);
    } else {
        PUSH_COPY(*vp);
        if (!js_DoIncDec(cx, &js_CodeSpec[op], &regs.sp[-1], vp))
            goto error;
    }
    len = JSOP_INCARG_LENGTH;
    JS_ASSERT(len == js_CodeSpec[op].length);
    DO_NEXT_OP(len);
}

BEGIN_CASE(JSOP_THIS)
    if (!fp->getThisObject(cx))
        goto error;
    PUSH_COPY(fp->thisv);
END_CASE(JSOP_THIS)

BEGIN_CASE(JSOP_UNBRANDTHIS)
{
    JSObject *obj = fp->getThisObject(cx);
    if (!obj)
        goto error;
    if (!obj->unbrand(cx))
        goto error;
}
END_CASE(JSOP_UNBRANDTHIS)

{
    JSObject *obj;
    Value *vp;
    jsint i;

BEGIN_CASE(JSOP_GETTHISPROP)
    obj = fp->getThisObject(cx);
    if (!obj)
        goto error;
    i = 0;
    PUSH_NULL();
    goto do_getprop_with_obj;

BEGIN_CASE(JSOP_GETARGPROP)
{
    i = ARGNO_LEN;
    uint32 slot = GET_ARGNO(regs.pc);
    JS_ASSERT(slot < fp->fun->nargs);
    PUSH_COPY(fp->argv[slot]);
    goto do_getprop_body;
}

BEGIN_CASE(JSOP_GETLOCALPROP)
{
    i = SLOTNO_LEN;
    uint32 slot = GET_SLOTNO(regs.pc);
    JS_ASSERT(slot < script->nslots);
    PUSH_COPY(fp->slots()[slot]);
    goto do_getprop_body;
}

BEGIN_CASE(JSOP_GETPROP)
BEGIN_CASE(JSOP_GETXPROP)
    i = 0;

  do_getprop_body:
    vp = &regs.sp[-1];

  do_getprop_with_lval:
    VALUE_TO_OBJECT(cx, vp, obj);

  do_getprop_with_obj:
    {
        Value rval;
        do {
            /*
             * We do not impose the method read barrier if in an imacro,
             * assuming any property gets it does (e.g., for 'toString'
             * from JSOP_NEW) will not be leaked to the calling script.
             */
            JSObject *aobj = js_GetProtoIfDenseArray(obj);

            PropertyCacheEntry *entry;
            JSObject *obj2;
            JSAtom *atom;
            JS_PROPERTY_CACHE(cx).test(cx, regs.pc, aobj, obj2, entry, atom);
            if (!atom) {
                ASSERT_VALID_PROPERTY_CACHE_HIT(i, aobj, obj2, entry);
                if (entry->vword.isFunObj()) {
                    rval.setObject(entry->vword.toFunObj());
                } else if (entry->vword.isSlot()) {
                    uint32 slot = entry->vword.toSlot();
                    JS_ASSERT(slot < obj2->scope()->freeslot);
                    rval = obj2->lockedGetSlot(slot);
                } else {
                    JS_ASSERT(entry->vword.isSprop());
                    JSScopeProperty *sprop = entry->vword.toSprop();
                    NATIVE_GET(cx, obj, obj2, sprop,
                               fp->imacpc ? JSGET_NO_METHOD_BARRIER : JSGET_METHOD_BARRIER,
                               &rval);
                }
                break;
            }

            jsid id = ATOM_TO_JSID(atom);
            if (JS_LIKELY(aobj->map->ops->getProperty == js_GetProperty)
                ? !js_GetPropertyHelper(cx, obj, id,
                                        (fp->imacpc ||
                                         regs.pc[JSOP_GETPROP_LENGTH + i] == JSOP_IFEQ)
                                        ? JSGET_CACHE_RESULT | JSGET_NO_METHOD_BARRIER
                                        : JSGET_CACHE_RESULT | JSGET_METHOD_BARRIER,
                                        &rval)
                : !obj->getProperty(cx, id, &rval)) {
                goto error;
            }
        } while (0);

        regs.sp[-1] = rval;
        JS_ASSERT(JSOP_GETPROP_LENGTH + i == js_CodeSpec[op].length);
        len = JSOP_GETPROP_LENGTH + i;
    }
END_VARLEN_CASE

BEGIN_CASE(JSOP_LENGTH)
    vp = &regs.sp[-1];
    if (vp->isString()) {
        vp->setInt32(vp->toString()->length());
    } else if (vp->isObject()) {
        JSObject *obj = &vp->toObject();
        if (obj->isArray()) {
            jsuint length = obj->getArrayLength();
            regs.sp[-1].setNumber(length);
        } else if (obj->isArguments() && !obj->isArgsLengthOverridden()) {
            uint32 length = obj->getArgsLength();
            JS_ASSERT(length < INT32_MAX);
            regs.sp[-1].setInt32(int32_t(length));
        } else {
            i = -2;
            goto do_getprop_with_lval;
        }
    } else {
        i = -2;
        goto do_getprop_with_lval;
    }
END_CASE(JSOP_LENGTH)

}

BEGIN_CASE(JSOP_CALLPROP)
{
    Value lval = regs.sp[-1];

    Value objv;
    if (lval.isObject()) {
        objv = lval;
    } else {
        JSProtoKey protoKey;
        if (lval.isString()) {
            protoKey = JSProto_String;
        } else if (lval.isNumber()) {
            protoKey = JSProto_Number;
        } else if (lval.isBoolean()) {
            protoKey = JSProto_Boolean;
        } else {
            JS_ASSERT(lval.isNull() || lval.isUndefined());
            js_ReportIsNullOrUndefined(cx, -1, lval, NULL);
            goto error;
        }
        JSObject *pobj;
        if (!js_GetClassPrototype(cx, NULL, protoKey, &pobj))
            goto error;
        objv.setObject(*pobj);
    }

    JSObject *aobj = js_GetProtoIfDenseArray(&objv.toObject());
    Value rval;

    PropertyCacheEntry *entry;
    JSObject *obj2;
    JSAtom *atom;
    JS_PROPERTY_CACHE(cx).test(cx, regs.pc, aobj, obj2, entry, atom);
    if (!atom) {
        ASSERT_VALID_PROPERTY_CACHE_HIT(0, aobj, obj2, entry);
        if (entry->vword.isFunObj()) {
            rval.setObject(entry->vword.toFunObj());
        } else if (entry->vword.isSlot()) {
            uint32 slot = entry->vword.toSlot();
            JS_ASSERT(slot < obj2->scope()->freeslot);
            rval = obj2->lockedGetSlot(slot);
        } else {
            JS_ASSERT(entry->vword.isSprop());
            JSScopeProperty *sprop = entry->vword.toSprop();
            NATIVE_GET(cx, &objv.toObject(), obj2, sprop, JSGET_NO_METHOD_BARRIER, &rval);
        }
        regs.sp[-1] = rval;
        PUSH_COPY(lval);
        goto end_callprop;
    }

    /*
     * Cache miss: use the immediate atom that was loaded for us under
     * PropertyCache::test.
     */
    jsid id;
    id = ATOM_TO_JSID(atom);

    PUSH_NULL();
    if (lval.isObject()) {
        if (!js_GetMethod(cx, &objv.toObject(), id,
                          JS_LIKELY(aobj->map->ops->getProperty == js_GetProperty)
                          ? JSGET_CACHE_RESULT | JSGET_NO_METHOD_BARRIER
                          : JSGET_NO_METHOD_BARRIER,
                          &rval)) {
            goto error;
        }
        regs.sp[-1] = objv;
        regs.sp[-2] = rval;
    } else {
        JS_ASSERT(objv.toObject().map->ops->getProperty == js_GetProperty);
        if (!js_GetPropertyHelper(cx, &objv.toObject(), id,
                                  JSGET_CACHE_RESULT | JSGET_NO_METHOD_BARRIER,
                                  &rval)) {
            goto error;
        }
        regs.sp[-1] = lval;
        regs.sp[-2] = rval;
    }

  end_callprop:
    /* Wrap primitive lval in object clothing if necessary. */
    if (lval.isPrimitive()) {
        /* FIXME: https://bugzilla.mozilla.org/show_bug.cgi?id=412571 */
        JSObject *funobj;
        if (!IsFunctionObject(rval, &funobj) ||
            !PrimitiveThisTest(GET_FUNCTION_PRIVATE(cx, funobj), lval)) {
            if (!js_PrimitiveToObject(cx, &regs.sp[-1]))
                goto error;
        }
    }
#if JS_HAS_NO_SUCH_METHOD
    if (JS_UNLIKELY(rval.isUndefined())) {
        LOAD_ATOM(0, atom);
        regs.sp[-2].setString(ATOM_TO_STRING(atom));
        if (!js_OnUnknownMethod(cx, regs.sp - 2))
            goto error;
    }
#endif
}
END_CASE(JSOP_CALLPROP)

BEGIN_CASE(JSOP_UNBRAND)
    JS_ASSERT(regs.sp - fp->slots() >= 1);
    if (!regs.sp[-1].toObject().unbrand(cx))
        goto error;
END_CASE(JSOP_UNBRAND)

BEGIN_CASE(JSOP_SETGNAME)
BEGIN_CASE(JSOP_SETNAME)
BEGIN_CASE(JSOP_SETPROP)
BEGIN_CASE(JSOP_SETMETHOD)
{
    Value &rref = regs.sp[-1];
    JS_ASSERT_IF(op == JSOP_SETMETHOD, IsFunctionObject(rref));
    Value &lref = regs.sp[-2];
    JS_ASSERT_IF(op == JSOP_SETNAME, lref.isObject());
    JSObject *obj;
    VALUE_TO_OBJECT(cx, &lref, obj);

    JS_ASSERT_IF(op == JSOP_SETGNAME, obj == fp->scopeChain->getGlobal());

    do {
        PropertyCache *cache = &JS_PROPERTY_CACHE(cx);

        /*
         * Probe the property cache, specializing for two important
         * set-property cases. First:
         *
         *   function f(a, b, c) {
         *     var o = {p:a, q:b, r:c};
         *     return o;
         *   }
         *
         * or similar real-world cases, which evolve a newborn native
         * object predicatably through some bounded number of property
         * additions. And second:
         *
         *   o.p = x;
         *
         * in a frequently executed method or loop body, where p will
         * (possibly after the first iteration) always exist in native
         * object o.
         */
        PropertyCacheEntry *entry;
        JSObject *obj2;
        JSAtom *atom;
        if (cache->testForSet(cx, regs.pc, obj, &entry, &obj2, &atom)) {
            /*
             * Fast property cache hit, only partially confirmed by
             * testForSet. We know that the entry applies to regs.pc and
             * that obj's shape matches.
             *
             * The entry predicts either a new property to be added
             * directly to obj by this set, or on an existing "own"
             * property, or on a prototype property that has a setter.
             */
            JS_ASSERT(entry->vword.isSprop());
            JSScopeProperty *sprop = entry->vword.toSprop();
            JS_ASSERT_IF(sprop->isDataDescriptor(), sprop->writable());
            JS_ASSERT_IF(sprop->hasSlot(), entry->vcapTag() == 0);

            JSScope *scope = obj->scope();
            JS_ASSERT(!scope->sealed());

            /*
             * Fastest path: check whether the cached sprop is already
             * in scope and call NATIVE_SET and break to get out of the
             * do-while(0). But we can call NATIVE_SET only if obj owns
             * scope or sprop is shared.
             */
            bool checkForAdd;
            if (!sprop->hasSlot()) {
                if (entry->vcapTag() == 0 ||
                    ((obj2 = obj->getProto()) &&
                     obj2->isNative() &&
                     obj2->shape() == entry->vshape())) {
                    goto fast_set_propcache_hit;
                }

                /* The cache entry doesn't apply. vshape mismatch. */
                checkForAdd = false;
            } else if (!scope->isSharedEmpty()) {
                if (sprop == scope->lastProperty() || scope->hasProperty(sprop)) {
                  fast_set_propcache_hit:
                    PCMETER(cache->pchits++);
                    PCMETER(cache->setpchits++);
                    NATIVE_SET(cx, obj, sprop, entry, &rref);
                    break;
                }
                checkForAdd = sprop->hasSlot() && sprop->parent == scope->lastProperty();
            } else {
                /*
                 * We check that cx own obj here and will continue to
                 * own it after js_GetMutableScope returns so we can
                 * continue to skip JS_UNLOCK_OBJ calls.
                 */
                JS_ASSERT(CX_OWNS_OBJECT_TITLE(cx, obj));
                scope = js_GetMutableScope(cx, obj);
                JS_ASSERT(CX_OWNS_OBJECT_TITLE(cx, obj));
                if (!scope)
                    goto error;
                checkForAdd = !sprop->parent;
            }

            uint32 slot;
            if (checkForAdd &&
                entry->vshape() == rt->protoHazardShape &&
                sprop->hasDefaultSetter() &&
                (slot = sprop->slot) == scope->freeslot) {
                /*
                 * Fast path: adding a plain old property that was once
                 * at the frontier of the property tree, whose slot is
                 * next to claim among the allocated slots in obj,
                 * where scope->table has not been created yet.
                 *
                 * We may want to remove hazard conditions above and
                 * inline compensation code here, depending on
                 * real-world workloads.
                 */
                PCMETER(cache->pchits++);
                PCMETER(cache->addpchits++);

                if (slot < obj->numSlots()) {
                    ++scope->freeslot;
                } else {
                    if (!js_AllocSlot(cx, obj, &slot))
                        goto error;
                    JS_ASSERT(slot + 1 == scope->freeslot);
                }

                /*
                 * If this obj's number of reserved slots differed, or
                 * if something created a hash table for scope, we must
                 * pay the price of JSScope::putProperty.
                 *
                 * (A built-in object with a pre-allocated but not fixed
                 * population of reserved slots  hook can cause scopes of the
                 * same shape to have different freeslot values. Arguments,
                 * Block, Call, and certain Function objects pre-allocate
                 * reserveds lots this way. This is what causes the slot !=
                 * sprop->slot case. See js_GetMutableScope. FIXME 558451)
                 */
                if (slot == sprop->slot && !scope->table) {
                    scope->extend(cx, sprop);
                } else {
                    JSScopeProperty *sprop2 =
                        scope->putProperty(cx, sprop->id,
                                           sprop->getter(), sprop->setter(),
                                           slot, sprop->attributes(),
                                           sprop->getFlags(), sprop->shortid);
                    if (!sprop2) {
                        js_FreeSlot(cx, obj, slot);
                        goto error;
                    }
                    sprop = sprop2;
                }

                /*
                 * No method change check here because here we are
                 * adding a new property, not updating an existing
                 * slot's value that might contain a method of a
                 * branded scope.
                 */
                TRACE_2(SetPropHit, entry, sprop);
                obj->lockedSetSlot(slot, rref);

                /*
                 * Purge the property cache of the id we may have just
                 * shadowed in obj's scope and proto chains. We do this
                 * after unlocking obj's scope to avoid lock nesting.
                 */
                js_PurgeScopeChain(cx, obj, sprop->id);
                break;
            }
            PCMETER(cache->setpcmisses++);
            atom = NULL;
        } else if (!atom) {
            /*
             * Slower property cache hit, fully confirmed by testForSet (in
             * the slow path, via fullTest).
             */
            ASSERT_VALID_PROPERTY_CACHE_HIT(0, obj, obj2, entry);
            JSScopeProperty *sprop = NULL;
            if (obj == obj2) {
                sprop = entry->vword.toSprop();
                JS_ASSERT(sprop->writable());
                JS_ASSERT(!obj2->scope()->sealed());
                NATIVE_SET(cx, obj, sprop, entry, &rref);
            }
            if (sprop)
                break;
        }

        if (!atom)
            LOAD_ATOM(0, atom);
        jsid id = ATOM_TO_JSID(atom);
        if (entry && JS_LIKELY(obj->map->ops->setProperty == js_SetProperty)) {
            uintN defineHow;
            if (op == JSOP_SETMETHOD)
                defineHow = JSDNP_CACHE_RESULT | JSDNP_SET_METHOD;
            else if (op == JSOP_SETNAME)
                defineHow = JSDNP_CACHE_RESULT | JSDNP_UNQUALIFIED;
            else
                defineHow = JSDNP_CACHE_RESULT;
            if (!js_SetPropertyHelper(cx, obj, id, defineHow, &rref))
                goto error;
        } else {
            if (!obj->setProperty(cx, id, &rref))
                goto error;
            ABORT_RECORDING(cx, "Non-native set");
        }
    } while (0);
}
END_SET_CASE_STORE_RVAL(JSOP_SETPROP, 2);

BEGIN_CASE(JSOP_GETELEM)
{
    Value &lref = regs.sp[-2];
    Value &rref = regs.sp[-1];
    if (lref.isString() && rref.isInt32()) {
        JSString *str = lref.toString();
        int32_t i = rref.toInt32();
        if (size_t(i) < str->length()) {
            str = JSString::getUnitString(cx, str, size_t(i));
            if (!str)
                goto error;
            regs.sp--;
            regs.sp[-1].setString(str);
            len = JSOP_GETELEM_LENGTH;
            DO_NEXT_OP(len);
        }
    }

    JSObject *obj;
    VALUE_TO_OBJECT(cx, &lref, obj);

    const Value *copyFrom;
    Value rval;
    jsid id;
    if (rref.isInt32()) {
        int32_t i = rref.toInt32();
        if (obj->isDenseArray()) {
            jsuint idx = jsuint(i);

            if (idx < obj->getDenseArrayCapacity()) {
                copyFrom = obj->addressOfDenseArrayElement(idx);
                if (!copyFrom->isMagic())
                    goto end_getelem;

                /* Reload retval from the stack in the rare hole case. */
                copyFrom = &regs.sp[-1];
            }
        } else if (obj->isArguments()
#ifdef JS_TRACER
                   && !GetArgsPrivateNative(obj)
#endif
                  ) {
            uint32 arg = uint32(i);

            if (arg < obj->getArgsLength()) {
                JSStackFrame *afp = (JSStackFrame *) obj->getPrivate();
                if (afp) {
                    copyFrom = &afp->argv[arg];
                    goto end_getelem;
                }

                copyFrom = obj->addressOfArgsElement(arg);
                if (!copyFrom->isMagic())
                    goto end_getelem;
                copyFrom = &regs.sp[-1];
            }
        }
        if (JS_LIKELY(INT_FITS_IN_JSID(i)))
            id = INT_TO_JSID(i);
        else
            goto intern_big_int;
    } else {
      intern_big_int:
        if (!js_InternNonIntElementId(cx, obj, rref, &id))
            goto error;
    }

    if (!obj->getProperty(cx, id, &rval))
        goto error;
    copyFrom = &rval;

  end_getelem:
    regs.sp--;
    regs.sp[-1] = *copyFrom;
}
END_CASE(JSOP_GETELEM)

BEGIN_CASE(JSOP_CALLELEM)
{
    /* Fetch the left part and resolve it to a non-null object. */
    JSObject *obj;
    FETCH_OBJECT(cx, -2, obj);

    /* Fetch index and convert it to id suitable for use with obj. */
    jsid id;
    FETCH_ELEMENT_ID(obj, -1, id);

    /* Get or set the element. */
    if (!js_GetMethod(cx, obj, id, JSGET_NO_METHOD_BARRIER, &regs.sp[-2]))
        goto error;

#if JS_HAS_NO_SUCH_METHOD
    if (JS_UNLIKELY(regs.sp[-2].isUndefined())) {
        regs.sp[-2] = regs.sp[-1];
        regs.sp[-1].setObject(*obj);
        if (!js_OnUnknownMethod(cx, regs.sp - 2))
            goto error;
    } else
#endif
    {
        regs.sp[-1].setObject(*obj);
    }
}
END_CASE(JSOP_CALLELEM)

BEGIN_CASE(JSOP_SETELEM)
{
    JSObject *obj;
    FETCH_OBJECT(cx, -3, obj);
    jsid id;
    FETCH_ELEMENT_ID(obj, -2, id);
    do {
        if (obj->isDenseArray() && JSID_IS_INT(id)) {
            jsuint length = obj->getDenseArrayCapacity();
            jsint i = JSID_TO_INT(id);
            if ((jsuint)i < length) {
                if (obj->getDenseArrayElement(i).isMagic(JS_ARRAY_HOLE)) {
                    if (js_PrototypeHasIndexedProperties(cx, obj))
                        break;
                    if ((jsuint)i >= obj->getArrayLength())
                        obj->setArrayLength(i + 1);
                }
                obj->setDenseArrayElement(i, regs.sp[-1]);
                goto end_setelem;
            }
        }
    } while (0);
    if (!obj->setProperty(cx, id, &regs.sp[-1]))
        goto error;
  end_setelem:;
}
END_SET_CASE_STORE_RVAL(JSOP_SETELEM, 3)

BEGIN_CASE(JSOP_ENUMELEM)
{
    /* Funky: the value to set is under the [obj, id] pair. */
    JSObject *obj;
    FETCH_OBJECT(cx, -2, obj);
    jsid id;
    FETCH_ELEMENT_ID(obj, -1, id);
    if (!obj->setProperty(cx, id, &regs.sp[-3]))
        goto error;
    regs.sp -= 3;
}
END_CASE(JSOP_ENUMELEM)

{
    JSFunction *fun;
    JSObject *obj;
    uintN flags;
    uintN argc;
    Value *vp;

BEGIN_CASE(JSOP_NEW)
{
    /* Get immediate argc and find the constructor function. */
    argc = GET_ARGC(regs.pc);
    vp = regs.sp - (2 + argc);
    JS_ASSERT(vp >= fp->base());

    /*
     * Assign lval, obj, and fun exactly as the code at inline_call: expects to
     * find them, to avoid nesting a js_Interpret call via js_InvokeConstructor.
     */
    if (IsFunctionObject(vp[0], &obj)) {
        fun = GET_FUNCTION_PRIVATE(cx, obj);
        if (fun->isInterpreted()) {
            /* Root as we go using vp[1]. */
            if (!obj->getProperty(cx,
                                  ATOM_TO_JSID(cx->runtime->atomState.classPrototypeAtom),
                                  &vp[1])) {
                goto error;
            }
            JSObject *proto = vp[1].isObject() ? &vp[1].toObject() : NULL;
            JSObject *obj2 = NewObject(cx, &js_ObjectClass, proto, obj->getParent());
            if (!obj2)
                goto error;

            if (fun->u.i.script->isEmpty()) {
                vp[0].setObject(*obj2);
                regs.sp = vp + 1;
                goto end_new;
            }

            vp[1].setObject(*obj2);
            flags = JSFRAME_CONSTRUCTING;
            goto inline_call;
        }
    }

    if (!InvokeConstructor(cx, InvokeArgsGuard(vp, argc)))
        goto error;
    regs.sp = vp + 1;
    CHECK_INTERRUPT_HANDLER();
    TRACE_0(NativeCallComplete);

  end_new:;
}
END_CASE(JSOP_NEW)

BEGIN_CASE(JSOP_CALL)
BEGIN_CASE(JSOP_EVAL)
BEGIN_CASE(JSOP_APPLY)
{
    argc = GET_ARGC(regs.pc);
    vp = regs.sp - (argc + 2);

    if (IsFunctionObject(*vp, &obj)) {
        fun = GET_FUNCTION_PRIVATE(cx, obj);

        /* Clear frame flags since this is not a constructor call. */
        flags = 0;
        if (FUN_INTERPRETED(fun))
      inline_call:
        {
            JSScript *newscript = fun->u.i.script;
            if (JS_UNLIKELY(newscript->isEmpty())) {
                vp->setUndefined();
                regs.sp = vp + 1;
                goto end_call;
            }

            /* Restrict recursion of lightweight functions. */
            if (JS_UNLIKELY(inlineCallCount >= JS_MAX_INLINE_CALL_COUNT)) {
                js_ReportOverRecursed(cx);
                goto error;
            }

            /*
             * Get pointer to new frame/slots, without changing global state.
             * Initialize missing args if there are any.
             */
            StackSpace &stack = cx->stack();
            uintN nfixed = newscript->nslots;
            uintN funargs = fun->nargs;
            JSStackFrame *newfp;
            if (argc < funargs) {
                uintN missing = funargs - argc;
                newfp = stack.getInlineFrame(cx, regs.sp, missing, nfixed);
                if (!newfp)
                    goto error;
                SetValueRangeToUndefined(regs.sp, missing);
            } else {
                newfp = stack.getInlineFrame(cx, regs.sp, 0, nfixed);
                if (!newfp)
                    goto error;
            }

            /* Initialize stack frame. */
            newfp->callobj = NULL;
            newfp->argsobj = NULL;
            newfp->script = newscript;
            newfp->fun = fun;
            newfp->argc = argc;
            newfp->argv = vp + 2;
            newfp->rval.setUndefined();
            newfp->annotation = NULL;
            newfp->scopeChain = obj->getParent();
            newfp->flags = flags;
            newfp->blockChain = NULL;
            JS_ASSERT(!JSFUN_BOUND_METHOD_TEST(fun->flags));
            JS_ASSERT_IF(!vp[1].isPrimitive(), IsSaneThisObject(vp[1].toObject()));
            newfp->thisv = vp[1];
            newfp->imacpc = NULL;

            /* Push void to initialize local variables. */
            Value *newsp = newfp->base();
            SetValueRangeToUndefined(newfp->slots(), newsp);

            /* Switch version if currentVersion wasn't overridden. */
            newfp->callerVersion = (JSVersion) cx->version;
            if (JS_LIKELY(cx->version == currentVersion)) {
                currentVersion = (JSVersion) newscript->version;
                if (JS_UNLIKELY(currentVersion != cx->version))
                    js_SetVersion(cx, currentVersion);
            }

            /* Push the frame. */
            stack.pushInlineFrame(cx, fp, regs.pc, newfp);

            /* Initializer regs after pushInlineFrame snapshots pc. */
            regs.pc = newscript->code;
            regs.sp = newsp;

            /* Import into locals. */
            JS_ASSERT(newfp == cx->fp);
            fp = newfp;
            script = newscript;
            atoms = script->atomMap.vector;

            /* Now that the new frame is rooted, maybe create a call object. */
            if (fun->isHeavyweight() && !js_GetCallObject(cx, fp))
                goto error;

            /* Call the debugger hook if present. */
            if (JSInterpreterHook hook = cx->debugHooks->callHook) {
                fp->hookData = hook(cx, fp, JS_TRUE, 0,
                                    cx->debugHooks->callHookData);
                CHECK_INTERRUPT_HANDLER();
            } else {
                fp->hookData = NULL;
            }

            inlineCallCount++;
            JS_RUNTIME_METER(rt, inlineCalls);

            DTrace::enterJSFun(cx, fp, fun, fp->down, fp->argc, fp->argv);

#ifdef JS_TRACER
            if (TraceRecorder *tr = TRACE_RECORDER(cx)) {
                AbortableRecordingStatus status = tr->record_EnterFrame(inlineCallCount);
                RESTORE_INTERP_VARS();
                if (StatusAbortsRecorderIfActive(status)) {
                    if (TRACE_RECORDER(cx)) {
                        JS_ASSERT(TRACE_RECORDER(cx) == tr);
                        AbortRecording(cx, "record_EnterFrame failed");
                    }
                    if (status == ARECORD_ERROR)
                        goto error;
                }
            }
#endif

#ifdef JS_METHODJIT
            /* Try to ensure methods are method JIT'd.  */
            {
                JSObject *scope = newfp->scopeChain;
                mjit::CompileStatus status = mjit::CanMethodJIT(cx, newscript, fun, scope);
                if (status == mjit::Compile_Error)
                    goto error;
                if (!TRACE_RECORDER(cx) && status == mjit::Compile_Okay) {
                    if (!mjit::JaegerShot(cx))
                        goto error;
                    interpReturnOK = true;
                    goto inline_return;
                }
            }
#endif

            /* Load first op and dispatch it (safe since JSOP_STOP). */
            op = (JSOp) *regs.pc;
            DO_OP();
        }

        if (fun->flags & JSFUN_FAST_NATIVE) {
            DTrace::enterJSFun(cx, NULL, fun, fp, argc, vp + 2, vp);

            JS_ASSERT(fun->u.n.extra == 0);
            JS_ASSERT(vp[1].isObjectOrNull() || PrimitiveThisTest(fun, vp[1]));
            JSBool ok = ((FastNative) fun->u.n.native)(cx, argc, vp);
            DTrace::exitJSFun(cx, NULL, fun, *vp, vp);
            regs.sp = vp + 1;
            if (!ok)
                goto error;
            TRACE_0(NativeCallComplete);
            goto end_call;
        }
    }

    bool ok;
    ok = Invoke(cx, InvokeArgsGuard(vp, argc), 0);
    regs.sp = vp + 1;
    CHECK_INTERRUPT_HANDLER();
    if (!ok)
        goto error;
    JS_RUNTIME_METER(rt, nonInlineCalls);
    TRACE_0(NativeCallComplete);

  end_call:;
}
END_CASE(JSOP_CALL)
}

BEGIN_CASE(JSOP_SETCALL)
{
    uintN argc = GET_ARGC(regs.pc);
    Value *vp = regs.sp - argc - 2;
    JSBool ok = Invoke(cx, InvokeArgsGuard(vp, argc), 0);
    if (ok)
        JS_ReportErrorNumber(cx, js_GetErrorMessage, NULL, JSMSG_BAD_LEFTSIDE_OF_ASS);
    goto error;
}
END_CASE(JSOP_SETCALL)

#define SLOW_PUSH_THISV(cx, obj)                                            \
    JS_BEGIN_MACRO                                                          \
        Class *clasp;                                                       \
        JSObject *thisp = obj;                                              \
        if (!thisp->getParent() ||                                          \
            (clasp = thisp->getClass()) == &js_CallClass ||                 \
            clasp == &js_BlockClass ||                                      \
            clasp == &js_DeclEnvClass) {                                    \
            /* Normal case: thisp is global or an activation record. */     \
            /* Callee determines |this|. */                                 \
            thisp = NULL;                                                   \
        } else {                                                            \
            thisp = thisp->thisObject(cx);                                  \
            if (!thisp)                                                     \
                goto error;                                                 \
        }                                                                   \
        PUSH_OBJECT_OR_NULL(thisp);                                         \
    JS_END_MACRO

BEGIN_CASE(JSOP_GETGNAME)
BEGIN_CASE(JSOP_CALLGNAME)
BEGIN_CASE(JSOP_NAME)
BEGIN_CASE(JSOP_CALLNAME)
{
    JSObject *obj = fp->scopeChain;
    if (op == JSOP_GETGNAME || op == JSOP_CALLGNAME)
        obj = obj->getGlobal();

    JSScopeProperty *sprop;
    Value rval;

    PropertyCacheEntry *entry;
    JSObject *obj2;
    JSAtom *atom;
    JS_PROPERTY_CACHE(cx).test(cx, regs.pc, obj, obj2, entry, atom);
    if (!atom) {
        ASSERT_VALID_PROPERTY_CACHE_HIT(0, obj, obj2, entry);
        if (entry->vword.isFunObj()) {
            PUSH_OBJECT(entry->vword.toFunObj());
        } else if (entry->vword.isSlot()) {
            uintN slot = entry->vword.toSlot();
            JS_ASSERT(slot < obj2->scope()->freeslot);
            PUSH_COPY(obj2->lockedGetSlot(slot));
        } else {
            JS_ASSERT(entry->vword.isSprop());
            sprop = entry->vword.toSprop();
            NATIVE_GET(cx, obj, obj2, sprop, JSGET_METHOD_BARRIER, &rval);
            PUSH_COPY(rval);
        }

        /*
         * Push results, the same as below, but with a prop$ hit there
         * is no need to test for the unusual and uncacheable case where
         * the caller determines |this|.
         */
#if DEBUG
        Class *clasp;
        JS_ASSERT(!obj->getParent() ||
                  (clasp = obj->getClass()) == &js_CallClass ||
                  clasp == &js_BlockClass ||
                  clasp == &js_DeclEnvClass);
#endif
        if (op == JSOP_CALLNAME || op == JSOP_CALLGNAME)
            PUSH_NULL();
        len = JSOP_NAME_LENGTH;
        DO_NEXT_OP(len);
    }

    jsid id;
    id = ATOM_TO_JSID(atom);
    JSProperty *prop;
    if (!js_FindPropertyHelper(cx, id, true, &obj, &obj2, &prop))
        goto error;
    if (!prop) {
        /* Kludge to allow (typeof foo == "undefined") tests. */
        JSOp op2 = js_GetOpcode(cx, script, regs.pc + JSOP_NAME_LENGTH);
        if (op2 == JSOP_TYPEOF) {
            PUSH_UNDEFINED();
            len = JSOP_NAME_LENGTH;
            DO_NEXT_OP(len);
        }
        atomNotDefined = atom;
        goto atom_not_defined;
    }

    /* Take the slow path if prop was not found in a native object. */
    if (!obj->isNative() || !obj2->isNative()) {
        obj2->dropProperty(cx, prop);
        if (!obj->getProperty(cx, id, &rval))
            goto error;
    } else {
        sprop = (JSScopeProperty *)prop;
        NATIVE_GET(cx, obj, obj2, sprop, JSGET_METHOD_BARRIER, &rval);
        JS_UNLOCK_OBJ(cx, obj2);
    }

    PUSH_COPY(rval);

    /* obj must be on the scope chain, thus not a function. */
    if (op == JSOP_CALLNAME || op == JSOP_CALLGNAME)
        SLOW_PUSH_THISV(cx, obj);
}
END_CASE(JSOP_NAME)

BEGIN_CASE(JSOP_UINT16)
    PUSH_INT32((int32_t) GET_UINT16(regs.pc));
END_CASE(JSOP_UINT16)

BEGIN_CASE(JSOP_UINT24)
    PUSH_INT32((int32_t) GET_UINT24(regs.pc));
END_CASE(JSOP_UINT24)

BEGIN_CASE(JSOP_INT8)
    PUSH_INT32(GET_INT8(regs.pc));
END_CASE(JSOP_INT8)

BEGIN_CASE(JSOP_INT32)
    PUSH_INT32(GET_INT32(regs.pc));
END_CASE(JSOP_INT32)

BEGIN_CASE(JSOP_INDEXBASE)
    /*
     * Here atoms can exceed script->atomMap.length as we use atoms as a
     * segment register for object literals as well.
     */
    atoms += GET_INDEXBASE(regs.pc);
END_CASE(JSOP_INDEXBASE)

BEGIN_CASE(JSOP_INDEXBASE1)
BEGIN_CASE(JSOP_INDEXBASE2)
BEGIN_CASE(JSOP_INDEXBASE3)
    atoms += (op - JSOP_INDEXBASE1 + 1) << 16;
END_CASE(JSOP_INDEXBASE3)

BEGIN_CASE(JSOP_RESETBASE0)
BEGIN_CASE(JSOP_RESETBASE)
    atoms = script->atomMap.vector;
END_CASE(JSOP_RESETBASE)

BEGIN_CASE(JSOP_DOUBLE)
{
    JS_ASSERT(!fp->imacpc);
    JS_ASSERT(size_t(atoms - script->atomMap.vector) <= script->atomMap.length);
    double dbl;
    LOAD_DOUBLE(0, dbl);
    PUSH_DOUBLE(dbl);
}
END_CASE(JSOP_DOUBLE)

BEGIN_CASE(JSOP_STRING)
{
    JSAtom *atom;
    LOAD_ATOM(0, atom);
    PUSH_STRING(ATOM_TO_STRING(atom));
}
END_CASE(JSOP_STRING)

BEGIN_CASE(JSOP_OBJECT)
{
    JSObject *obj;
    LOAD_OBJECT(0, obj);
    /* Only XML and RegExp objects are emitted. */
    PUSH_OBJECT(*obj);
}
END_CASE(JSOP_OBJECT)

BEGIN_CASE(JSOP_REGEXP)
{
    /*
     * Push a regexp object cloned from the regexp literal object mapped by the
     * bytecode at pc. ES5 finally fixed this bad old ES3 design flaw which was
     * flouted by many browser-based implementations.
     *
     * We avoid the js_GetScopeChain call here and pass fp->scopeChain as
     * js_GetClassPrototype uses the latter only to locate the global.
     */
    jsatomid index = GET_FULL_INDEX(0);
    JSObject *proto;
    if (!js_GetClassPrototype(cx, fp->scopeChain, JSProto_RegExp, &proto))
        goto error;
    JS_ASSERT(proto);
    JSObject *obj = js_CloneRegExpObject(cx, script->getRegExp(index), proto);
    if (!obj)
        goto error;
    PUSH_OBJECT(*obj);
}
END_CASE(JSOP_REGEXP)

BEGIN_CASE(JSOP_ZERO)
    PUSH_INT32(0);
END_CASE(JSOP_ZERO)

BEGIN_CASE(JSOP_ONE)
    PUSH_INT32(1);
END_CASE(JSOP_ONE)

BEGIN_CASE(JSOP_NULL)
    PUSH_NULL();
END_CASE(JSOP_NULL)

BEGIN_CASE(JSOP_FALSE)
    PUSH_BOOLEAN(false);
END_CASE(JSOP_FALSE)

BEGIN_CASE(JSOP_TRUE)
    PUSH_BOOLEAN(true);
END_CASE(JSOP_TRUE)

{
BEGIN_CASE(JSOP_TABLESWITCH)
{
    jsbytecode *pc2 = regs.pc;
    len = GET_JUMP_OFFSET(pc2);

    /*
     * ECMAv2+ forbids conversion of discriminant, so we will skip to the
     * default case if the discriminant isn't already an int jsval.  (This
     * opcode is emitted only for dense jsint-domain switches.)
     */
    const Value &rref = *--regs.sp;
    int32_t i;
    if (rref.isInt32()) {
        i = rref.toInt32();
    } else {
        double d;
        /* Don't use JSDOUBLE_IS_INT32; treat -0 (double) as 0. */
        if (!rref.isDouble() || (d = rref.toDouble()) != (i = int32_t(rref.toDouble())))
            DO_NEXT_OP(len);
    }

    pc2 += JUMP_OFFSET_LEN;
    jsint low = GET_JUMP_OFFSET(pc2);
    pc2 += JUMP_OFFSET_LEN;
    jsint high = GET_JUMP_OFFSET(pc2);

    i -= low;
    if ((jsuint)i < (jsuint)(high - low + 1)) {
        pc2 += JUMP_OFFSET_LEN + JUMP_OFFSET_LEN * i;
        jsint off = (jsint) GET_JUMP_OFFSET(pc2);
        if (off)
            len = off;
    }
}
END_VARLEN_CASE
}

{
BEGIN_CASE(JSOP_TABLESWITCHX)
{
    jsbytecode *pc2 = regs.pc;
    len = GET_JUMPX_OFFSET(pc2);

    /*
     * ECMAv2+ forbids conversion of discriminant, so we will skip to the
     * default case if the discriminant isn't already an int jsval.  (This
     * opcode is emitted only for dense jsint-domain switches.)
     */
    const Value &rref = *--regs.sp;
    int32_t i;
    if (rref.isInt32()) {
        i = rref.toInt32();
    } else if (rref.isDouble() && rref.toDouble() == 0) {
        /* Treat -0 (double) as 0. */
        i = 0;
    } else {
        DO_NEXT_OP(len);
    }

    pc2 += JUMPX_OFFSET_LEN;
    jsint low = GET_JUMP_OFFSET(pc2);
    pc2 += JUMP_OFFSET_LEN;
    jsint high = GET_JUMP_OFFSET(pc2);

    i -= low;
    if ((jsuint)i < (jsuint)(high - low + 1)) {
        pc2 += JUMP_OFFSET_LEN + JUMPX_OFFSET_LEN * i;
        jsint off = (jsint) GET_JUMPX_OFFSET(pc2);
        if (off)
            len = off;
    }
}
END_VARLEN_CASE
}

{
BEGIN_CASE(JSOP_LOOKUPSWITCHX)
{
    jsint off;
    off = JUMPX_OFFSET_LEN;
    goto do_lookup_switch;

BEGIN_CASE(JSOP_LOOKUPSWITCH)
    off = JUMP_OFFSET_LEN;

  do_lookup_switch:
    /*
     * JSOP_LOOKUPSWITCH and JSOP_LOOKUPSWITCHX are never used if any atom
     * index in it would exceed 64K limit.
     */
    JS_ASSERT(!fp->imacpc);
    JS_ASSERT(atoms == script->atomMap.vector);
    jsbytecode *pc2 = regs.pc;

    Value lval = regs.sp[-1];
    regs.sp--;

    if (!lval.isPrimitive())
        goto end_lookup_switch;

    pc2 += off;
    jsint npairs;
    npairs = (jsint) GET_UINT16(pc2);
    pc2 += UINT16_LEN;
    JS_ASSERT(npairs);  /* empty switch uses JSOP_TABLESWITCH */

    bool match;
#define SEARCH_PAIRS(MATCH_CODE)                                              \
    for (;;) {                                                                \
        Value rval = script->getConst(GET_INDEX(pc2));                        \
        MATCH_CODE                                                            \
        pc2 += INDEX_LEN;                                                     \
        if (match)                                                            \
            break;                                                            \
        pc2 += off;                                                           \
        if (--npairs == 0) {                                                  \
            pc2 = regs.pc;                                                    \
            break;                                                            \
        }                                                                     \
    }

    if (lval.isString()) {
        JSString *str = lval.toString();
        JSString *str2;
        SEARCH_PAIRS(
            match = (rval.isString() &&
                     ((str2 = rval.toString()) == str ||
                      js_EqualStrings(str2, str)));
        )
    } else if (lval.isNumber()) {
        double ldbl = lval.toNumber();
        SEARCH_PAIRS(
            match = rval.isNumber() && ldbl == rval.toNumber();
        )
    } else {
        SEARCH_PAIRS(
            match = (lval == rval);
        )
    }
#undef SEARCH_PAIRS

  end_lookup_switch:
    len = (op == JSOP_LOOKUPSWITCH)
          ? GET_JUMP_OFFSET(pc2)
          : GET_JUMPX_OFFSET(pc2);
}
END_VARLEN_CASE
}

BEGIN_CASE(JSOP_TRAP)
{
    Value rval;
    JSTrapStatus status = JS_HandleTrap(cx, script, regs.pc, Jsvalify(&rval));
    switch (status) {
      case JSTRAP_ERROR:
        goto error;
      case JSTRAP_RETURN:
        fp->rval = rval;
        interpReturnOK = JS_TRUE;
        goto forced_return;
      case JSTRAP_THROW:
        cx->throwing = JS_TRUE;
        cx->exception = rval;
        goto error;
      default:
        break;
    }
    JS_ASSERT(status == JSTRAP_CONTINUE);
    CHECK_INTERRUPT_HANDLER();
    JS_ASSERT(rval.isInt32());
    op = (JSOp) rval.toInt32();
    JS_ASSERT((uintN)op < (uintN)JSOP_LIMIT);
    DO_OP();
}

BEGIN_CASE(JSOP_ARGUMENTS)
{
    Value rval;
    if (!js_GetArgsValue(cx, fp, &rval))
        goto error;
    PUSH_COPY(rval);
}
END_CASE(JSOP_ARGUMENTS)

BEGIN_CASE(JSOP_ARGSUB)
{
    jsid id = INT_TO_JSID(GET_ARGNO(regs.pc));
    Value rval;
    if (!js_GetArgsProperty(cx, fp, id, &rval))
        goto error;
    PUSH_COPY(rval);
}
END_CASE(JSOP_ARGSUB)

BEGIN_CASE(JSOP_ARGCNT)
{
    jsid id = ATOM_TO_JSID(rt->atomState.lengthAtom);
    Value rval;
    if (!js_GetArgsProperty(cx, fp, id, &rval))
        goto error;
    PUSH_COPY(rval);
}
END_CASE(JSOP_ARGCNT)

BEGIN_CASE(JSOP_GETARG)
BEGIN_CASE(JSOP_CALLARG)
{
    uint32 slot = GET_ARGNO(regs.pc);
    JS_ASSERT(slot < fp->fun->nargs);
    METER_SLOT_OP(op, slot);
    PUSH_COPY(fp->argv[slot]);
    if (op == JSOP_CALLARG)
        PUSH_NULL();
}
END_CASE(JSOP_GETARG)

BEGIN_CASE(JSOP_SETARG)
{
    uint32 slot = GET_ARGNO(regs.pc);
    JS_ASSERT(slot < fp->fun->nargs);
    METER_SLOT_OP(op, slot);
    fp->argv[slot] = regs.sp[-1];
}
END_SET_CASE(JSOP_SETARG)

BEGIN_CASE(JSOP_GETLOCAL)
{
    uint32 slot = GET_SLOTNO(regs.pc);
    JS_ASSERT(slot < script->nslots);
    PUSH_COPY(fp->slots()[slot]);
}
END_CASE(JSOP_GETLOCAL)

BEGIN_CASE(JSOP_CALLLOCAL)
{
    uint32 slot = GET_SLOTNO(regs.pc);
    JS_ASSERT(slot < script->nslots);
    PUSH_COPY(fp->slots()[slot]);
    PUSH_NULL();
}
END_CASE(JSOP_CALLLOCAL)

BEGIN_CASE(JSOP_SETLOCAL)
{
    uint32 slot = GET_SLOTNO(regs.pc);
    JS_ASSERT(slot < script->nslots);
    fp->slots()[slot] = regs.sp[-1];
}
END_SET_CASE(JSOP_SETLOCAL)

BEGIN_CASE(JSOP_GETUPVAR)
BEGIN_CASE(JSOP_CALLUPVAR)
{
    JSUpvarArray *uva = script->upvars();

    uintN index = GET_UINT16(regs.pc);
    JS_ASSERT(index < uva->length);

    const Value &rval = GetUpvar(cx, script->staticLevel, uva->vector[index]);
    PUSH_COPY(rval);

    if (op == JSOP_CALLUPVAR)
        PUSH_NULL();
}
END_CASE(JSOP_GETUPVAR)

BEGIN_CASE(JSOP_GETUPVAR_DBG)
BEGIN_CASE(JSOP_CALLUPVAR_DBG)
{
    JSFunction *fun = fp->fun;
    JS_ASSERT(FUN_KIND(fun) == JSFUN_INTERPRETED);
    JS_ASSERT(fun->u.i.wrapper);

    /* Scope for tempPool mark and local names allocation in it. */
    JSObject *obj, *obj2;
    JSProperty *prop;
    jsid id;
    JSAtom *atom;
    {
        void *mark = JS_ARENA_MARK(&cx->tempPool);
        jsuword *names = js_GetLocalNameArray(cx, fun, &cx->tempPool);
        if (!names)
            goto error;

        uintN index = fun->countArgsAndVars() + GET_UINT16(regs.pc);
        atom = JS_LOCAL_NAME_TO_ATOM(names[index]);
        id = ATOM_TO_JSID(atom);

        JSBool ok = js_FindProperty(cx, id, &obj, &obj2, &prop);
        JS_ARENA_RELEASE(&cx->tempPool, mark);
        if (!ok)
            goto error;
    }

    if (!prop) {
        atomNotDefined = atom;
        goto atom_not_defined;
    }

    /* Minimize footprint with generic code instead of NATIVE_GET. */
    obj2->dropProperty(cx, prop);
    Value *vp = regs.sp;
    PUSH_NULL();
    if (!obj->getProperty(cx, id, vp))
        goto error;

    if (op == JSOP_CALLUPVAR_DBG)
        PUSH_NULL();
}
END_CASE(JSOP_GETUPVAR_DBG)

BEGIN_CASE(JSOP_GETDSLOT)
BEGIN_CASE(JSOP_CALLDSLOT)
{
    JS_ASSERT(fp->argv);
    JSObject *obj = &fp->argv[-2].toObject();
    JS_ASSERT(obj);
    JS_ASSERT(obj->dslots);

    uintN index = GET_UINT16(regs.pc);
    JS_ASSERT(JS_INITIAL_NSLOTS + index < obj->dslots[-1].toPrivateUint32());
    JS_ASSERT_IF(obj->scope()->object == obj,
                 JS_INITIAL_NSLOTS + index < obj->scope()->freeslot);

    PUSH_COPY(obj->dslots[index]);
    if (op == JSOP_CALLDSLOT)
        PUSH_NULL();
}
END_CASE(JSOP_GETDSLOT)

BEGIN_CASE(JSOP_GETGLOBAL)
BEGIN_CASE(JSOP_CALLGLOBAL)
{
    uint32 slot = GET_SLOTNO(regs.pc);
    slot = script->getGlobalSlot(slot);
    JSObject *obj = fp->scopeChain->getGlobal();
    JS_ASSERT(slot < obj->scope()->freeslot);
    PUSH_COPY(obj->getSlot(slot));
    if (op == JSOP_CALLGLOBAL)
        PUSH_NULL();
}
END_CASE(JSOP_GETGLOBAL)

BEGIN_CASE(JSOP_FORGLOBAL)
{
    Value rval;
    if (!IteratorNext(cx, &regs.sp[-1].toObject(), &rval))
        goto error;
    PUSH_COPY(rval);
    uint32 slot = GET_SLOTNO(regs.pc);
    slot = script->getGlobalSlot(slot);
    JSObject *obj = fp->scopeChain->getGlobal();
    JS_ASSERT(slot < obj->scope()->freeslot);
    JS_LOCK_OBJ(cx, obj);
    {
        JSScope *scope = obj->scope();
        if (!scope->methodWriteBarrier(cx, slot, rval)) {
            JS_UNLOCK_SCOPE(cx, scope);
            goto error;
        }
        obj->lockedSetSlot(slot, rval);
        JS_UNLOCK_SCOPE(cx, scope);
    }
    regs.sp--;
}
END_CASE(JSOP_FORGLOBAL)

BEGIN_CASE(JSOP_SETGLOBAL)
{
    uint32 slot = GET_SLOTNO(regs.pc);
    slot = script->getGlobalSlot(slot);
    JSObject *obj = fp->scopeChain->getGlobal();
    JS_ASSERT(slot < obj->scope()->freeslot);
    {
        JS_LOCK_OBJ(cx, obj);
        JSScope *scope = obj->scope();
        if (!scope->methodWriteBarrier(cx, slot, regs.sp[-1])) {
            JS_UNLOCK_SCOPE(cx, scope);
            goto error;
        }
        obj->lockedSetSlot(slot, regs.sp[-1]);
        JS_UNLOCK_SCOPE(cx, scope);
    }
}
END_SET_CASE(JSOP_SETGLOBAL)

BEGIN_CASE(JSOP_DEFCONST)
BEGIN_CASE(JSOP_DEFVAR)
{
    uint32 index = GET_INDEX(regs.pc);
    JSAtom *atom = atoms[index];

    /*
     * index is relative to atoms at this point but for global var
     * code below we need the absolute value.
     */
    index += atoms - script->atomMap.vector;
    JSObject *obj = fp->varobj(cx);
    JS_ASSERT(obj->map->ops->defineProperty == js_DefineProperty);
    uintN attrs = JSPROP_ENUMERATE;
    if (!(fp->flags & JSFRAME_EVAL))
        attrs |= JSPROP_PERMANENT;
    if (op == JSOP_DEFCONST)
        attrs |= JSPROP_READONLY;

    /* Lookup id in order to check for redeclaration problems. */
    jsid id = ATOM_TO_JSID(atom);
    JSProperty *prop = NULL;
    JSObject *obj2;
    if (op == JSOP_DEFVAR) {
        /*
         * Redundant declaration of a |var|, even one for a non-writable
         * property like |undefined| in ES5, does nothing.
         */
        if (!obj->lookupProperty(cx, id, &obj2, &prop))
            goto error;
    } else {
        if (!CheckRedeclaration(cx, obj, id, attrs, &obj2, &prop))
            goto error;
    }

    /* Bind a variable only if it's not yet defined. */
    if (!prop) {
        if (!js_DefineNativeProperty(cx, obj, id, UndefinedValue(), PropertyStub, PropertyStub,
                                     attrs, 0, 0, &prop)) {
            goto error;
        }
        JS_ASSERT(prop);
        obj2 = obj;
    }

    /*
     * Try to optimize a property we either just created, or found
     * directly in the global object, that is permanent, has a slot,
     * and has stub getter and setter, into a "fast global" accessed
     * by the JSOP_*GVAR opcodes.
     */
    if (!fp->fun &&
        index < GlobalVarCount(fp) &&
        obj2 == obj &&
        obj->isNative()) {
        JSScopeProperty *sprop = (JSScopeProperty *) prop;
        if (!sprop->configurable() &&
            SPROP_HAS_VALID_SLOT(sprop, obj->scope()) &&
            sprop->hasDefaultGetterOrIsMethod() &&
            sprop->hasDefaultSetter()) {
            /*
             * Fast globals use frame variables to map the global name's atom
             * index to the permanent varobj slot number, tagged as a jsval.
             * The atom index for the global's name literal is identical to its
             * variable index.
             */
            fp->slots()[index].setInt32(sprop->slot);
        }
    }

    obj2->dropProperty(cx, prop);
}
END_CASE(JSOP_DEFVAR)

BEGIN_CASE(JSOP_DEFFUN)
{
    PropertyOp getter, setter;
    bool doSet;
    JSObject *pobj;
    JSProperty *prop;
    uint32 old;

    /*
     * A top-level function defined in Global or Eval code (see ECMA-262
     * Ed. 3), or else a SpiderMonkey extension: a named function statement in
     * a compound statement (not at the top statement level of global code, or
     * at the top level of a function body).
     */
    JSFunction *fun;
    LOAD_FUNCTION(0);
    JSObject *obj = FUN_OBJECT(fun);

    JSObject *obj2;
    if (FUN_NULL_CLOSURE(fun)) {
        /*
         * Even a null closure needs a parent for principals finding.
         * FIXME: bug 476950, although debugger users may also demand some kind
         * of scope link for debugger-assisted eval-in-frame.
         */
        obj2 = fp->scopeChain;
    } else {
        JS_ASSERT(!FUN_FLAT_CLOSURE(fun));

        /*
         * Inline js_GetScopeChain a bit to optimize for the case of a
         * top-level function.
         */
        if (!fp->blockChain) {
            obj2 = fp->scopeChain;
        } else {
            obj2 = js_GetScopeChain(cx, fp);
            if (!obj2)
                goto error;
        }
    }

    /*
     * If static link is not current scope, clone fun's object to link to the
     * current scope via parent. We do this to enable sharing of compiled
     * functions among multiple equivalent scopes, amortizing the cost of
     * compilation over a number of executions.  Examples include XUL scripts
     * and event handlers shared among Firefox or other Mozilla app chrome
     * windows, and user-defined JS functions precompiled and then shared among
     * requests in server-side JS.
     */
    if (obj->getParent() != obj2) {
        obj = CloneFunctionObject(cx, fun, obj2);
        if (!obj)
            goto error;
    }

    /*
     * Protect obj from any GC hiding below JSObject::setProperty or
     * JSObject::defineProperty.  All paths from here must flow through the
     * fp->scopeChain code below the parent->defineProperty call.
     */
    MUST_FLOW_THROUGH("restore_scope");
    fp->scopeChain = obj;

    Value rval = ObjectValue(*obj);

    /*
     * ECMA requires functions defined when entering Eval code to be
     * impermanent.
     */
    uintN attrs = (fp->flags & JSFRAME_EVAL)
                  ? JSPROP_ENUMERATE
                  : JSPROP_ENUMERATE | JSPROP_PERMANENT;

    /*
     * Load function flags that are also property attributes.  Getters and
     * setters do not need a slot, their value is stored elsewhere in the
     * property itself, not in obj slots.
     */
    getter = setter = PropertyStub;
    uintN flags = JSFUN_GSFLAG2ATTR(fun->flags);
    if (flags) {
        /* Function cannot be both getter a setter. */
        JS_ASSERT(flags == JSPROP_GETTER || flags == JSPROP_SETTER);
        attrs |= flags | JSPROP_SHARED;
        rval.setUndefined();
        if (flags == JSPROP_GETTER)
            getter = CastAsPropertyOp(obj);
        else
            setter = CastAsPropertyOp(obj);
    }

    /*
     * We define the function as a property of the variable object and not the
     * current scope chain even for the case of function expression statements
     * and functions defined by eval inside let or with blocks.
     */
    JSObject *parent = fp->varobj(cx);
    JS_ASSERT(parent);

    /*
     * Check for a const property of the same name -- or any kind of property
     * if executing with the strict option.  We check here at runtime as well
     * as at compile-time, to handle eval as well as multiple HTML script tags.
     */
    jsid id = ATOM_TO_JSID(fun->atom);
    prop = NULL;
    JSBool ok = CheckRedeclaration(cx, parent, id, attrs, &pobj, &prop);
    if (!ok)
        goto restore_scope;

    /*
     * We deviate from 10.1.2 in ECMA 262 v3 and under eval use for function
     * declarations JSObject::setProperty, not JSObject::defineProperty, to
     * preserve the JSOP_PERMANENT attribute of existing properties and make
     * sure that such properties cannot be deleted.
     *
     * We also use JSObject::setProperty for the existing properties of Call
     * objects with matching attributes to preserve the native getters and
     * setters that store the value of the property in the interpreter frame,
     * see bug 467495.
     */
    doSet = (attrs == JSPROP_ENUMERATE);
    JS_ASSERT_IF(doSet, fp->flags & JSFRAME_EVAL);
    if (prop) {
        if (parent == pobj &&
            parent->getClass() == &js_CallClass &&
            (old = ((JSScopeProperty *) prop)->attributes(),
             !(old & (JSPROP_GETTER|JSPROP_SETTER)) &&
             (old & (JSPROP_ENUMERATE|JSPROP_PERMANENT)) == attrs)) {
            /*
             * js_CheckRedeclaration must reject attempts to add a getter or
             * setter to an existing property without a getter or setter.
             */
            JS_ASSERT(!(attrs & ~(JSPROP_ENUMERATE|JSPROP_PERMANENT)));
            JS_ASSERT(!(old & JSPROP_READONLY));
            doSet = JS_TRUE;
        }
        pobj->dropProperty(cx, prop);
    }
    ok = doSet
         ? parent->setProperty(cx, id, &rval)
         : parent->defineProperty(cx, id, rval, getter, setter, attrs);

  restore_scope:
    /* Restore fp->scopeChain now that obj is defined in fp->callobj. */
    fp->scopeChain = obj2;
    if (!ok)
        goto error;
}
END_CASE(JSOP_DEFFUN)

BEGIN_CASE(JSOP_DEFFUN_FC)
BEGIN_CASE(JSOP_DEFFUN_DBGFC)
{
    JSFunction *fun;
    LOAD_FUNCTION(0);

    JSObject *obj = (op == JSOP_DEFFUN_FC)
                    ? js_NewFlatClosure(cx, fun)
                    : js_NewDebuggableFlatClosure(cx, fun);
    if (!obj)
        goto error;

    Value rval = ObjectValue(*obj);

    uintN attrs = (fp->flags & JSFRAME_EVAL)
                  ? JSPROP_ENUMERATE
                  : JSPROP_ENUMERATE | JSPROP_PERMANENT;

    uintN flags = JSFUN_GSFLAG2ATTR(fun->flags);
    if (flags) {
        attrs |= flags | JSPROP_SHARED;
        rval.setUndefined();
    }

    JSObject *parent = fp->varobj(cx);
    JS_ASSERT(parent);

    jsid id = ATOM_TO_JSID(fun->atom);
    JSBool ok = CheckRedeclaration(cx, parent, id, attrs, NULL, NULL);
    if (ok) {
        if (attrs == JSPROP_ENUMERATE) {
            JS_ASSERT(fp->flags & JSFRAME_EVAL);
            ok = parent->setProperty(cx, id, &rval);
        } else {
            JS_ASSERT(attrs & JSPROP_PERMANENT);

            ok = parent->defineProperty(cx, id, rval,
                                        (flags & JSPROP_GETTER)
                                        ? CastAsPropertyOp(obj)
                                        : PropertyStub,
                                        (flags & JSPROP_SETTER)
                                        ? CastAsPropertyOp(obj)
                                        : PropertyStub,
                                        attrs);
        }
    }

    if (!ok)
        goto error;
}
END_CASE(JSOP_DEFFUN_FC)

BEGIN_CASE(JSOP_DEFLOCALFUN)
{
    /*
     * Define a local function (i.e., one nested at the top level of another
     * function), parented by the current scope chain, stored in a local
     * variable slot that the compiler allocated.  This is an optimization over
     * JSOP_DEFFUN that avoids requiring a call object for the outer function's
     * activation.
     */
    JSFunction *fun;
    LOAD_FUNCTION(SLOTNO_LEN);
    JS_ASSERT(fun->isInterpreted());
    JS_ASSERT(!FUN_FLAT_CLOSURE(fun));
    JSObject *obj = FUN_OBJECT(fun);

    if (FUN_NULL_CLOSURE(fun)) {
        obj = CloneFunctionObject(cx, fun, fp->scopeChain);
        if (!obj)
            goto error;
    } else {
        JSObject *parent = js_GetScopeChain(cx, fp);
        if (!parent)
            goto error;

        if (obj->getParent() != parent) {
#ifdef JS_TRACER
            if (TRACE_RECORDER(cx))
                AbortRecording(cx, "DEFLOCALFUN for closure");
#endif
            obj = CloneFunctionObject(cx, fun, parent);
            if (!obj)
                goto error;
        }
    }

    uint32 slot = GET_SLOTNO(regs.pc);
    TRACE_2(DefLocalFunSetSlot, slot, obj);

    fp->slots()[slot].setObject(*obj);
}
END_CASE(JSOP_DEFLOCALFUN)

BEGIN_CASE(JSOP_DEFLOCALFUN_FC)
{
    JSFunction *fun;
    LOAD_FUNCTION(SLOTNO_LEN);

    JSObject *obj = js_NewFlatClosure(cx, fun);
    if (!obj)
        goto error;

    uint32 slot = GET_SLOTNO(regs.pc);
    TRACE_2(DefLocalFunSetSlot, slot, obj);

    fp->slots()[slot].setObject(*obj);
}
END_CASE(JSOP_DEFLOCALFUN_FC)

BEGIN_CASE(JSOP_DEFLOCALFUN_DBGFC)
{
    JSFunction *fun;
    LOAD_FUNCTION(SLOTNO_LEN);

    JSObject *obj = js_NewDebuggableFlatClosure(cx, fun);
    if (!obj)
        goto error;

    uint32 slot = GET_SLOTNO(regs.pc);
    fp->slots()[slot].setObject(*obj);
}
END_CASE(JSOP_DEFLOCALFUN_DBGFC)

BEGIN_CASE(JSOP_LAMBDA)
{
    /* Load the specified function object literal. */
    JSFunction *fun;
    LOAD_FUNCTION(0);
    JSObject *obj = FUN_OBJECT(fun);

    /* do-while(0) so we can break instead of using a goto. */
    do {
        JSObject *parent;
        if (FUN_NULL_CLOSURE(fun)) {
            parent = fp->scopeChain;

            if (obj->getParent() == parent) {
                jsbytecode *pc2 = regs.pc + JSOP_LAMBDA_LENGTH;
                JSOp op2 = JSOp(*pc2);

                /*
                 * Optimize var obj = {method: function () { ... }, ...},
                 * this.method = function () { ... }; and other significant
                 * single-use-of-null-closure bytecode sequences.
                 *
                 * WARNING: code in TraceRecorder::record_JSOP_LAMBDA must
                 * match the optimization cases in the following code that
                 * break from the outer do-while(0).
                 */
                if (op2 == JSOP_INITMETHOD) {
#ifdef DEBUG
                    const Value &lref = regs.sp[-1];
                    JS_ASSERT(lref.isObject());
                    JSObject *obj2 = &lref.toObject();
                    JS_ASSERT(obj2->getClass() == &js_ObjectClass);
                    JS_ASSERT(obj2->scope()->object == obj2);
#endif

                    fun->setMethodAtom(script->getAtom(GET_FULL_INDEX(JSOP_LAMBDA_LENGTH)));
                    JS_FUNCTION_METER(cx, joinedinitmethod);
                    break;
                }

                if (op2 == JSOP_SETMETHOD) {
#ifdef DEBUG
                    op2 = JSOp(pc2[JSOP_SETMETHOD_LENGTH]);
                    JS_ASSERT(op2 == JSOP_POP || op2 == JSOP_POPV);
#endif

                    const Value &lref = regs.sp[-1];
                    if (lref.isObject() && lref.toObject().canHaveMethodBarrier()) {
                        fun->setMethodAtom(script->getAtom(GET_FULL_INDEX(JSOP_LAMBDA_LENGTH)));
                        JS_FUNCTION_METER(cx, joinedsetmethod);
                        break;
                    }
                } else if (fun->joinable()) {
                    if (op2 == JSOP_CALL) {
                        /*
                         * Array.prototype.sort and String.prototype.replace are
                         * optimized as if they are special form. We know that they
                         * won't leak the joined function object in obj, therefore
                         * we don't need to clone that compiler- created function
                         * object for identity/mutation reasons.
                         */
                        int iargc = GET_ARGC(pc2);

                        /*
                         * Note that we have not yet pushed obj as the final argument,
                         * so regs.sp[1 - (iargc + 2)], and not regs.sp[-(iargc + 2)],
                         * is the callee for this JSOP_CALL.
                         */
                        const Value &cref = regs.sp[1 - (iargc + 2)];
                        JSObject *callee;

                        if (IsFunctionObject(cref, &callee)) {
                            JSFunction *calleeFun = GET_FUNCTION_PRIVATE(cx, callee);
                            FastNative fastNative = FUN_FAST_NATIVE(calleeFun);

                            if (fastNative) {
                                if (iargc == 1 && fastNative == array_sort) {
                                    JS_FUNCTION_METER(cx, joinedsort);
                                    break;
                                }
                                if (iargc == 2 && fastNative == str_replace) {
                                    JS_FUNCTION_METER(cx, joinedreplace);
                                    break;
                                }
                            }
                        }
                    } else if (op2 == JSOP_NULL) {
                        pc2 += JSOP_NULL_LENGTH;
                        op2 = JSOp(*pc2);

                        if (op2 == JSOP_CALL && GET_ARGC(pc2) == 0) {
                            JS_FUNCTION_METER(cx, joinedmodulepat);
                            break;
                        }
                    }
                }
            }

#ifdef DEBUG
            if (rt->functionMeterFilename) {
                // No locking, this is mainly for js shell testing.
                ++rt->functionMeter.unjoined;

                typedef JSRuntime::FunctionCountMap HM;
                HM &h = rt->unjoinedFunctionCountMap;
                HM::AddPtr p = h.lookupForAdd(fun);
                if (!p) {
                    h.add(p, fun, 1);
                } else {
                    JS_ASSERT(p->key == fun);
                    ++p->value;
                }
            }
#endif
        } else {
            parent = js_GetScopeChain(cx, fp);
            if (!parent)
                goto error;
        }

        obj = CloneFunctionObject(cx, fun, parent);
        if (!obj)
            goto error;
    } while (0);

    PUSH_OBJECT(*obj);
}
END_CASE(JSOP_LAMBDA)

BEGIN_CASE(JSOP_LAMBDA_FC)
{
    JSFunction *fun;
    LOAD_FUNCTION(0);

    JSObject *obj = js_NewFlatClosure(cx, fun);
    if (!obj)
        goto error;

    PUSH_OBJECT(*obj);
}
END_CASE(JSOP_LAMBDA_FC)

BEGIN_CASE(JSOP_LAMBDA_DBGFC)
{
    JSFunction *fun;
    LOAD_FUNCTION(0);

    JSObject *obj = js_NewDebuggableFlatClosure(cx, fun);
    if (!obj)
        goto error;

    PUSH_OBJECT(*obj);
}
END_CASE(JSOP_LAMBDA_DBGFC)

BEGIN_CASE(JSOP_CALLEE)
    PUSH_COPY(fp->argv[-2]);
END_CASE(JSOP_CALLEE)

BEGIN_CASE(JSOP_GETTER)
BEGIN_CASE(JSOP_SETTER)
{
  do_getter_setter:
    JSOp op2 = (JSOp) *++regs.pc;
    jsid id;
    Value rval;
    jsint i;
    JSObject *obj;
    switch (op2) {
      case JSOP_INDEXBASE:
        atoms += GET_INDEXBASE(regs.pc);
        regs.pc += JSOP_INDEXBASE_LENGTH - 1;
        goto do_getter_setter;
      case JSOP_INDEXBASE1:
      case JSOP_INDEXBASE2:
      case JSOP_INDEXBASE3:
        atoms += (op2 - JSOP_INDEXBASE1 + 1) << 16;
        goto do_getter_setter;

      case JSOP_SETNAME:
      case JSOP_SETPROP:
      {
        JSAtom *atom;
        LOAD_ATOM(0, atom);
        id = ATOM_TO_JSID(atom);
        rval = regs.sp[-1];
        i = -1;
        goto gs_pop_lval;
      }
      case JSOP_SETELEM:
        rval = regs.sp[-1];
        id = JSID_VOID;
        i = -2;
      gs_pop_lval:
        FETCH_OBJECT(cx, i - 1, obj);
        break;

      case JSOP_INITPROP:
      {
        JS_ASSERT(regs.sp - fp->base() >= 2);
        rval = regs.sp[-1];
        i = -1;
        JSAtom *atom;
        LOAD_ATOM(0, atom);
        id = ATOM_TO_JSID(atom);
        goto gs_get_lval;
      }
      default:
        JS_ASSERT(op2 == JSOP_INITELEM);

        JS_ASSERT(regs.sp - fp->base() >= 3);
        rval = regs.sp[-1];
        id = JSID_VOID;
        i = -2;
      gs_get_lval:
      {
        const Value &lref = regs.sp[i-1];
        JS_ASSERT(lref.isObject());
        obj = &lref.toObject();
        break;
      }
    }

    /* Ensure that id has a type suitable for use with obj. */
    if (JSID_IS_VOID(id))
        FETCH_ELEMENT_ID(obj, i, id);

    if (!js_IsCallable(rval)) {
        JS_ReportErrorNumber(cx, js_GetErrorMessage, NULL,
                             JSMSG_BAD_GETTER_OR_SETTER,
                             (op == JSOP_GETTER)
                             ? js_getter_str
                             : js_setter_str);
        goto error;
    }

    /*
     * Getters and setters are just like watchpoints from an access control
     * point of view.
     */
    Value rtmp;
    uintN attrs;
    if (!CheckAccess(cx, obj, id, JSACC_WATCH, &rtmp, &attrs))
        goto error;

    PropertyOp getter, setter;
    if (op == JSOP_GETTER) {
        getter = CastAsPropertyOp(&rval.toObject());
        setter = PropertyStub;
        attrs = JSPROP_GETTER;
    } else {
        getter = PropertyStub;
        setter = CastAsPropertyOp(&rval.toObject());
        attrs = JSPROP_SETTER;
    }
    attrs |= JSPROP_ENUMERATE | JSPROP_SHARED;

    /* Check for a readonly or permanent property of the same name. */
    if (!CheckRedeclaration(cx, obj, id, attrs, NULL, NULL))
        goto error;

    if (!obj->defineProperty(cx, id, UndefinedValue(), getter, setter, attrs))
        goto error;

    regs.sp += i;
    if (js_CodeSpec[op2].ndefs > js_CodeSpec[op2].nuses) {
        JS_ASSERT(js_CodeSpec[op2].ndefs == js_CodeSpec[op2].nuses + 1);
        regs.sp[-1] = rval;
    }
    len = js_CodeSpec[op2].length;
    DO_NEXT_OP(len);
}

BEGIN_CASE(JSOP_HOLE)
    PUSH_HOLE();
END_CASE(JSOP_HOLE)

BEGIN_CASE(JSOP_NEWARRAY)
{
    len = GET_UINT16(regs.pc);
    cx->assertValidStackDepth(len);
    JSObject *obj = js_NewArrayObject(cx, len, regs.sp - len);
    if (!obj)
        goto error;
    regs.sp -= len - 1;
    regs.sp[-1].setObject(*obj);
}
END_CASE(JSOP_NEWARRAY)

BEGIN_CASE(JSOP_NEWINIT)
{
    jsint i = GET_INT8(regs.pc);
    JS_ASSERT(i == JSProto_Array || i == JSProto_Object);
    JSObject *obj;
    if (i == JSProto_Array) {
        obj = js_NewArrayObject(cx, 0, NULL);
        if (!obj)
            goto error;
    } else {
        obj = NewBuiltinClassInstance(cx, &js_ObjectClass);
        if (!obj)
            goto error;

        if (regs.pc[JSOP_NEWINIT_LENGTH] != JSOP_ENDINIT) {
            JS_LOCK_OBJ(cx, obj);
            JSScope *scope = js_GetMutableScope(cx, obj);
            if (!scope) {
                JS_UNLOCK_OBJ(cx, obj);
                goto error;
            }

            /*
             * We cannot assume that js_GetMutableScope above creates a scope
             * owned by cx and skip JS_UNLOCK_SCOPE. A new object debugger
             * hook may add properties to the newly created object, suspend
             * the current request and share the object with other threads.
             */
            JS_UNLOCK_SCOPE(cx, scope);
        }
    }

    PUSH_OBJECT(*obj);
    CHECK_INTERRUPT_HANDLER();
}
END_CASE(JSOP_NEWINIT)

BEGIN_CASE(JSOP_ENDINIT)
{
    /* Re-set the newborn root to the top of this object tree. */
    JS_ASSERT(regs.sp - fp->base() >= 1);
    const Value &lref = regs.sp[-1];
    JS_ASSERT(lref.isObject());
    cx->weakRoots.finalizableNewborns[FINALIZE_OBJECT] = &lref.toObject();
}
END_CASE(JSOP_ENDINIT)

BEGIN_CASE(JSOP_INITPROP)
BEGIN_CASE(JSOP_INITMETHOD)
{
    /* Load the property's initial value into rval. */
    JS_ASSERT(regs.sp - fp->base() >= 2);
    Value rval = regs.sp[-1];

    /* Load the object being initialized into lval/obj. */
    JSObject *obj = &regs.sp[-2].toObject();
    JS_ASSERT(obj->isNative());

    JSScope *scope = obj->scope();

    /*
     * Probe the property cache.
     *
     * We can not assume that the object created by JSOP_NEWINIT is still
     * single-threaded as the debugger can access it from other threads.
     * So check first.
     *
     * On a hit, if the cached sprop has a non-default setter, it must be
     * __proto__. If sprop->parent != scope->lastProperty(), there is a
     * repeated property name. The fast path does not handle these two cases.
     */
    PropertyCacheEntry *entry;
    JSScopeProperty *sprop;
    if (CX_OWNS_OBJECT_TITLE(cx, obj) &&
        JS_PROPERTY_CACHE(cx).testForInit(rt, regs.pc, obj, scope, &sprop, &entry) &&
        sprop->hasDefaultSetter() &&
        sprop->parent == scope->lastProperty())
    {
        /* Fast path. Property cache hit. */
        uint32 slot = sprop->slot;
        JS_ASSERT(slot == scope->freeslot);
        if (slot < obj->numSlots()) {
            ++scope->freeslot;
        } else {
            if (!js_AllocSlot(cx, obj, &slot))
                goto error;
            JS_ASSERT(slot == sprop->slot);
        }

        JS_ASSERT(!scope->lastProperty() ||
                  scope->shape == scope->lastProperty()->shape);
        if (scope->table) {
            JSScopeProperty *sprop2 =
                scope->addProperty(cx, sprop->id, sprop->getter(), sprop->setter(), slot,
                                   sprop->attributes(), sprop->getFlags(), sprop->shortid);
            if (!sprop2) {
                js_FreeSlot(cx, obj, slot);
                goto error;
            }
            JS_ASSERT(sprop2 == sprop);
        } else {
            JS_ASSERT(!scope->isSharedEmpty());
            scope->extend(cx, sprop);
        }

        /*
         * No method change check here because here we are adding a new
         * property, not updating an existing slot's value that might
         * contain a method of a branded scope.
         */
        TRACE_2(SetPropHit, entry, sprop);
        obj->lockedSetSlot(slot, rval);
    } else {
        PCMETER(JS_PROPERTY_CACHE(cx).inipcmisses++);

        /* Get the immediate property name into id. */
        JSAtom *atom;
        LOAD_ATOM(0, atom);
        jsid id = ATOM_TO_JSID(atom);

        /* Set the property named by obj[id] to rval. */
        if (!CheckRedeclaration(cx, obj, id, JSPROP_INITIALIZER, NULL, NULL))
            goto error;

        uintN defineHow = (op == JSOP_INITMETHOD)
                          ? JSDNP_CACHE_RESULT | JSDNP_SET_METHOD
                          : JSDNP_CACHE_RESULT;
        if (!(JS_UNLIKELY(atom == cx->runtime->atomState.protoAtom)
              ? js_SetPropertyHelper(cx, obj, id, defineHow, &rval)
              : js_DefineNativeProperty(cx, obj, id, rval, NULL, NULL,
                                        JSPROP_ENUMERATE, 0, 0, NULL,
                                        defineHow))) {
            goto error;
        }
    }

    /* Common tail for property cache hit and miss cases. */
    regs.sp--;
}
END_CASE(JSOP_INITPROP);

BEGIN_CASE(JSOP_INITELEM)
{
    /* Pop the element's value into rval. */
    JS_ASSERT(regs.sp - fp->base() >= 3);
    const Value &rref = regs.sp[-1];

    /* Find the object being initialized at top of stack. */
    const Value &lref = regs.sp[-3];
    JS_ASSERT(lref.isObject());
    JSObject *obj = &lref.toObject();

    /* Fetch id now that we have obj. */
    jsid id;
    FETCH_ELEMENT_ID(obj, -2, id);

    /*
     * Check for property redeclaration strict warning (we may be in an object
     * initialiser, not an array initialiser).
     */
    if (!CheckRedeclaration(cx, obj, id, JSPROP_INITIALIZER, NULL, NULL))
        goto error;

    /*
     * If rref is a hole, do not call JSObject::defineProperty. In this case,
     * obj must be an array, so if the current op is the last element
     * initialiser, set the array length to one greater than id.
     */
    if (rref.isMagic(JS_ARRAY_HOLE)) {
        JS_ASSERT(obj->isArray());
        JS_ASSERT(JSID_IS_INT(id));
        JS_ASSERT(jsuint(JSID_TO_INT(id)) < JS_ARGS_LENGTH_MAX);
        if (js_GetOpcode(cx, script, regs.pc + JSOP_INITELEM_LENGTH) == JSOP_ENDINIT &&
            !js_SetLengthProperty(cx, obj, (jsuint) (JSID_TO_INT(id) + 1))) {
            goto error;
        }
    } else {
        if (!obj->defineProperty(cx, id, rref, NULL, NULL, JSPROP_ENUMERATE))
            goto error;
    }
    regs.sp -= 2;
}
END_CASE(JSOP_INITELEM)

#if JS_HAS_SHARP_VARS

BEGIN_CASE(JSOP_DEFSHARP)
{
    uint32 slot = GET_UINT16(regs.pc);
    JS_ASSERT(slot + 1 < fp->script->nfixed);
    const Value &lref = fp->slots()[slot];
    JSObject *obj;
    if (lref.isObject()) {
        obj = &lref.toObject();
    } else {
        JS_ASSERT(lref.isUndefined());
        obj = js_NewArrayObject(cx, 0, NULL);
        if (!obj)
            goto error;
        fp->slots()[slot].setObject(*obj);
    }
    jsint i = (jsint) GET_UINT16(regs.pc + UINT16_LEN);
    jsid id = INT_TO_JSID(i);
    const Value &rref = regs.sp[-1];
    if (rref.isPrimitive()) {
        char numBuf[12];
        JS_snprintf(numBuf, sizeof numBuf, "%u", (unsigned) i);
        JS_ReportErrorNumber(cx, js_GetErrorMessage, NULL,
                             JSMSG_BAD_SHARP_DEF, numBuf);
        goto error;
    }
    if (!obj->defineProperty(cx, id, rref, NULL, NULL, JSPROP_ENUMERATE))
        goto error;
}
END_CASE(JSOP_DEFSHARP)

BEGIN_CASE(JSOP_USESHARP)
{
    uint32 slot = GET_UINT16(regs.pc);
    JS_ASSERT(slot + 1 < fp->script->nfixed);
    const Value &lref = fp->slots()[slot];
    jsint i = (jsint) GET_UINT16(regs.pc + UINT16_LEN);
    Value rval;
    if (lref.isUndefined()) {
        rval.setUndefined();
    } else {
        JSObject *obj = &fp->slots()[slot].toObject();
        jsid id = INT_TO_JSID(i);
        if (!obj->getProperty(cx, id, &rval))
            goto error;
    }
    if (!rval.isObjectOrNull()) {
        char numBuf[12];

        JS_snprintf(numBuf, sizeof numBuf, "%u", (unsigned) i);
        JS_ReportErrorNumber(cx, js_GetErrorMessage, NULL,
                             JSMSG_BAD_SHARP_USE, numBuf);
        goto error;
    }
    PUSH_COPY(rval);
}
END_CASE(JSOP_USESHARP)

BEGIN_CASE(JSOP_SHARPINIT)
{
    uint32 slot = GET_UINT16(regs.pc);
    JS_ASSERT(slot + 1 < fp->script->nfixed);
    Value *vp = &fp->slots()[slot];
    Value rval = vp[1];

    /*
     * We peek ahead safely here because empty initialisers get zero
     * JSOP_SHARPINIT ops, and non-empty ones get two: the first comes
     * immediately after JSOP_NEWINIT followed by one or more property
     * initialisers; and the second comes directly before JSOP_ENDINIT.
     */
    if (regs.pc[JSOP_SHARPINIT_LENGTH] != JSOP_ENDINIT) {
        rval.setInt32(rval.isUndefined() ? 1 : rval.toInt32() + 1);
    } else {
        JS_ASSERT(rval.isInt32());
        rval.getInt32Ref() -= 1;
        if (rval.toInt32() == 0)
            vp[0].setUndefined();
    }
    vp[1] = rval;
}
END_CASE(JSOP_SHARPINIT)

#endif /* JS_HAS_SHARP_VARS */

{
BEGIN_CASE(JSOP_GOSUB)
    PUSH_BOOLEAN(false);
    jsint i = (regs.pc - script->main) + JSOP_GOSUB_LENGTH;
    PUSH_INT32(i);
    len = GET_JUMP_OFFSET(regs.pc);
END_VARLEN_CASE
}

{
BEGIN_CASE(JSOP_GOSUBX)
    PUSH_BOOLEAN(false);
    jsint i = (regs.pc - script->main) + JSOP_GOSUBX_LENGTH;
    len = GET_JUMPX_OFFSET(regs.pc);
    PUSH_INT32(i);
END_VARLEN_CASE
}

{
BEGIN_CASE(JSOP_RETSUB)
    /* Pop [exception or hole, retsub pc-index]. */
    Value rval, lval;
    POP_COPY_TO(rval);
    POP_COPY_TO(lval);
    JS_ASSERT(lval.isBoolean());
    if (lval.toBoolean()) {
        /*
         * Exception was pending during finally, throw it *before* we adjust
         * pc, because pc indexes into script->trynotes.  This turns out not to
         * be necessary, but it seems clearer.  And it points out a FIXME:
         * 350509, due to Igor Bukanov.
         */
        cx->throwing = JS_TRUE;
        cx->exception = rval;
        goto error;
    }
    JS_ASSERT(rval.isInt32());
    len = rval.toInt32();
    regs.pc = script->main;
END_VARLEN_CASE
}

BEGIN_CASE(JSOP_EXCEPTION)
    JS_ASSERT(cx->throwing);
    PUSH_COPY(cx->exception);
    cx->throwing = JS_FALSE;
    CHECK_BRANCH();
END_CASE(JSOP_EXCEPTION)

BEGIN_CASE(JSOP_FINALLY)
    CHECK_BRANCH();
END_CASE(JSOP_FINALLY)

BEGIN_CASE(JSOP_THROWING)
    JS_ASSERT(!cx->throwing);
    cx->throwing = JS_TRUE;
    POP_COPY_TO(cx->exception);
END_CASE(JSOP_THROWING)

BEGIN_CASE(JSOP_THROW)
    JS_ASSERT(!cx->throwing);
    CHECK_BRANCH();
    cx->throwing = JS_TRUE;
    POP_COPY_TO(cx->exception);
    /* let the code at error try to catch the exception. */
    goto error;

BEGIN_CASE(JSOP_SETLOCALPOP)
{
    /*
     * The stack must have a block with at least one local slot below the
     * exception object.
     */
    JS_ASSERT((size_t) (regs.sp - fp->base()) >= 2);
    uint32 slot = GET_UINT16(regs.pc);
    JS_ASSERT(slot + 1 < script->nslots);
    POP_COPY_TO(fp->slots()[slot]);
}
END_CASE(JSOP_SETLOCALPOP)

BEGIN_CASE(JSOP_IFPRIMTOP)
    /*
     * If the top of stack is of primitive type, jump to our target. Otherwise
     * advance to the next opcode.
     */
    JS_ASSERT(regs.sp > fp->base());
    if (regs.sp[-1].isPrimitive()) {
        len = GET_JUMP_OFFSET(regs.pc);
        BRANCH(len);
    }
END_CASE(JSOP_IFPRIMTOP)

BEGIN_CASE(JSOP_PRIMTOP)
    JS_ASSERT(regs.sp > fp->base());
    if (regs.sp[-1].isObject()) {
        jsint i = GET_INT8(regs.pc);
        js_ReportValueError2(cx, JSMSG_CANT_CONVERT_TO, -2, regs.sp[-2], NULL,
                             (i == JSTYPE_VOID) ? "primitive type" : JS_TYPE_STR(i));
        goto error;
    }
END_CASE(JSOP_PRIMTOP)

BEGIN_CASE(JSOP_OBJTOP)
    if (regs.sp[-1].isPrimitive()) {
        js_ReportValueError(cx, GET_UINT16(regs.pc), -1, regs.sp[-1], NULL);
        goto error;
    }
END_CASE(JSOP_OBJTOP)

BEGIN_CASE(JSOP_INSTANCEOF)
{
    const Value &rref = regs.sp[-1];
    if (rref.isPrimitive()) {
        js_ReportValueError(cx, JSMSG_BAD_INSTANCEOF_RHS, -1, rref, NULL);
        goto error;
    }
    JSObject *obj = &rref.toObject();
    const Value &lref = regs.sp[-2];
    JSBool cond = JS_FALSE;
    if (!HasInstance(cx, obj, &lref, &cond))
        goto error;
    regs.sp--;
    regs.sp[-1].setBoolean(cond);
}
END_CASE(JSOP_INSTANCEOF)

#if JS_HAS_DEBUGGER_KEYWORD
BEGIN_CASE(JSOP_DEBUGGER)
{
    JSDebuggerHandler handler = cx->debugHooks->debuggerHandler;
    if (handler) {
        Value rval;
        switch (handler(cx, script, regs.pc, Jsvalify(&rval), cx->debugHooks->debuggerHandlerData)) {
        case JSTRAP_ERROR:
            goto error;
        case JSTRAP_CONTINUE:
            break;
        case JSTRAP_RETURN:
            fp->rval = rval;
            interpReturnOK = JS_TRUE;
            goto forced_return;
        case JSTRAP_THROW:
            cx->throwing = JS_TRUE;
            cx->exception = rval;
            goto error;
        default:;
        }
        CHECK_INTERRUPT_HANDLER();
    }
}
END_CASE(JSOP_DEBUGGER)
#endif /* JS_HAS_DEBUGGER_KEYWORD */

#if JS_HAS_XML_SUPPORT
BEGIN_CASE(JSOP_DEFXMLNS)
{
    Value rval;
    POP_COPY_TO(rval);
    if (!js_SetDefaultXMLNamespace(cx, rval))
        goto error;
}
END_CASE(JSOP_DEFXMLNS)

BEGIN_CASE(JSOP_ANYNAME)
{
    jsid id;
    if (!js_GetAnyName(cx, &id))
        goto error;
    PUSH_COPY(IdToValue(id));
}
END_CASE(JSOP_ANYNAME)

BEGIN_CASE(JSOP_QNAMEPART)
{
    JSAtom *atom;
    LOAD_ATOM(0, atom);
    PUSH_STRING(ATOM_TO_STRING(atom));
}
END_CASE(JSOP_QNAMEPART)

BEGIN_CASE(JSOP_QNAMECONST)
{
    JSAtom *atom;
    LOAD_ATOM(0, atom);
    Value rval = StringValue(ATOM_TO_STRING(atom));
    Value lval = regs.sp[-1];
    JSObject *obj = js_ConstructXMLQNameObject(cx, lval, rval);
    if (!obj)
        goto error;
    regs.sp[-1].setObject(*obj);
}
END_CASE(JSOP_QNAMECONST)

BEGIN_CASE(JSOP_QNAME)
{
    Value rval = regs.sp[-1];
    Value lval = regs.sp[-2];
    JSObject *obj = js_ConstructXMLQNameObject(cx, lval, rval);
    if (!obj)
        goto error;
    regs.sp--;
    regs.sp[-1].setObject(*obj);
}
END_CASE(JSOP_QNAME)

BEGIN_CASE(JSOP_TOATTRNAME)
{
    Value rval;
    rval = regs.sp[-1];
    if (!js_ToAttributeName(cx, &rval))
        goto error;
    regs.sp[-1] = rval;
}
END_CASE(JSOP_TOATTRNAME)

BEGIN_CASE(JSOP_TOATTRVAL)
{
    Value rval;
    rval = regs.sp[-1];
    JS_ASSERT(rval.isString());
    JSString *str = js_EscapeAttributeValue(cx, rval.toString(), JS_FALSE);
    if (!str)
        goto error;
    regs.sp[-1].setString(str);
}
END_CASE(JSOP_TOATTRVAL)

BEGIN_CASE(JSOP_ADDATTRNAME)
BEGIN_CASE(JSOP_ADDATTRVAL)
{
    Value rval = regs.sp[-1];
    Value lval = regs.sp[-2];
    JSString *str = lval.toString();
    JSString *str2 = rval.toString();
    str = js_AddAttributePart(cx, op == JSOP_ADDATTRNAME, str, str2);
    if (!str)
        goto error;
    regs.sp--;
    regs.sp[-1].setString(str);
}
END_CASE(JSOP_ADDATTRNAME)

BEGIN_CASE(JSOP_BINDXMLNAME)
{
    Value lval;
    lval = regs.sp[-1];
    JSObject *obj;
    jsid id;
    if (!js_FindXMLProperty(cx, lval, &obj, &id))
        goto error;
    regs.sp[-1].setObjectOrNull(obj);
    PUSH_COPY(IdToValue(id));
}
END_CASE(JSOP_BINDXMLNAME)

BEGIN_CASE(JSOP_SETXMLNAME)
{
    JSObject *obj = &regs.sp[-3].toObject();
    Value rval = regs.sp[-1];
    jsid id;
    FETCH_ELEMENT_ID(obj, -2, id);
    if (!obj->setProperty(cx, id, &rval))
        goto error;
    rval = regs.sp[-1];
    regs.sp -= 2;
    regs.sp[-1] = rval;
}
END_CASE(JSOP_SETXMLNAME)

BEGIN_CASE(JSOP_CALLXMLNAME)
BEGIN_CASE(JSOP_XMLNAME)
{
    Value lval = regs.sp[-1];
    JSObject *obj;
    jsid id;
    if (!js_FindXMLProperty(cx, lval, &obj, &id))
        goto error;
    Value rval;
    if (!obj->getProperty(cx, id, &rval))
        goto error;
    regs.sp[-1] = rval;
    if (op == JSOP_CALLXMLNAME)
        PUSH_OBJECT(*obj);
}
END_CASE(JSOP_XMLNAME)

BEGIN_CASE(JSOP_DESCENDANTS)
BEGIN_CASE(JSOP_DELDESC)
{
    JSObject *obj;
    FETCH_OBJECT(cx, -2, obj);
    jsval rval = Jsvalify(regs.sp[-1]);
    if (!js_GetXMLDescendants(cx, obj, rval, &rval))
        goto error;

    if (op == JSOP_DELDESC) {
        regs.sp[-1] = Valueify(rval);   /* set local root */
        if (!js_DeleteXMLListElements(cx, JSVAL_TO_OBJECT(rval)))
            goto error;
        rval = JSVAL_TRUE;                  /* always succeed */
    }

    regs.sp--;
    regs.sp[-1] = Valueify(rval);
}
END_CASE(JSOP_DESCENDANTS)

{
BEGIN_CASE(JSOP_FILTER)
    /*
     * We push the hole value before jumping to [enditer] so we can detect the
     * first iteration and direct js_StepXMLListFilter to initialize filter's
     * state.
     */
    PUSH_HOLE();
    len = GET_JUMP_OFFSET(regs.pc);
    JS_ASSERT(len > 0);
END_VARLEN_CASE
}

BEGIN_CASE(JSOP_ENDFILTER)
{
    bool cond = !regs.sp[-1].isMagic();
    if (cond) {
        /* Exit the "with" block left from the previous iteration. */
        js_LeaveWith(cx);
    }
    if (!js_StepXMLListFilter(cx, cond))
        goto error;
    if (!regs.sp[-1].isNull()) {
        /*
         * Decrease sp after EnterWith returns as we use sp[-1] there to root
         * temporaries.
         */
        JS_ASSERT(IsXML(regs.sp[-1]));
        if (!js_EnterWith(cx, -2))
            goto error;
        regs.sp--;
        len = GET_JUMP_OFFSET(regs.pc);
        JS_ASSERT(len < 0);
        BRANCH(len);
    }
    regs.sp--;
}
END_CASE(JSOP_ENDFILTER);

BEGIN_CASE(JSOP_TOXML)
{
    Value rval = regs.sp[-1];
    JSObject *obj = js_ValueToXMLObject(cx, rval);
    if (!obj)
        goto error;
    regs.sp[-1].setObject(*obj);
}
END_CASE(JSOP_TOXML)

BEGIN_CASE(JSOP_TOXMLLIST)
{
    Value rval = regs.sp[-1];
    JSObject *obj = js_ValueToXMLListObject(cx, rval);
    if (!obj)
        goto error;
    regs.sp[-1].setObject(*obj);
}
END_CASE(JSOP_TOXMLLIST)

BEGIN_CASE(JSOP_XMLTAGEXPR)
{
    Value rval = regs.sp[-1];
    JSString *str = js_ValueToString(cx, rval);
    if (!str)
        goto error;
    regs.sp[-1].setString(str);
}
END_CASE(JSOP_XMLTAGEXPR)

BEGIN_CASE(JSOP_XMLELTEXPR)
{
    Value rval = regs.sp[-1];
    JSString *str;
    if (IsXML(rval)) {
        str = js_ValueToXMLString(cx, rval);
    } else {
        str = js_ValueToString(cx, rval);
        if (str)
            str = js_EscapeElementValue(cx, str);
    }
    if (!str)
        goto error;
    regs.sp[-1].setString(str);
}
END_CASE(JSOP_XMLELTEXPR)

BEGIN_CASE(JSOP_XMLCDATA)
{
    JSAtom *atom;
    LOAD_ATOM(0, atom);
    JSString *str = ATOM_TO_STRING(atom);
    JSObject *obj = js_NewXMLSpecialObject(cx, JSXML_CLASS_TEXT, NULL, str);
    if (!obj)
        goto error;
    PUSH_OBJECT(*obj);
}
END_CASE(JSOP_XMLCDATA)

BEGIN_CASE(JSOP_XMLCOMMENT)
{
    JSAtom *atom;
    LOAD_ATOM(0, atom);
    JSString *str = ATOM_TO_STRING(atom);
    JSObject *obj = js_NewXMLSpecialObject(cx, JSXML_CLASS_COMMENT, NULL, str);
    if (!obj)
        goto error;
    PUSH_OBJECT(*obj);
}
END_CASE(JSOP_XMLCOMMENT)

BEGIN_CASE(JSOP_XMLPI)
{
    JSAtom *atom;
    LOAD_ATOM(0, atom);
    JSString *str = ATOM_TO_STRING(atom);
    Value rval = regs.sp[-1];
    JSString *str2 = rval.toString();
    JSObject *obj = js_NewXMLSpecialObject(cx, JSXML_CLASS_PROCESSING_INSTRUCTION, str, str2);
    if (!obj)
        goto error;
    regs.sp[-1].setObject(*obj);
}
END_CASE(JSOP_XMLPI)

BEGIN_CASE(JSOP_GETFUNNS)
{
    Value rval;
    if (!js_GetFunctionNamespace(cx, &rval))
        goto error;
    PUSH_COPY(rval);
}
END_CASE(JSOP_GETFUNNS)
#endif /* JS_HAS_XML_SUPPORT */

BEGIN_CASE(JSOP_ENTERBLOCK)
{
    JSObject *obj;
    LOAD_OBJECT(0, obj);
    JS_ASSERT(!OBJ_IS_CLONED_BLOCK(obj));
    JS_ASSERT(fp->base() + OBJ_BLOCK_DEPTH(cx, obj) == regs.sp);
    Value *vp = regs.sp + OBJ_BLOCK_COUNT(cx, obj);
    JS_ASSERT(regs.sp < vp);
    JS_ASSERT(vp <= fp->slots() + script->nslots);
    SetValueRangeToUndefined(regs.sp, vp);
    regs.sp = vp;

#ifdef DEBUG
    JS_ASSERT(fp->blockChain == obj->getParent());

    /*
     * The young end of fp->scopeChain may omit blocks if we haven't closed
     * over them, but if there are any closure blocks on fp->scopeChain, they'd
     * better be (clones of) ancestors of the block we're entering now;
     * anything else we should have popped off fp->scopeChain when we left its
     * static scope.
     */
    JSObject *obj2 = fp->scopeChain;
    Class *clasp;
    while ((clasp = obj2->getClass()) == &js_WithClass)
        obj2 = obj2->getParent();
    if (clasp == &js_BlockClass &&
        obj2->getPrivate() == js_FloatingFrameIfGenerator(cx, fp)) {
        JSObject *youngestProto = obj2->getProto();
        JS_ASSERT(!OBJ_IS_CLONED_BLOCK(youngestProto));
        JSObject *parent = obj;
        while ((parent = parent->getParent()) != youngestProto)
            JS_ASSERT(parent);
    }
#endif

    fp->blockChain = obj;
}
END_CASE(JSOP_ENTERBLOCK)

BEGIN_CASE(JSOP_LEAVEBLOCKEXPR)
BEGIN_CASE(JSOP_LEAVEBLOCK)
{
#ifdef DEBUG
    JS_ASSERT(fp->blockChain->getClass() == &js_BlockClass);
    uintN blockDepth = OBJ_BLOCK_DEPTH(cx, fp->blockChain);

    JS_ASSERT(blockDepth <= StackDepth(script));
#endif
    /*
     * If we're about to leave the dynamic scope of a block that has been
     * cloned onto fp->scopeChain, clear its private data, move its locals from
     * the stack into the clone, and pop it off the chain.
     */
    JSObject *obj = fp->scopeChain;
    if (obj->getProto() == fp->blockChain) {
        JS_ASSERT(obj->getClass() == &js_BlockClass);
        if (!js_PutBlockObject(cx, JS_TRUE))
            goto error;
    }

    /* Pop the block chain, too.  */
    fp->blockChain = fp->blockChain->getParent();

    /* Move the result of the expression to the new topmost stack slot. */
    Value *vp = NULL;  /* silence GCC warnings */
    if (op == JSOP_LEAVEBLOCKEXPR)
        vp = &regs.sp[-1];
    regs.sp -= GET_UINT16(regs.pc);
    if (op == JSOP_LEAVEBLOCKEXPR) {
        JS_ASSERT(fp->base() + blockDepth == regs.sp - 1);
        regs.sp[-1] = *vp;
    } else {
        JS_ASSERT(fp->base() + blockDepth == regs.sp);
    }
}
END_CASE(JSOP_LEAVEBLOCK)

#if JS_HAS_GENERATORS
BEGIN_CASE(JSOP_GENERATOR)
{
    ASSERT_NOT_THROWING(cx);
    regs.pc += JSOP_GENERATOR_LENGTH;
    JSObject *obj = js_NewGenerator(cx);
    if (!obj)
        goto error;
    JS_ASSERT(!fp->callobj && !fp->argsobj);
    fp->rval.setObject(*obj);
    interpReturnOK = true;
    if (entryFrame != fp)
        goto inline_return;
    goto exit;
}

BEGIN_CASE(JSOP_YIELD)
    ASSERT_NOT_THROWING(cx);
    if (cx->generatorFor(fp)->state == JSGEN_CLOSING) {
        js_ReportValueError(cx, JSMSG_BAD_GENERATOR_YIELD,
                            JSDVG_SEARCH_STACK, fp->argv[-2], NULL);
        goto error;
    }
    fp->rval = regs.sp[-1];
    fp->flags |= JSFRAME_YIELDING;
    regs.pc += JSOP_YIELD_LENGTH;
    interpReturnOK = JS_TRUE;
    goto exit;

BEGIN_CASE(JSOP_ARRAYPUSH)
{
    uint32 slot = GET_UINT16(regs.pc);
    JS_ASSERT(script->nfixed <= slot);
    JS_ASSERT(slot < script->nslots);
    JSObject *obj = &fp->slots()[slot].toObject();
    if (!js_ArrayCompPush(cx, obj, regs.sp[-1]))
        goto error;
    regs.sp--;
}
END_CASE(JSOP_ARRAYPUSH)
#endif /* JS_HAS_GENERATORS */

#if JS_THREADED_INTERP
  L_JSOP_BACKPATCH:
  L_JSOP_BACKPATCH_POP:

# if !JS_HAS_GENERATORS
  L_JSOP_GENERATOR:
  L_JSOP_YIELD:
  L_JSOP_ARRAYPUSH:
# endif

# if !JS_HAS_SHARP_VARS
  L_JSOP_DEFSHARP:
  L_JSOP_USESHARP:
  L_JSOP_SHARPINIT:
# endif

# if !JS_HAS_DESTRUCTURING
  L_JSOP_ENUMCONSTELEM:
# endif

# if !JS_HAS_XML_SUPPORT
  L_JSOP_CALLXMLNAME:
  L_JSOP_STARTXMLEXPR:
  L_JSOP_STARTXML:
  L_JSOP_DELDESC:
  L_JSOP_GETFUNNS:
  L_JSOP_XMLPI:
  L_JSOP_XMLCOMMENT:
  L_JSOP_XMLCDATA:
  L_JSOP_XMLELTEXPR:
  L_JSOP_XMLTAGEXPR:
  L_JSOP_TOXMLLIST:
  L_JSOP_TOXML:
  L_JSOP_ENDFILTER:
  L_JSOP_FILTER:
  L_JSOP_DESCENDANTS:
  L_JSOP_XMLNAME:
  L_JSOP_SETXMLNAME:
  L_JSOP_BINDXMLNAME:
  L_JSOP_ADDATTRVAL:
  L_JSOP_ADDATTRNAME:
  L_JSOP_TOATTRVAL:
  L_JSOP_TOATTRNAME:
  L_JSOP_QNAME:
  L_JSOP_QNAMECONST:
  L_JSOP_QNAMEPART:
  L_JSOP_ANYNAME:
  L_JSOP_DEFXMLNS:
# endif

<<<<<<< HEAD
  L_JSOP_UNUSED180:
  L_JSOP_UNUSED218:

=======
>>>>>>> 46b97e58
#endif /* !JS_THREADED_INTERP */
#if !JS_THREADED_INTERP
          default:
#endif
          {
            char numBuf[12];
            JS_snprintf(numBuf, sizeof numBuf, "%d", op);
            JS_ReportErrorNumber(cx, js_GetErrorMessage, NULL,
                                 JSMSG_BAD_BYTECODE, numBuf);
            goto error;
          }

#if !JS_THREADED_INTERP
        } /* switch (op) */
    } /* for (;;) */
#endif /* !JS_THREADED_INTERP */

  error:
    JS_ASSERT(cx->regs == &regs);
#ifdef JS_TRACER
    if (fp->imacpc && cx->throwing) {
        // Handle other exceptions as if they came from the imacro-calling pc.
        regs.pc = fp->imacpc;
        fp->imacpc = NULL;
        atoms = script->atomMap.vector;
    }
#endif

    JS_ASSERT((size_t)((fp->imacpc ? fp->imacpc : regs.pc) - script->code) < script->length);

#ifdef JS_TRACER
    /*
     * This abort could be weakened to permit tracing through exceptions that
     * are thrown and caught within a loop, with the co-operation of the tracer.
     * For now just bail on any sign of trouble.
     */
    if (TRACE_RECORDER(cx))
        AbortRecording(cx, "error or exception while recording");
#endif

    if (!cx->throwing) {
        /* This is an error, not a catchable exception, quit the frame ASAP. */
        interpReturnOK = JS_FALSE;
    } else {
        JSThrowHook handler;
        JSTryNote *tn, *tnlimit;
        uint32 offset;

        /* Call debugger throw hook if set. */
        handler = cx->debugHooks->throwHook;
        if (handler) {
            Value rval;
            switch (handler(cx, script, regs.pc, Jsvalify(&rval),
                            cx->debugHooks->throwHookData)) {
              case JSTRAP_ERROR:
                cx->throwing = JS_FALSE;
                goto error;
              case JSTRAP_RETURN:
                cx->throwing = JS_FALSE;
                fp->rval = rval;
                interpReturnOK = JS_TRUE;
                goto forced_return;
              case JSTRAP_THROW:
                cx->exception = rval;
              case JSTRAP_CONTINUE:
              default:;
            }
            CHECK_INTERRUPT_HANDLER();
        }

        /*
         * Look for a try block in script that can catch this exception.
         */
        if (script->trynotesOffset == 0)
            goto no_catch;

        offset = (uint32)(regs.pc - script->main);
        tn = script->trynotes()->vector;
        tnlimit = tn + script->trynotes()->length;
        do {
            if (offset - tn->start >= tn->length)
                continue;

            /*
             * We have a note that covers the exception pc but we must check
             * whether the interpreter has already executed the corresponding
             * handler. This is possible when the executed bytecode
             * implements break or return from inside a for-in loop.
             *
             * In this case the emitter generates additional [enditer] and
             * [gosub] opcodes to close all outstanding iterators and execute
             * the finally blocks. If such an [enditer] throws an exception,
             * its pc can still be inside several nested for-in loops and
             * try-finally statements even if we have already closed the
             * corresponding iterators and invoked the finally blocks.
             *
             * To address this, we make [enditer] always decrease the stack
             * even when its implementation throws an exception. Thus already
             * executed [enditer] and [gosub] opcodes will have try notes
             * with the stack depth exceeding the current one and this
             * condition is what we use to filter them out.
             */
            if (tn->stackDepth > regs.sp - fp->base())
                continue;

            /*
             * Set pc to the first bytecode after the the try note to point
             * to the beginning of catch or finally or to [enditer] closing
             * the for-in loop.
             */
            regs.pc = (script)->main + tn->start + tn->length;

            JSBool ok = js_UnwindScope(cx, tn->stackDepth, JS_TRUE);
            JS_ASSERT(regs.sp == fp->base() + tn->stackDepth);
            if (!ok) {
                /*
                 * Restart the handler search with updated pc and stack depth
                 * to properly notify the debugger.
                 */
                goto error;
            }

            switch (tn->kind) {
              case JSTRY_CATCH:
                JS_ASSERT(js_GetOpcode(cx, fp->script, regs.pc) == JSOP_ENTERBLOCK);

#if JS_HAS_GENERATORS
                /* Catch cannot intercept the closing of a generator. */
                if (JS_UNLIKELY(cx->exception.isMagic(JS_GENERATOR_CLOSING)))
                    break;
#endif

                /*
                 * Don't clear cx->throwing to save cx->exception from GC
                 * until it is pushed to the stack via [exception] in the
                 * catch block.
                 */
                len = 0;
                DO_NEXT_OP(len);

              case JSTRY_FINALLY:
                /*
                 * Push (true, exception) pair for finally to indicate that
                 * [retsub] should rethrow the exception.
                 */
                PUSH_BOOLEAN(true);
                PUSH_COPY(cx->exception);
                cx->throwing = JS_FALSE;
                len = 0;
                DO_NEXT_OP(len);

              case JSTRY_ITER: {
                /* This is similar to JSOP_ENDITER in the interpreter loop. */
                JS_ASSERT(js_GetOpcode(cx, fp->script, regs.pc) == JSOP_ENDITER);
                AutoValueRooter tvr(cx, cx->exception);
                cx->throwing = false;
                ok = js_CloseIterator(cx, &regs.sp[-1].toObject());
                regs.sp -= 1;
                if (!ok)
                    goto error;
                cx->throwing = true;
                cx->exception = tvr.value();
              }
           }
        } while (++tn != tnlimit);

      no_catch:
        /*
         * Propagate the exception or error to the caller unless the exception
         * is an asynchronous return from a generator.
         */
        interpReturnOK = JS_FALSE;
#if JS_HAS_GENERATORS
        if (JS_UNLIKELY(cx->throwing &&
                        cx->exception.isMagic(JS_GENERATOR_CLOSING))) {
            cx->throwing = JS_FALSE;
            interpReturnOK = JS_TRUE;
            fp->rval.setUndefined();
        }
#endif
    }

  forced_return:
    /*
     * Unwind the scope making sure that interpReturnOK stays false even when
     * js_UnwindScope returns true.
     *
     * When a trap handler returns JSTRAP_RETURN, we jump here with
     * interpReturnOK set to true bypassing any finally blocks.
     */
    interpReturnOK &= js_UnwindScope(cx, 0, interpReturnOK || cx->throwing);
    JS_ASSERT(regs.sp == fp->base());

#ifdef DEBUG
    cx->tracePrevPc = NULL;
#endif

    if (entryFrame != fp)
        goto inline_return;

  exit:
    /*
     * At this point we are inevitably leaving an interpreted function or a
     * top-level script, and returning to one of:
     * (a) an "out of line" call made through js_Invoke;
     * (b) a js_Execute activation;
     * (c) a generator (SendToGenerator, jsiter.c).
     *
     * We must not be in an inline frame. The check above ensures that for the
     * error case and for a normal return, the code jumps directly to parent's
     * frame pc.
     */
    JS_ASSERT(entryFrame == fp);
    JS_ASSERT(cx->regs == &regs);
    *prevContextRegs = regs;
    cx->setCurrentRegs(prevContextRegs);

#ifdef JS_TRACER
    JS_ASSERT_IF(interpReturnOK && wasRecording, !TRACE_RECORDER(cx));
    if (TRACE_RECORDER(cx))
        AbortRecording(cx, "recording out of Interpret");
#endif

    JS_ASSERT_IF(!fp->isGenerator(), !fp->blockChain);
    JS_ASSERT_IF(!fp->isGenerator(), !js_IsActiveWithOrBlock(cx, fp->scopeChain, 0));

    /* Undo the remaining effects committed on entry to Interpret. */
    if (cx->version == currentVersion && currentVersion != originalVersion)
        js_SetVersion(cx, originalVersion);
    --cx->interpLevel;

    return interpReturnOK;

  atom_not_defined:
    {
        const char *printable;

        printable = js_AtomToPrintableString(cx, atomNotDefined);
        if (printable)
            js_ReportIsNotDefined(cx, printable);
        goto error;
    }

#ifdef JS_METHODJIT
  stop_recording:
#endif
    JS_ASSERT(cx->regs == &regs);
    *prevContextRegs = regs;
    cx->setCurrentRegs(prevContextRegs);
    return interpReturnOK;
}

} /* namespace js */

#endif /* !defined jsinvoke_cpp___ */<|MERGE_RESOLUTION|>--- conflicted
+++ resolved
@@ -2793,21 +2793,8 @@
             JS_ASSERT(js_CodeSpec[js_GetOpcode(cx, script, regs.pc)].length
                       == JSOP_CALL_LENGTH);
             TRACE_0(LeaveFrame);
-<<<<<<< HEAD
-            if (!TRACE_RECORDER(cx) && recursive) {
-                if (regs.pc[JSOP_CALL_LENGTH] == JSOP_TRACE) {
-                    regs.pc += JSOP_CALL_LENGTH;
-                    MONITOR_BRANCH(Record_LeaveFrame);
-                    op = (JSOp)*regs.pc;
-                    DO_OP();
-                }
-            }
-            if (regs.pc[JSOP_CALL_LENGTH] == JSOP_TRACE ||
-                regs.pc[JSOP_CALL_LENGTH] == JSOP_NOP) {
-=======
             if (*(regs.pc + JSOP_CALL_LENGTH) == JSOP_TRACE ||
                 *(regs.pc + JSOP_CALL_LENGTH) == JSOP_NOP) {
->>>>>>> 46b97e58
                 JS_STATIC_ASSERT(JSOP_TRACE_LENGTH == JSOP_NOP_LENGTH);
                 regs.pc += JSOP_CALL_LENGTH;
                 len = JSOP_TRACE_LENGTH;
@@ -7006,12 +6993,6 @@
   L_JSOP_DEFXMLNS:
 # endif
 
-<<<<<<< HEAD
-  L_JSOP_UNUSED180:
-  L_JSOP_UNUSED218:
-
-=======
->>>>>>> 46b97e58
 #endif /* !JS_THREADED_INTERP */
 #if !JS_THREADED_INTERP
           default:
