/* -*- Mode: C++; tab-width: 4; indent-tabs-mode: nil; c-basic-offset: 4 -*-
 * vim: set ts=8 sw=4 et tw=99:
 *
 * This Source Code Form is subject to the terms of the Mozilla Public
 * License, v. 2.0. If a copy of the MPL was not distributed with this
 * file, You can obtain one at http://mozilla.org/MPL/2.0/. */

/*
 * JavaScript bytecode interpreter.
 */

#include "mozilla/FloatingPoint.h"

#include <stdio.h>
#include <string.h>
#include <math.h>
#include "jstypes.h"
#include "jsutil.h"
#include "jsprf.h"
#include "jsapi.h"
#include "jsarray.h"
#include "jsatom.h"
#include "jsbool.h"
#include "jscntxt.h"
#include "jsdate.h"
#include "jsversion.h"
#include "jsdbgapi.h"
#include "jsfun.h"
#include "jsgc.h"
#include "jsinterp.h"
#include "jsiter.h"
#include "jslibmath.h"
#include "jslock.h"
#include "jsnum.h"
#include "jsobj.h"
#include "jsopcode.h"
#include "jspropertycache.h"
#include "jsscope.h"
#include "jsscript.h"
#include "jsstr.h"

#include "builtin/Eval.h"
#include "gc/Marking.h"
#include "vm/Debugger.h"

#ifdef JS_METHODJIT
#include "methodjit/MethodJIT.h"
#include "methodjit/Logging.h"
#endif
#include "ion/Ion.h"

#include "jsatominlines.h"
#include "jsinferinlines.h"
#include "jsinterpinlines.h"
#include "jsobjinlines.h"
#include "jsopcodeinlines.h"
#include "jsprobes.h"
#include "jspropertycacheinlines.h"
#include "jsscopeinlines.h"
#include "jsscriptinlines.h"
#include "jstypedarrayinlines.h"

#include "vm/Stack-inl.h"
#include "vm/String-inl.h"

#if JS_HAS_XML_SUPPORT
#include "jsxml.h"
#endif

#include "jsautooplen.h"

#if defined(JS_METHODJIT) && defined(JS_MONOIC)
#include "methodjit/MonoIC.h"
#endif

using namespace js;
using namespace js::gc;
using namespace js::types;

/* Some objects (e.g., With) delegate 'this' to another object. */
static inline JSObject *
CallThisObjectHook(JSContext *cx, JSObject *obj, Value *argv)
{
    JSObject *thisp = obj->thisObject(cx);
    if (!thisp)
        return NULL;
    argv[-1].setObject(*thisp);
    return thisp;
}

/*
 * ECMA requires "the global object", but in embeddings such as the browser,
 * which have multiple top-level objects (windows, frames, etc. in the DOM),
 * we prefer fun's parent.  An example that causes this code to run:
 *
 *   // in window w1
 *   function f() { return this }
 *   function g() { return f }
 *
 *   // in window w2
 *   var h = w1.g()
 *   alert(h() == w1)
 *
 * The alert should display "true".
 */
bool
js::BoxNonStrictThis(JSContext *cx, const CallReceiver &call)
{
    /*
     * Check for SynthesizeFrame poisoning and fast constructors which
     * didn't check their callee properly.
     */
    Value &thisv = call.thisv();
    JS_ASSERT(!thisv.isMagic());

#ifdef DEBUG
    JSFunction *fun = call.callee().isFunction() ? call.callee().toFunction() : NULL;
    JS_ASSERT_IF(fun && fun->isInterpreted(), !fun->inStrictMode());
#endif

    if (thisv.isNullOrUndefined()) {
        JSObject *thisp = call.callee().global().thisObject(cx);
        JS_ASSERT(!IsPoisonedPtr(thisp));
        if (!thisp)
            return false;
        call.thisv().setObject(*thisp);
        return true;
    }

    if (!thisv.isObject())
        return !!js_PrimitiveToObject(cx, &thisv);

    return true;
}

#if JS_HAS_NO_SUCH_METHOD

const uint32_t JSSLOT_FOUND_FUNCTION  = 0;
const uint32_t JSSLOT_SAVED_ID        = 1;

Class js_NoSuchMethodClass = {
    "NoSuchMethod",
    JSCLASS_HAS_RESERVED_SLOTS(2) | JSCLASS_IS_ANONYMOUS,
    JS_PropertyStub, JS_PropertyStub, JS_PropertyStub, JS_StrictPropertyStub,
    JS_EnumerateStub, JS_ResolveStub, JS_ConvertStub,
};

/*
 * When JSOP_CALLPROP or JSOP_CALLELEM does not find the method property of
 * the base object, we search for the __noSuchMethod__ method in the base.
 * If it exists, we store the method and the property's id into an object of
 * NoSuchMethod class and store this object into the callee's stack slot.
 * Later, Invoke will recognise such an object and transfer control to
 * NoSuchMethod that invokes the method like:
 *
 *   this.__noSuchMethod__(id, args)
 *
 * where id is the name of the method that this invocation attempted to
 * call by name, and args is an Array containing this invocation's actual
 * parameters.
 */
bool
js::OnUnknownMethod(JSContext *cx, HandleObject obj, Value idval_, Value *vp)
{
    RootedValue idval(cx, idval_);

    RootedId id(cx, NameToId(cx->runtime->atomState.noSuchMethodAtom));
    RootedValue value(cx);
    if (!GetMethod(cx, obj, id, 0, value.address()))
        return false;
    TypeScript::MonitorUnknown(cx);

    if (value.get().isPrimitive()) {
        *vp = value;
    } else {
#if JS_HAS_XML_SUPPORT
        /* Extract the function name from function::name qname. */
        if (idval.get().isObject()) {
            JSObject *obj = &idval.get().toObject();
            if (js_GetLocalNameFromFunctionQName(obj, id.address(), cx))
                idval = IdToValue(id);
        }
#endif

        JSObject *obj = NewObjectWithClassProto(cx, &js_NoSuchMethodClass, NULL, NULL);
        if (!obj)
            return false;

        obj->setSlot(JSSLOT_FOUND_FUNCTION, value);
        obj->setSlot(JSSLOT_SAVED_ID, idval);
        vp->setObject(*obj);
    }
    return true;
}

static JSBool
NoSuchMethod(JSContext *cx, unsigned argc, Value *vp)
{
    InvokeArgsGuard args;
    if (!cx->stack.pushInvokeArgs(cx, 2, &args))
        return JS_FALSE;

    JS_ASSERT(vp[0].isObject());
    JS_ASSERT(vp[1].isObject());
    JSObject *obj = &vp[0].toObject();
    JS_ASSERT(obj->getClass() == &js_NoSuchMethodClass);

    args.calleev() = obj->getSlot(JSSLOT_FOUND_FUNCTION);
    args.thisv() = vp[1];
    args[0] = obj->getSlot(JSSLOT_SAVED_ID);
    JSObject *argsobj = NewDenseCopiedArray(cx, argc, vp + 2);
    if (!argsobj)
        return JS_FALSE;
    args[1].setObject(*argsobj);
    JSBool ok = Invoke(cx, args);
    vp[0] = args.rval();
    return ok;
}

#endif /* JS_HAS_NO_SUCH_METHOD */

bool
js::ReportIsNotFunction(JSContext *cx, const Value &v, MaybeConstruct construct)
{
    unsigned error = construct ? JSMSG_NOT_CONSTRUCTOR : JSMSG_NOT_FUNCTION;
    js_ReportValueError3(cx, error, JSDVG_SEARCH_STACK, v, NULL, NULL, NULL);
    return false;
}

bool
js::ReportIsNotFunction(JSContext *cx, const Value *vp, MaybeConstruct construct)
{
    ptrdiff_t spIndex = cx->stack.spIndexOf(vp);
    unsigned error = construct ? JSMSG_NOT_CONSTRUCTOR : JSMSG_NOT_FUNCTION;
    js_ReportValueError3(cx, error, spIndex, *vp, NULL, NULL, NULL);
    return false;
}

JSObject *
js::ValueToCallable(JSContext *cx, const Value *vp, MaybeConstruct construct)
{
    if (vp->isObject()) {
        JSObject *callable = &vp->toObject();
        if (callable->isCallable())
            return callable;
    }

    ReportIsNotFunction(cx, vp, construct);
    return NULL;
}

bool
js::RunScript(JSContext *cx, JSScript *script, StackFrame *fp)
{
    JS_ASSERT(script);
    JS_ASSERT(fp == cx->fp());
    JS_ASSERT(fp->script() == script);
    JS_ASSERT_IF(!fp->isGeneratorFrame(), cx->regs().pc == script->code);
    JS_ASSERT_IF(fp->isEvalFrame(), script->isActiveEval);
#ifdef JS_METHODJIT_SPEW
    JMCheckLogging();
#endif

    JS_CHECK_RECURSION(cx, return false);

    /* FIXME: Once bug 470510 is fixed, make this an assert. */
    if (script->compileAndGo) {
        if (fp->global().isCleared()) {
            JS_ReportErrorNumber(cx, js_GetErrorMessage, NULL, JSMSG_CLEARED_SCOPE);
            return false;
        }
    }

#ifdef DEBUG
    struct CheckStackBalance {
        JSContext *cx;
        StackFrame *fp;
        RootedObject enumerators;
        CheckStackBalance(JSContext *cx)
          : cx(cx), fp(cx->fp()), enumerators(cx, cx->enumerators)
        {}
        ~CheckStackBalance() {
            JS_ASSERT(fp == cx->fp());
            JS_ASSERT_IF(!fp->isGeneratorFrame(), enumerators == cx->enumerators);
        }
    } check(cx);
#endif
	
#ifdef JS_ION
    if (ion::IsEnabled(cx)) {
        ion::MethodStatus status = ion::CanEnter(cx, script, fp, false);
        if (status == ion::Method_Error)
            return false;
        if (status == ion::Method_Compiled) {
            ion::IonExecStatus status = ion::Cannon(cx, fp);
            
            // Note that if we bailed out, new inline frames may have been
            // pushed, so we interpret with the current fp.
            if (status == ion::IonExec_Bailout)
                return Interpret(cx, fp, JSINTERP_REJOIN);

            return status != ion::IonExec_Error;
        }
    }
#endif

    SPSEntryMarker marker(cx->runtime);

#ifdef JS_METHODJIT
    mjit::CompileStatus status;
    status = mjit::CanMethodJIT(cx, script, script->code, fp->isConstructing(),
                                mjit::CompileRequest_Interpreter, fp);
    if (status == mjit::Compile_Error)
        return false;

    if (status == mjit::Compile_Okay)
        return mjit::JaegerStatusToSuccess(mjit::JaegerShot(cx, false));
#endif

    return Interpret(cx, fp) != Interpret_Error;
}

/*
 * Find a function reference and its 'this' value implicit first parameter
 * under argc arguments on cx's stack, and call the function.  Push missing
 * required arguments, allocate declared local variables, and pop everything
 * when done.  Then push the return value.
 */
bool
js::InvokeKernel(JSContext *cx, CallArgs args, MaybeConstruct construct)
{
    JS_ASSERT(args.length() <= StackSpace::ARGS_LENGTH_MAX);
    JS_ASSERT(!cx->compartment->activeAnalysis);

    /* We should never enter a new script while cx->iterValue is live. */
    JS_ASSERT(cx->iterValue.isMagic(JS_NO_ITER_VALUE));

    /* MaybeConstruct is a subset of InitialFrameFlags */
    InitialFrameFlags initial = (InitialFrameFlags) construct;

    if (args.calleev().isPrimitive())
        return ReportIsNotFunction(cx, &args.calleev(), construct);

    JSObject &callee = args.callee();
    Class *clasp = callee.getClass();

    /* Invoke non-functions. */
    if (JS_UNLIKELY(clasp != &FunctionClass)) {
#if JS_HAS_NO_SUCH_METHOD
        if (JS_UNLIKELY(clasp == &js_NoSuchMethodClass))
            return NoSuchMethod(cx, args.length(), args.base());
#endif
        JS_ASSERT_IF(construct, !clasp->construct);
        if (!clasp->call)
            return ReportIsNotFunction(cx, &args.calleev(), construct);
        return CallJSNative(cx, clasp->call, args);
    }

    /* Invoke native functions. */
    RootedFunction fun(cx, callee.toFunction());
    JS_ASSERT_IF(construct, !fun->isNativeConstructor());
    if (fun->isNative())
        return CallJSNative(cx, fun->native(), args);

    if (!TypeMonitorCall(cx, args, construct))
        return false;

    /* Get pointer to new frame/slots, prepare arguments. */
    InvokeFrameGuard ifg;
    if (!cx->stack.pushInvokeFrame(cx, args, initial, &ifg))
        return false;

    /* Run function until JSOP_STOP, JSOP_RETURN or error. */
    JSBool ok = RunScript(cx, fun->script(), ifg.fp());

    /* Propagate the return value out. */
    args.rval() = ifg.fp()->returnValue();
    JS_ASSERT_IF(ok && construct, !args.rval().isPrimitive());
    return ok;
}

bool
js::Invoke(JSContext *cx, const Value &thisv, const Value &fval, unsigned argc, Value *argv,
           Value *rval)
{
    InvokeArgsGuard args;
    if (!cx->stack.pushInvokeArgs(cx, argc, &args))
        return false;

    args.calleev() = fval;
    args.thisv() = thisv;
    PodCopy(args.array(), argv, argc);

    if (args.thisv().isObject()) {
        /*
         * We must call the thisObject hook in case we are not called from the
         * interpreter, where a prior bytecode has computed an appropriate
         * |this| already.
         */
        JSObject *thisp = args.thisv().toObject().thisObject(cx);
        if (!thisp)
             return false;
        args.thisv().setObject(*thisp);
    }

    if (!Invoke(cx, args))
        return false;

    *rval = args.rval();
    return true;
}

bool
js::InvokeConstructorKernel(JSContext *cx, CallArgs args)
{
    JS_ASSERT(!FunctionClass.construct);

    args.thisv().setMagic(JS_IS_CONSTRUCTING);

    if (!args.calleev().isObject())
        return ReportIsNotFunction(cx, &args.calleev(), CONSTRUCT);

    JSObject &callee = args.callee();
    if (callee.isFunction()) {
        JSFunction *fun = callee.toFunction();

        if (fun->isNativeConstructor()) {
            Probes::calloutBegin(cx, fun);
            bool ok = CallJSNativeConstructor(cx, fun->native(), args);
            Probes::calloutEnd(cx, fun);
            return ok;
        }

        if (!fun->isInterpretedConstructor())
            return ReportIsNotFunction(cx, &args.calleev(), CONSTRUCT);

        if (!InvokeKernel(cx, args, CONSTRUCT))
            return false;

        JS_ASSERT(args.rval().isObject());
        return true;
    }

    Class *clasp = callee.getClass();
    if (!clasp->construct)
        return ReportIsNotFunction(cx, &args.calleev(), CONSTRUCT);

    return CallJSNativeConstructor(cx, clasp->construct, args);
}

bool
js::InvokeConstructor(JSContext *cx, const Value &fval, unsigned argc, Value *argv, Value *rval)
{
    InvokeArgsGuard args;
    if (!cx->stack.pushInvokeArgs(cx, argc, &args))
        return false;

    args.calleev() = fval;
    args.thisv().setMagic(JS_THIS_POISON);
    PodCopy(args.array(), argv, argc);

    if (!InvokeConstructor(cx, args))
        return false;

    *rval = args.rval();
    return true;
}

bool
js::InvokeGetterOrSetter(JSContext *cx, JSObject *obj, const Value &fval, unsigned argc, Value *argv,
                         Value *rval)
{
    /*
     * Invoke could result in another try to get or set the same id again, see
     * bug 355497.
     */
    JS_CHECK_RECURSION(cx, return false);

    return Invoke(cx, ObjectValue(*obj), fval, argc, argv, rval);
}

bool
js::ExecuteKernel(JSContext *cx, JSScript *script_, JSObject &scopeChain, const Value &thisv,
                  ExecuteType type, StackFrame *evalInFrame, Value *result)
{
    JS_ASSERT_IF(evalInFrame, type == EXECUTE_DEBUG);
    JS_ASSERT_IF(type == EXECUTE_GLOBAL, !scopeChain.isScope());

    JS::Rooted<JSScript*> script(cx, script_);

    if (script->isEmpty()) {
        if (result)
            result->setUndefined();
        return true;
    }

    ExecuteFrameGuard efg;
    if (!cx->stack.pushExecuteFrame(cx, script, thisv, scopeChain, type, evalInFrame, &efg))
        return false;

    if (!script->ensureRanAnalysis(cx))
        return false;
    TypeScript::SetThis(cx, script, efg.fp()->thisValue());

    Probes::startExecution(cx, script);
    bool ok = RunScript(cx, script, efg.fp());
    Probes::stopExecution(cx, script);

    /* Propgate the return value out. */
    if (result)
        *result = efg.fp()->returnValue();
    return ok;
}

bool
js::Execute(JSContext *cx, JSScript *script, JSObject &scopeChainArg, Value *rval)
{
    /* The scope chain could be anything, so innerize just in case. */
    RootedObject scopeChain(cx, &scopeChainArg);
    scopeChain = GetInnerObject(cx, scopeChain);
    if (!scopeChain)
        return false;

    /* If we were handed a non-native object, complain bitterly. */
    if (!scopeChain->isNative()) {
        JS_ReportErrorNumber(cx, js_GetErrorMessage, NULL, JSMSG_NON_NATIVE_SCOPE);
        return false;
    }
    JS_ASSERT(!scopeChain->getOps()->defineProperty);

    /* The VAROBJFIX option makes varObj == globalObj in global code. */
    if (!cx->hasRunOption(JSOPTION_VAROBJFIX)) {
        if (!scopeChain->setVarObj(cx))
            return false;
    }

    /* Use the scope chain as 'this', modulo outerization. */
    JSObject *thisObj = scopeChain->thisObject(cx);
    if (!thisObj)
        return false;
    Value thisv = ObjectValue(*thisObj);

    return ExecuteKernel(cx, script, *scopeChain, thisv, EXECUTE_GLOBAL,
                         NULL /* evalInFrame */, rval);
}

bool
js::HasInstance(JSContext *cx, HandleObject obj, const Value &v, JSBool *bp)
{
    Class *clasp = obj->getClass();
    if (clasp->hasInstance)
        return clasp->hasInstance(cx, obj, &v, bp);
    js_ReportValueError(cx, JSMSG_BAD_INSTANCEOF_RHS,
                        JSDVG_SEARCH_STACK, ObjectValue(*obj), NULL);
    return JS_FALSE;
}

bool
js::LooselyEqual(JSContext *cx, const Value &lval, const Value &rval, bool *result)
{
#if JS_HAS_XML_SUPPORT
    if (JS_UNLIKELY(lval.isObject() && lval.toObject().isXML()) ||
                    (rval.isObject() && rval.toObject().isXML())) {
        JSBool res;
        if (!js_TestXMLEquality(cx, lval, rval, &res))
            return false;
        *result = !!res;
        return true;
    }
#endif

    if (SameType(lval, rval)) {
        if (lval.isString()) {
            JSString *l = lval.toString();
            JSString *r = rval.toString();
            return EqualStrings(cx, l, r, result);
        }

        if (lval.isDouble()) {
            double l = lval.toDouble(), r = rval.toDouble();
            *result = (l == r);
            return true;
        }

        if (lval.isObject()) {
            JSObject *l = &lval.toObject();
            JSObject *r = &rval.toObject();

            if (JSEqualityOp eq = l->getClass()->ext.equality) {
                JSBool res;
                Rooted<JSObject*> lobj(cx, l);
                if (!eq(cx, lobj, &rval, &res))
                    return false;
                *result = !!res;
                return true;
            }

            *result = l == r;
            return true;
        }

        *result = lval.payloadAsRawUint32() == rval.payloadAsRawUint32();
        return true;
    }

    if (lval.isNullOrUndefined()) {
        *result = rval.isNullOrUndefined();
        return true;
    }

    if (rval.isNullOrUndefined()) {
        *result = false;
        return true;
    }

    RootedValue lvalue(cx, lval);
    RootedValue rvalue(cx, rval);

    if (!ToPrimitive(cx, lvalue.address()))
        return false;
    if (!ToPrimitive(cx, rvalue.address()))
        return false;

    if (lvalue.get().isString() && rvalue.get().isString()) {
        JSString *l = lvalue.get().toString();
        JSString *r = rvalue.get().toString();
        return EqualStrings(cx, l, r, result);
    }

    double l, r;
    if (!ToNumber(cx, lvalue, &l) || !ToNumber(cx, rvalue, &r))
        return false;
    *result = (l == r);
    return true;
}

bool
js::StrictlyEqual(JSContext *cx, const Value &lref, const Value &rref, bool *equal)
{
    Value lval = lref, rval = rref;
    if (SameType(lval, rval)) {
        if (lval.isString())
            return EqualStrings(cx, lval.toString(), rval.toString(), equal);
        if (lval.isDouble()) {
            *equal = (lval.toDouble() == rval.toDouble());
            return true;
        }
        if (lval.isObject()) {
            *equal = lval.toObject() == rval.toObject();
            return true;
        }
        if (lval.isUndefined()) {
            *equal = true;
            return true;
        }
        *equal = lval.payloadAsRawUint32() == rval.payloadAsRawUint32();
        return true;
    }

    if (lval.isDouble() && rval.isInt32()) {
        double ld = lval.toDouble();
        double rd = rval.toInt32();
        *equal = (ld == rd);
        return true;
    }
    if (lval.isInt32() && rval.isDouble()) {
        double ld = lval.toInt32();
        double rd = rval.toDouble();
        *equal = (ld == rd);
        return true;
    }

    *equal = false;
    return true;
}

static inline bool
IsNegativeZero(const Value &v)
{
    return v.isDouble() && MOZ_DOUBLE_IS_NEGATIVE_ZERO(v.toDouble());
}

static inline bool
IsNaN(const Value &v)
{
    return v.isDouble() && MOZ_DOUBLE_IS_NaN(v.toDouble());
}

bool
js::SameValue(JSContext *cx, const Value &v1, const Value &v2, bool *same)
{
    if (IsNegativeZero(v1)) {
        *same = IsNegativeZero(v2);
        return true;
    }
    if (IsNegativeZero(v2)) {
        *same = false;
        return true;
    }
    if (IsNaN(v1) && IsNaN(v2)) {
        *same = true;
        return true;
    }
    return StrictlyEqual(cx, v1, v2, same);
}

JSType
js::TypeOfValue(JSContext *cx, const Value &vref)
{
    Value v = vref;
    if (v.isNumber())
        return JSTYPE_NUMBER;
    if (v.isString())
        return JSTYPE_STRING;
    if (v.isNull())
        return JSTYPE_OBJECT;
    if (v.isUndefined())
        return JSTYPE_VOID;
    if (v.isObject())
        return v.toObject().typeOf(cx);
    JS_ASSERT(v.isBoolean());
    return JSTYPE_BOOLEAN;
}

/*
 * Enter the new with scope using an object at sp[-1] and associate the depth
 * of the with block with sp + stackIndex.
 */
static bool
EnterWith(JSContext *cx, int stackIndex)
{
    StackFrame *fp = cx->fp();
    Value *sp = cx->regs().sp;
    JS_ASSERT(stackIndex < 0);
    JS_ASSERT(int(cx->regs().stackDepth()) + stackIndex >= 0);

    RootedObject obj(cx);
    if (sp[-1].isObject()) {
        obj = &sp[-1].toObject();
    } else {
        obj = js_ValueToNonNullObject(cx, sp[-1]);
        if (!obj)
            return false;
        sp[-1].setObject(*obj);
    }

    WithObject *withobj = WithObject::create(cx, obj, fp->scopeChain(),
                                             cx->regs().stackDepth() + stackIndex);
    if (!withobj)
        return false;

    fp->pushOnScopeChain(*withobj);
    return true;
}

/* Unwind block and scope chains to match the given depth. */
void
js::UnwindScope(JSContext *cx, uint32_t stackDepth)
{
    StackFrame *fp = cx->fp();
    JS_ASSERT(stackDepth <= cx->regs().stackDepth());

    for (ScopeIter si(fp, cx); !si.done(); ++si) {
        switch (si.type()) {
          case ScopeIter::Block:
            if (si.staticBlock().stackDepth() < stackDepth)
                return;
            fp->popBlock(cx);
            break;
          case ScopeIter::With:
            if (si.scope().asWith().stackDepth() < stackDepth)
                return;
            fp->popWith(cx);
            break;
          case ScopeIter::Call:
          case ScopeIter::StrictEvalScope:
            break;
        }
    }
}

void
js::UnwindForUncatchableException(JSContext *cx, const FrameRegs &regs)
{

    /* c.f. the regular (catchable) TryNoteIter loop in Interpret. */
    for (TryNoteIter tni(regs); !tni.done(); ++tni) {
        JSTryNote *tn = *tni;
        if (tn->kind == JSTRY_ITER) {
            Value *sp = regs.spForStackDepth(tn->stackDepth);
            UnwindIteratorForUncatchableException(cx, &sp[-1].toObject());
        }
    }
}

TryNoteIter::TryNoteIter(const FrameRegs &regs)
  : regs(regs),
    script(regs.fp()->script()),
    pcOffset(regs.pc - script->main())
{
    if (script->hasTrynotes()) {
        tn = script->trynotes()->vector;
        tnEnd = tn + script->trynotes()->length;
    } else {
        tn = tnEnd = NULL;
    }
    settle();
}

void
TryNoteIter::operator++()
{
    ++tn;
    settle();
}

bool
TryNoteIter::done() const
{
    return tn == tnEnd;
}

void
TryNoteIter::settle()
{
    for (; tn != tnEnd; ++tn) {
        /* If pc is out of range, try the next one. */
        if (pcOffset - tn->start >= tn->length)
            continue;

        /*
         * We have a note that covers the exception pc but we must check
         * whether the interpreter has already executed the corresponding
         * handler. This is possible when the executed bytecode implements
         * break or return from inside a for-in loop.
         *
         * In this case the emitter generates additional [enditer] and [gosub]
         * opcodes to close all outstanding iterators and execute the finally
         * blocks. If such an [enditer] throws an exception, its pc can still
         * be inside several nested for-in loops and try-finally statements
         * even if we have already closed the corresponding iterators and
         * invoked the finally blocks.
         *
         * To address this, we make [enditer] always decrease the stack even
         * when its implementation throws an exception. Thus already executed
         * [enditer] and [gosub] opcodes will have try notes with the stack
         * depth exceeding the current one and this condition is what we use to
         * filter them out.
         */
        if (tn->stackDepth <= regs.stackDepth())
            break;
    }
}

/*
 * Increment/decrement the value 'v'. The resulting value is stored in *slot.
 * The result of the expression (taking into account prefix/postfix) is stored
 * in *expr.
 */
static bool
DoIncDec(JSContext *cx, HandleScript script, jsbytecode *pc, const Value &v, Value *slot, Value *expr)
{
    const JSCodeSpec &cs = js_CodeSpec[*pc];

    if (v.isInt32()) {
        int32_t i = v.toInt32();
        if (i > JSVAL_INT_MIN && i < JSVAL_INT_MAX) {
            int32_t sum = i + (cs.format & JOF_INC ? 1 : -1);
            *slot = Int32Value(sum);
            *expr = (cs.format & JOF_POST) ? Int32Value(i) : *slot;
            return true;
        }
    }

    double d;
    if (!ToNumber(cx, v, &d))
        return false;

    double sum = d + (cs.format & JOF_INC ? 1 : -1);
    *slot = NumberValue(sum);
    *expr = (cs.format & JOF_POST) ? NumberValue(d) : *slot;

    TypeScript::MonitorOverflow(cx, script, pc);
    return true;
}

#define PUSH_COPY(v)             do { *regs.sp++ = v; assertSameCompartment(cx, regs.sp[-1]); } while (0)
#define PUSH_COPY_SKIP_CHECK(v)  *regs.sp++ = v
#define PUSH_NULL()              regs.sp++->setNull()
#define PUSH_UNDEFINED()         regs.sp++->setUndefined()
#define PUSH_BOOLEAN(b)          regs.sp++->setBoolean(b)
#define PUSH_DOUBLE(d)           regs.sp++->setDouble(d)
#define PUSH_INT32(i)            regs.sp++->setInt32(i)
#define PUSH_STRING(s)           do { regs.sp++->setString(s); assertSameCompartment(cx, regs.sp[-1]); } while (0)
#define PUSH_OBJECT(obj)         do { regs.sp++->setObject(obj); assertSameCompartment(cx, regs.sp[-1]); } while (0)
#define PUSH_OBJECT_OR_NULL(obj) do { regs.sp++->setObjectOrNull(obj); assertSameCompartment(cx, regs.sp[-1]); } while (0)
#define PUSH_HOLE()              regs.sp++->setMagic(JS_ARRAY_HOLE)
#define POP_COPY_TO(v)           v = *--regs.sp
#define POP_RETURN_VALUE()       regs.fp()->setReturnValue(*--regs.sp)

#define VALUE_TO_BOOLEAN(cx, vp, b)                                           \
    JS_BEGIN_MACRO                                                            \
        vp = &regs.sp[-1];                                                    \
        if (vp->isNull()) {                                                   \
            b = false;                                                        \
        } else if (vp->isBoolean()) {                                         \
            b = vp->toBoolean();                                              \
        } else {                                                              \
            b = !!js_ValueToBoolean(*vp);                                     \
        }                                                                     \
    JS_END_MACRO

#define POP_BOOLEAN(cx, vp, b)   do { VALUE_TO_BOOLEAN(cx, vp, b); regs.sp--; } while(0)

#define FETCH_OBJECT(cx, n, obj)                                              \
    JS_BEGIN_MACRO                                                            \
        Value *vp_ = &regs.sp[n];                                             \
        obj = ToObject(cx, (vp_));                                            \
        if (!obj)                                                             \
            goto error;                                                       \
    JS_END_MACRO

/*
 * Threaded interpretation via computed goto appears to be well-supported by
 * GCC 3 and higher.  IBM's C compiler when run with the right options (e.g.,
 * -qlanglvl=extended) also supports threading.  Ditto the SunPro C compiler.
 * Currently it's broken for JS_VERSION < 160, though this isn't worth fixing.
 * Add your compiler support macros here.
 */
#ifndef JS_THREADED_INTERP
# if JS_VERSION >= 160 && (                                                   \
    __GNUC__ >= 3 ||                                                          \
    (__IBMC__ >= 700 && defined __IBM_COMPUTED_GOTO) ||                       \
    __SUNPRO_C >= 0x570)
#  define JS_THREADED_INTERP 1
# else
#  define JS_THREADED_INTERP 0
# endif
#endif

template<typename T>
class GenericInterruptEnabler : public InterpreterFrames::InterruptEnablerBase {
  public:
    GenericInterruptEnabler(T *variable, T value) : variable(variable), value(value) { }
    void enableInterrupts() const { *variable = value; }

  private:
    T *variable;
    T value;
};

inline InterpreterFrames::InterpreterFrames(JSContext *cx, FrameRegs *regs,
                                            const InterruptEnablerBase &enabler)
  : context(cx), regs(regs), enabler(enabler)
{
    older = cx->runtime->interpreterFrames;
    cx->runtime->interpreterFrames = this;
}

inline InterpreterFrames::~InterpreterFrames()
{
    context->runtime->interpreterFrames = older;
}

#if defined(DEBUG) && !defined(JS_THREADSAFE) && !defined(JSGC_ROOT_ANALYSIS)
void
js::AssertValidPropertyCacheHit(JSContext *cx, JSObject *start_,
                                JSObject *found, PropertyCacheEntry *entry)
{
    jsbytecode *pc;
    JSScript *script = cx->stack.currentScript(&pc);

    uint64_t sample = cx->runtime->gcNumber;
    PropertyCacheEntry savedEntry = *entry;

    RootedPropertyName name(cx, GetNameFromBytecode(cx, script, pc, JSOp(*pc)));
    RootedObject start(cx, start_);

    RootedObject obj(cx);
    RootedObject pobj(cx);
    RootedShape prop(cx);
    JSBool ok;

    if (JOF_OPMODE(*pc) == JOF_NAME)
        ok = FindProperty(cx, name, start, &obj, &pobj, &prop);
    else
        ok = baseops::LookupProperty(cx, start, name, &pobj, &prop);
    JS_ASSERT(ok);

    if (cx->runtime->gcNumber != sample)
        JS_PROPERTY_CACHE(cx).restore(&savedEntry);
    JS_ASSERT(prop);
    JS_ASSERT(pobj == found);
    JS_ASSERT(entry->prop == prop);
}
#endif /* DEBUG && !JS_THREADSAFE */

/*
 * Ensure that the intrepreter switch can close call-bytecode cases in the
 * same way as non-call bytecodes.
 */
JS_STATIC_ASSERT(JSOP_NAME_LENGTH == JSOP_CALLNAME_LENGTH);
JS_STATIC_ASSERT(JSOP_GETARG_LENGTH == JSOP_CALLARG_LENGTH);
JS_STATIC_ASSERT(JSOP_GETLOCAL_LENGTH == JSOP_CALLLOCAL_LENGTH);
JS_STATIC_ASSERT(JSOP_XMLNAME_LENGTH == JSOP_CALLXMLNAME_LENGTH);

/*
 * Same for JSOP_SETNAME and JSOP_SETPROP, which differ only slightly but
 * remain distinct for the decompiler.
 */
JS_STATIC_ASSERT(JSOP_SETNAME_LENGTH == JSOP_SETPROP_LENGTH);

/* See TRY_BRANCH_AFTER_COND. */
JS_STATIC_ASSERT(JSOP_IFNE_LENGTH == JSOP_IFEQ_LENGTH);
JS_STATIC_ASSERT(JSOP_IFNE == JSOP_IFEQ + 1);

/* For the fastest case inder JSOP_INCNAME, etc. */
JS_STATIC_ASSERT(JSOP_INCNAME_LENGTH == JSOP_DECNAME_LENGTH);
JS_STATIC_ASSERT(JSOP_INCNAME_LENGTH == JSOP_NAMEINC_LENGTH);
JS_STATIC_ASSERT(JSOP_INCNAME_LENGTH == JSOP_NAMEDEC_LENGTH);

/*
 * Inline fast paths for iteration. js_IteratorMore and js_IteratorNext handle
 * all cases, but we inline the most frequently taken paths here.
 */
static inline bool
IteratorMore(JSContext *cx, JSObject *iterobj, bool *cond, Value *rval)
{
    if (iterobj->isIterator()) {
        NativeIterator *ni = iterobj->getNativeIterator();
        if (ni->isKeyIter()) {
            *cond = (ni->props_cursor < ni->props_end);
            return true;
        }
    }
    Rooted<JSObject*> iobj(cx, iterobj);
    if (!js_IteratorMore(cx, iobj, rval))
        return false;
    *cond = rval->isTrue();
    return true;
}

static inline bool
IteratorNext(JSContext *cx, JSObject *iterobj, Value *rval)
{
    if (iterobj->isIterator()) {
        NativeIterator *ni = iterobj->getNativeIterator();
        if (ni->isKeyIter()) {
            JS_ASSERT(ni->props_cursor < ni->props_end);
            rval->setString(*ni->current());
            ni->incCursor();
            return true;
        }
    }
    return js_IteratorNext(cx, iterobj, rval);
}

/*
 * For bytecodes which push values and then fall through, make sure the
 * types of the pushed values are consistent with type inference information.
 */
static inline void
TypeCheckNextBytecode(JSContext *cx, JSScript *script, unsigned n, const FrameRegs &regs)
{
#ifdef DEBUG
    if (cx->typeInferenceEnabled() &&
        n == GetBytecodeLength(regs.pc)) {
        TypeScript::CheckBytecode(cx, script, regs.pc, regs.sp);
    }
#endif
}

JS_NEVER_INLINE InterpretStatus
js::Interpret(JSContext *cx, StackFrame *entryFrame, InterpMode interpMode)
{
    JSAutoResolveFlags rf(cx, RESOLVE_INFER);

    if (interpMode == JSINTERP_NORMAL)
        gc::MaybeVerifyBarriers(cx, true);

    JS_ASSERT(!cx->compartment->activeAnalysis);

#if JS_THREADED_INTERP
#define CHECK_PCCOUNT_INTERRUPTS() JS_ASSERT_IF(script->hasScriptCounts, jumpTable == interruptJumpTable)
#else
#define CHECK_PCCOUNT_INTERRUPTS() JS_ASSERT_IF(script->hasScriptCounts, switchMask == -1)
#endif

    /*
     * Macros for threaded interpreter loop
     */
#if JS_THREADED_INTERP
    static void *const normalJumpTable[] = {
# define OPDEF(op,val,name,token,length,nuses,ndefs,prec,format) \
        JS_EXTENSION &&L_##op,
# include "jsopcode.tbl"
# undef OPDEF
    };

    static void *const interruptJumpTable[] = {
# define OPDEF(op,val,name,token,length,nuses,ndefs,prec,format)              \
        JS_EXTENSION &&interrupt,
# include "jsopcode.tbl"
# undef OPDEF
    };

    register void * const *jumpTable = normalJumpTable;

    typedef GenericInterruptEnabler<void * const *> InterruptEnabler;
    InterruptEnabler interruptEnabler(&jumpTable, interruptJumpTable);

# define DO_OP()            JS_BEGIN_MACRO                                    \
                                CHECK_PCCOUNT_INTERRUPTS();                   \
                                JS_EXTENSION_(goto *jumpTable[op]);           \
                            JS_END_MACRO
# define DO_NEXT_OP(n)      JS_BEGIN_MACRO                                    \
                                TypeCheckNextBytecode(cx, script, n, regs);   \
                                js::gc::MaybeVerifyBarriers(cx);              \
                                op = (JSOp) *(regs.pc += (n));                \
                                DO_OP();                                      \
                            JS_END_MACRO

# define BEGIN_CASE(OP)     L_##OP:
# define END_CASE(OP)       DO_NEXT_OP(OP##_LENGTH);
# define END_VARLEN_CASE    DO_NEXT_OP(len);
# define ADD_EMPTY_CASE(OP) BEGIN_CASE(OP)                                    \
                                JS_ASSERT(js_CodeSpec[OP].length == 1);       \
                                op = (JSOp) *++regs.pc;                       \
                                DO_OP();

# define END_EMPTY_CASES

#else /* !JS_THREADED_INTERP */

    register int switchMask = 0;
    int switchOp;
    typedef GenericInterruptEnabler<int> InterruptEnabler;
    InterruptEnabler interruptEnabler(&switchMask, -1);

# define DO_OP()            goto do_op
# define DO_NEXT_OP(n)      JS_BEGIN_MACRO                                    \
                                JS_ASSERT((n) == len);                        \
                                goto advance_pc;                              \
                            JS_END_MACRO

# define BEGIN_CASE(OP)     case OP:
# define END_CASE(OP)       END_CASE_LEN(OP##_LENGTH)
# define END_CASE_LEN(n)    END_CASE_LENX(n)
# define END_CASE_LENX(n)   END_CASE_LEN##n

/*
 * To share the code for all len == 1 cases we use the specialized label with
 * code that falls through to advance_pc: .
 */
# define END_CASE_LEN1      goto advance_pc_by_one;
# define END_CASE_LEN2      len = 2; goto advance_pc;
# define END_CASE_LEN3      len = 3; goto advance_pc;
# define END_CASE_LEN4      len = 4; goto advance_pc;
# define END_CASE_LEN5      len = 5; goto advance_pc;
# define END_CASE_LEN6      len = 6; goto advance_pc;
# define END_CASE_LEN7      len = 7; goto advance_pc;
# define END_CASE_LEN8      len = 8; goto advance_pc;
# define END_CASE_LEN9      len = 9; goto advance_pc;
# define END_CASE_LEN10     len = 10; goto advance_pc;
# define END_CASE_LEN11     len = 11; goto advance_pc;
# define END_CASE_LEN12     len = 12; goto advance_pc;
# define END_VARLEN_CASE    goto advance_pc;
# define ADD_EMPTY_CASE(OP) BEGIN_CASE(OP)
# define END_EMPTY_CASES    goto advance_pc_by_one;

#endif /* !JS_THREADED_INTERP */

#define ENABLE_INTERRUPTS() (interruptEnabler.enableInterrupts())

#define LOAD_DOUBLE(PCOFF, dbl)                                               \
    (dbl = script->getConst(GET_UINT32_INDEX(regs.pc + (PCOFF))).toDouble())

#if defined(JS_METHODJIT)
    bool useMethodJIT = false;
#endif

#ifdef JS_METHODJIT

#define RESET_USE_METHODJIT()                                                 \
    JS_BEGIN_MACRO                                                            \
        useMethodJIT = cx->methodJitEnabled &&                                \
           (interpMode == JSINTERP_NORMAL ||                                  \
            interpMode == JSINTERP_REJOIN ||                                  \
            interpMode == JSINTERP_SKIP_TRAP);                                \
    JS_END_MACRO

#define CHECK_PARTIAL_METHODJIT(status)                                       \
    JS_BEGIN_MACRO                                                            \
        switch (status) {                                                     \
          case mjit::Jaeger_UnfinishedAtTrap:                                 \
            interpMode = JSINTERP_SKIP_TRAP;                                  \
            /* FALLTHROUGH */                                                 \
          case mjit::Jaeger_Unfinished:                                       \
            op = (JSOp) *regs.pc;                                             \
            SET_SCRIPT(regs.fp()->script());                                  \
            if (cx->isExceptionPending())                                     \
                goto error;                                                   \
            DO_OP();                                                          \
          default:;                                                           \
        }                                                                     \
    JS_END_MACRO

#else

#define RESET_USE_METHODJIT() ((void) 0)

#endif

    /*
     * Prepare to call a user-supplied branch handler, and abort the script
     * if it returns false.
     */
#define CHECK_BRANCH()                                                        \
    JS_BEGIN_MACRO                                                            \
        if (cx->runtime->interrupt && !js_HandleExecutionInterrupt(cx))       \
            goto error;                                                       \
    JS_END_MACRO

#define BRANCH(n)                                                             \
    JS_BEGIN_MACRO                                                            \
        regs.pc += (n);                                                       \
        op = (JSOp) *regs.pc;                                                 \
        if ((n) <= 0)                                                         \
            goto check_backedge;                                              \
        DO_OP();                                                              \
    JS_END_MACRO

#define SET_SCRIPT(s)                                                         \
    JS_BEGIN_MACRO                                                            \
        script = (s);                                                         \
        if (script->hasAnyBreakpointsOrStepMode())                            \
            ENABLE_INTERRUPTS();                                              \
        if (script->hasScriptCounts)                                          \
            ENABLE_INTERRUPTS();                                              \
        JS_ASSERT_IF(interpMode == JSINTERP_SKIP_TRAP,                        \
                     script->hasAnyBreakpointsOrStepMode());                  \
    JS_END_MACRO

#define CHECK_INTERRUPT_HANDLER()                                             \
    JS_BEGIN_MACRO                                                            \
        if (cx->runtime->debugHooks.interruptHook)                            \
            ENABLE_INTERRUPTS();                                              \
    JS_END_MACRO

    /* Repoint cx->regs to a local variable for faster access. */
    FrameRegs regs = cx->regs();
    PreserveRegsGuard interpGuard(cx, regs);

    /*
     * Help Debugger find frames running scripts that it has put in
     * single-step mode.
     */
    InterpreterFrames interpreterFrame(cx, &regs, interruptEnabler);

    /* Copy in hot values that change infrequently. */
    JSRuntime *const rt = cx->runtime;
    Rooted<JSScript*> script(cx);
    SET_SCRIPT(regs.fp()->script());
    CHECK_INTERRUPT_HANDLER();

    /*
     * Pool of rooters for use in this interpreter frame. References to these
     * are used for local variables within interpreter cases. This avoids
     * creating new rooters each time an interpreter case is entered, and also
     * correctness pitfalls due to incorrect compilation of destructor calls
     * around computed gotos.
     */
    RootedValue rootValue0(cx), rootValue1(cx);
    RootedString rootString0(cx), rootString1(cx);
    RootedObject rootObject0(cx), rootObject1(cx), rootObject2(cx);
    RootedFunction rootFunction0(cx);
    RootedTypeObject rootType0(cx);
    RootedPropertyName rootName0(cx);
    RootedId rootId0(cx);
    RootedShape rootShape0(cx);

    if (rt->profilingScripts)
        ENABLE_INTERRUPTS();

    if (!entryFrame)
        entryFrame = regs.fp();

#if JS_HAS_GENERATORS
    if (JS_UNLIKELY(regs.fp()->isGeneratorFrame())) {
        JS_ASSERT(size_t(regs.pc - script->code) <= script->length);
        JS_ASSERT(regs.stackDepth() <= script->nslots);

        /*
         * To support generator_throw and to catch ignored exceptions,
         * fail if cx->isExceptionPending() is true.
         */
        if (cx->isExceptionPending()) {
            Probes::enterScript(cx, script, script->function(), regs.fp());
            goto error;
        }
    }
#endif

    /* State communicated between non-local jumps: */
    bool interpReturnOK;

    /* Don't call the script prologue if executing between Method and Trace JIT. */
    if (interpMode == JSINTERP_NORMAL) {
        StackFrame *fp = regs.fp();
        if (!fp->isGeneratorFrame()) {
            if (!fp->prologue(cx, UseNewTypeAtEntry(cx, fp)))
                goto error;
        } else {
            Probes::enterScript(cx, script, script->function(), fp);
        }
        if (cx->compartment->debugMode()) {
            JSTrapStatus status = ScriptDebugPrologue(cx, fp);
            switch (status) {
              case JSTRAP_CONTINUE:
                break;
              case JSTRAP_RETURN:
                interpReturnOK = true;
                goto forced_return;
              case JSTRAP_THROW:
              case JSTRAP_ERROR:
                goto error;
              default:
                JS_NOT_REACHED("bad ScriptDebugPrologue status");
            }
        }
    }

    /* The REJOIN mode acts like the normal mode, except the prologue is skipped. */
    if (interpMode == JSINTERP_REJOIN)
        interpMode = JSINTERP_NORMAL;

    CHECK_INTERRUPT_HANDLER();

    RESET_USE_METHODJIT();

    /*
     * It is important that "op" be initialized before calling DO_OP because
     * it is possible for "op" to be specially assigned during the normal
     * processing of an opcode while looping. We rely on DO_NEXT_OP to manage
     * "op" correctly in all other cases.
     */
    JSOp op;
    int32_t len;
    len = 0;

    DO_NEXT_OP(len);

#if JS_THREADED_INTERP
    /*
     * This is a loop, but it does not look like a loop. The loop-closing
     * jump is distributed throughout goto *jumpTable[op] inside of DO_OP.
     * When interrupts are enabled, jumpTable is set to interruptJumpTable
     * where all jumps point to the interrupt label. The latter, after
     * calling the interrupt handler, dispatches through normalJumpTable to
     * continue the normal bytecode processing.
     */

#else /* !JS_THREADED_INTERP */
    for (;;) {
      advance_pc_by_one:
        JS_ASSERT(js_CodeSpec[op].length == 1);
        len = 1;
      advance_pc:
        regs.pc += len;
        op = (JSOp) *regs.pc;

      do_op:
        CHECK_PCCOUNT_INTERRUPTS();
        js::gc::MaybeVerifyBarriers(cx);
        switchOp = int(op) | switchMask;
      do_switch:
        switch (switchOp) {
#endif

#if JS_THREADED_INTERP
  interrupt:
#else /* !JS_THREADED_INTERP */
  case -1:
    JS_ASSERT(switchMask == -1);
#endif /* !JS_THREADED_INTERP */
    {
        bool moreInterrupts = false;

        if (cx->runtime->profilingScripts) {
            if (!script->hasScriptCounts)
                script->initScriptCounts(cx);
            moreInterrupts = true;
        }

        if (script->hasScriptCounts) {
            PCCounts counts = script->getPCCounts(regs.pc);
            counts.get(PCCounts::BASE_INTERP)++;
            moreInterrupts = true;
        }

        JSInterruptHook hook = cx->runtime->debugHooks.interruptHook;
        if (hook || script->stepModeEnabled()) {
            Value rval;
            JSTrapStatus status = JSTRAP_CONTINUE;
            if (hook)
                status = hook(cx, script, regs.pc, &rval, cx->runtime->debugHooks.interruptHookData);
            if (status == JSTRAP_CONTINUE && script->stepModeEnabled())
                status = Debugger::onSingleStep(cx, &rval);
            switch (status) {
              case JSTRAP_ERROR:
                goto error;
              case JSTRAP_CONTINUE:
                break;
              case JSTRAP_RETURN:
                regs.fp()->setReturnValue(rval);
                interpReturnOK = true;
                goto forced_return;
              case JSTRAP_THROW:
                cx->setPendingException(rval);
                goto error;
              default:;
            }
            moreInterrupts = true;
        }

        if (script->hasAnyBreakpointsOrStepMode())
            moreInterrupts = true;

        if (script->hasBreakpointsAt(regs.pc) && interpMode != JSINTERP_SKIP_TRAP) {
            Value rval;
            JSTrapStatus status = Debugger::onTrap(cx, &rval);
            switch (status) {
              case JSTRAP_ERROR:
                goto error;
              case JSTRAP_RETURN:
                regs.fp()->setReturnValue(rval);
                interpReturnOK = true;
                goto forced_return;
              case JSTRAP_THROW:
                cx->setPendingException(rval);
                goto error;
              default:
                break;
            }
            JS_ASSERT(status == JSTRAP_CONTINUE);
            CHECK_INTERRUPT_HANDLER();
            JS_ASSERT(rval.isInt32() && rval.toInt32() == op);
        }

        interpMode = JSINTERP_NORMAL;

#if JS_THREADED_INTERP
        jumpTable = moreInterrupts ? interruptJumpTable : normalJumpTable;
        JS_EXTENSION_(goto *normalJumpTable[op]);
#else
        switchMask = moreInterrupts ? -1 : 0;
        switchOp = int(op);
        goto do_switch;
#endif
    }

/* No-ops for ease of decompilation. */
ADD_EMPTY_CASE(JSOP_NOP)
ADD_EMPTY_CASE(JSOP_UNUSED1)
ADD_EMPTY_CASE(JSOP_UNUSED2)
ADD_EMPTY_CASE(JSOP_UNUSED3)
ADD_EMPTY_CASE(JSOP_UNUSED8)
ADD_EMPTY_CASE(JSOP_UNUSED9)
ADD_EMPTY_CASE(JSOP_UNUSED10)
ADD_EMPTY_CASE(JSOP_UNUSED11)
ADD_EMPTY_CASE(JSOP_UNUSED12)
ADD_EMPTY_CASE(JSOP_UNUSED13)
ADD_EMPTY_CASE(JSOP_UNUSED15)
ADD_EMPTY_CASE(JSOP_UNUSED17)
ADD_EMPTY_CASE(JSOP_UNUSED18)
ADD_EMPTY_CASE(JSOP_UNUSED19)
ADD_EMPTY_CASE(JSOP_UNUSED20)
ADD_EMPTY_CASE(JSOP_UNUSED21)
ADD_EMPTY_CASE(JSOP_UNUSED22)
ADD_EMPTY_CASE(JSOP_UNUSED23)
ADD_EMPTY_CASE(JSOP_UNUSED24)
ADD_EMPTY_CASE(JSOP_UNUSED25)
ADD_EMPTY_CASE(JSOP_UNUSED29)
ADD_EMPTY_CASE(JSOP_UNUSED30)
ADD_EMPTY_CASE(JSOP_UNUSED31)
ADD_EMPTY_CASE(JSOP_CONDSWITCH)
ADD_EMPTY_CASE(JSOP_TRY)
#if JS_HAS_XML_SUPPORT
ADD_EMPTY_CASE(JSOP_STARTXML)
ADD_EMPTY_CASE(JSOP_STARTXMLEXPR)
#endif
ADD_EMPTY_CASE(JSOP_LOOPHEAD)
END_EMPTY_CASES

BEGIN_CASE(JSOP_LABEL)
END_CASE(JSOP_LABEL)

check_backedge:
{
    CHECK_BRANCH();
    if (op != JSOP_LOOPHEAD)
        DO_OP();

#ifdef JS_METHODJIT
    if (!useMethodJIT)
        DO_OP();
    // Attempt on-stack replacement with JaegerMonkey code, which is keyed to
    // the interpreter state at the JSOP_LOOPHEAD at the start of the loop.
    // Unlike IonMonkey, this requires two different code fragments to perform
    // hoisting.
    mjit::CompileStatus status =
        mjit::CanMethodJIT(cx, script, regs.pc, regs.fp()->isConstructing(),
                           mjit::CompileRequest_Interpreter, regs.fp());
    if (status == mjit::Compile_Error)
        goto error;
    if (status == mjit::Compile_Okay) {
        void *ncode =
            script->nativeCodeForPC(regs.fp()->isConstructing(), regs.pc);
        JS_ASSERT(ncode);
        mjit::JaegerStatus status = mjit::JaegerShotAtSafePoint(cx, ncode, true);
        if (status == mjit::Jaeger_ThrowBeforeEnter)
            goto error;
        CHECK_PARTIAL_METHODJIT(status);
        interpReturnOK = (status == mjit::Jaeger_Returned);
        if (entryFrame != regs.fp())
            goto jit_return;
        regs.fp()->setFinishedInInterpreter();
        goto leave_on_safe_point;
    }
    if (status == mjit::Compile_Abort)
        useMethodJIT = false;
#endif /* JS_METHODJIT */

    DO_OP();
}

BEGIN_CASE(JSOP_LOOPENTRY)

#ifdef JS_ION
    // Attempt on-stack replacement with Ion code. IonMonkey OSR takes place at
    // the point of the initial loop entry, to consolidate hoisted code between
    // entry points.
    if (ion::IsEnabled(cx)) {
        ion::MethodStatus status =
            ion::CanEnterAtBranch(cx, script, regs.fp(), regs.pc);
        if (status == ion::Method_Error)
            goto error;
        if (status == ion::Method_Compiled) {
            JS_ASSERT(regs.fp()->isScriptFrame());
            ion::IonExecStatus maybeOsr = ion::SideCannon(cx, regs.fp(), regs.pc);
            if (maybeOsr == ion::IonExec_Bailout) {
                // We hit a deoptimization path in the first Ion frame, so now
                // we've just replaced the entire Ion activation.
                SET_SCRIPT(regs.fp()->script());
                op = JSOp(*regs.pc);
                DO_OP();
            }

            interpReturnOK = (maybeOsr == ion::IonExec_Ok);

            if (entryFrame != regs.fp())
                goto jit_return;

            regs.fp()->setFinishedInInterpreter();
            goto leave_on_safe_point;
        }
    }
#endif /* JS_ION */

END_CASE(JSOP_LOOPENTRY)

BEGIN_CASE(JSOP_NOTEARG)
END_CASE(JSOP_NOTEARG)

/* ADD_EMPTY_CASE is not used here as JSOP_LINENO_LENGTH == 3. */
BEGIN_CASE(JSOP_LINENO)
END_CASE(JSOP_LINENO)

BEGIN_CASE(JSOP_UNDEFINED)
    PUSH_UNDEFINED();
END_CASE(JSOP_UNDEFINED)

BEGIN_CASE(JSOP_POP)
    regs.sp--;
END_CASE(JSOP_POP)

BEGIN_CASE(JSOP_POPN)
    JS_ASSERT(GET_UINT16(regs.pc) <= regs.stackDepth());
    regs.sp -= GET_UINT16(regs.pc);
#ifdef DEBUG
    if (StaticBlockObject *block = regs.fp()->maybeBlockChain())
        JS_ASSERT(regs.stackDepth() >= block->stackDepth() + block->slotCount());
#endif
END_CASE(JSOP_POPN)

BEGIN_CASE(JSOP_SETRVAL)
BEGIN_CASE(JSOP_POPV)
    POP_RETURN_VALUE();
END_CASE(JSOP_POPV)

BEGIN_CASE(JSOP_ENTERWITH)
    if (!EnterWith(cx, -1))
        goto error;

    /*
     * We must ensure that different "with" blocks have different stack depth
     * associated with them. This allows the try handler search to properly
     * recover the scope chain. Thus we must keep the stack at least at the
     * current level.
     *
     * We set sp[-1] to the current "with" object to help asserting the
     * enter/leave balance in [leavewith].
     */
    regs.sp[-1].setObject(*regs.fp()->scopeChain());
END_CASE(JSOP_ENTERWITH)

BEGIN_CASE(JSOP_LEAVEWITH)
    JS_ASSERT(regs.sp[-1].toObject() == *regs.fp()->scopeChain());
    regs.fp()->popWith(cx);
    regs.sp--;
END_CASE(JSOP_LEAVEWITH)

BEGIN_CASE(JSOP_RETURN)
    POP_RETURN_VALUE();
    /* FALL THROUGH */

BEGIN_CASE(JSOP_RETRVAL)    /* fp return value already set */
BEGIN_CASE(JSOP_STOP)
{
    /*
     * When the inlined frame exits with an exception or an error, ok will be
     * false after the inline_return label.
     */
    CHECK_BRANCH();

    interpReturnOK = true;
    if (entryFrame != regs.fp())
  inline_return:
    {
        if (cx->compartment->debugMode())
            interpReturnOK = ScriptDebugEpilogue(cx, regs.fp(), interpReturnOK);

        if (!regs.fp()->isYielding())
            regs.fp()->epilogue(cx);
        else
            Probes::exitScript(cx, script, script->function(), regs.fp());

        /* The JIT inlines the epilogue. */
#ifdef JS_METHODJIT
  jit_return:
#endif

        /* The results of lowered call/apply frames need to be shifted. */
        bool shiftResult = regs.fp()->loweredCallOrApply();

        cx->stack.popInlineFrame(regs);
        SET_SCRIPT(regs.fp()->script());

        JS_ASSERT(*regs.pc == JSOP_NEW || *regs.pc == JSOP_CALL ||
                  *regs.pc == JSOP_FUNCALL || *regs.pc == JSOP_FUNAPPLY);

        /* Resume execution in the calling frame. */
        RESET_USE_METHODJIT();
        if (JS_LIKELY(interpReturnOK)) {
            TypeScript::Monitor(cx, script, regs.pc, regs.sp[-1]);

            if (shiftResult) {
                regs.sp[-2] = regs.sp[-1];
                regs.sp--;
            }

            len = JSOP_CALL_LENGTH;
            DO_NEXT_OP(len);
        }

        /* Increment pc so that |sp - fp->slots == ReconstructStackDepth(pc)|. */
        regs.pc += JSOP_CALL_LENGTH;
        goto error;
    } else {
        JS_ASSERT(regs.stackDepth() == 0);
    }
    interpReturnOK = true;
    goto exit;
}

BEGIN_CASE(JSOP_DEFAULT)
    regs.sp--;
    /* FALL THROUGH */
BEGIN_CASE(JSOP_GOTO)
{
    len = GET_JUMP_OFFSET(regs.pc);
    BRANCH(len);
}
END_CASE(JSOP_GOTO)

BEGIN_CASE(JSOP_IFEQ)
{
    bool cond;
    Value *_;
    POP_BOOLEAN(cx, _, cond);
    if (cond == false) {
        len = GET_JUMP_OFFSET(regs.pc);
        BRANCH(len);
    }
}
END_CASE(JSOP_IFEQ)

BEGIN_CASE(JSOP_IFNE)
{
    bool cond;
    Value *_;
    POP_BOOLEAN(cx, _, cond);
    if (cond != false) {
        len = GET_JUMP_OFFSET(regs.pc);
        BRANCH(len);
    }
}
END_CASE(JSOP_IFNE)

BEGIN_CASE(JSOP_OR)
{
    bool cond;
    Value *_;
    VALUE_TO_BOOLEAN(cx, _, cond);
    if (cond == true) {
        len = GET_JUMP_OFFSET(regs.pc);
        DO_NEXT_OP(len);
    }
}
END_CASE(JSOP_OR)

BEGIN_CASE(JSOP_AND)
{
    bool cond;
    Value *_;
    VALUE_TO_BOOLEAN(cx, _, cond);
    if (cond == false) {
        len = GET_JUMP_OFFSET(regs.pc);
        DO_NEXT_OP(len);
    }
}
END_CASE(JSOP_AND)

/*
 * If the index value at sp[n] is not an int that fits in a jsval, it could
 * be an object (an XML QName, AttributeName, or AnyName), but only if we are
 * compiling with JS_HAS_XML_SUPPORT.  Otherwise convert the index value to a
 * string atom id.
 */
#define FETCH_ELEMENT_ID(obj, n, id)                                          \
    JS_BEGIN_MACRO                                                            \
        const Value &idval_ = regs.sp[n];                                     \
        if (!ValueToId(cx, obj, idval_, id.address()))                        \
            goto error;                                                       \
    JS_END_MACRO

#define TRY_BRANCH_AFTER_COND(cond,spdec)                                     \
    JS_BEGIN_MACRO                                                            \
        JS_ASSERT(js_CodeSpec[op].length == 1);                               \
        unsigned diff_ = (unsigned) GET_UINT8(regs.pc) - (unsigned) JSOP_IFEQ;         \
        if (diff_ <= 1) {                                                     \
            regs.sp -= spdec;                                                 \
            if (cond == (diff_ != 0)) {                                       \
                ++regs.pc;                                                    \
                len = GET_JUMP_OFFSET(regs.pc);                               \
                BRANCH(len);                                                  \
            }                                                                 \
            len = 1 + JSOP_IFEQ_LENGTH;                                       \
            DO_NEXT_OP(len);                                                  \
        }                                                                     \
    JS_END_MACRO

BEGIN_CASE(JSOP_IN)
{
    const Value &rref = regs.sp[-1];
    if (!rref.isObject()) {
        js_ReportValueError(cx, JSMSG_IN_NOT_OBJECT, -1, rref, NULL);
        goto error;
    }
    RootedObject &obj = rootObject0;
    obj = &rref.toObject();
    RootedId &id = rootId0;
    FETCH_ELEMENT_ID(obj, -2, id);
    RootedObject &obj2 = rootObject1;
    RootedShape &prop = rootShape0;
    if (!obj->lookupGeneric(cx, id, &obj2, &prop))
        goto error;
    bool cond = prop != NULL;
    TRY_BRANCH_AFTER_COND(cond, 2);
    regs.sp--;
    regs.sp[-1].setBoolean(cond);
}
END_CASE(JSOP_IN)

BEGIN_CASE(JSOP_ITER)
{
    JS_ASSERT(regs.stackDepth() >= 1);
    uint8_t flags = GET_UINT8(regs.pc);
    if (!ValueToIterator(cx, flags, &regs.sp[-1]))
        goto error;
    CHECK_INTERRUPT_HANDLER();
    JS_ASSERT(!regs.sp[-1].isPrimitive());
}
END_CASE(JSOP_ITER)

BEGIN_CASE(JSOP_MOREITER)
{
    JS_ASSERT(regs.stackDepth() >= 1);
    JS_ASSERT(regs.sp[-1].isObject());
    PUSH_NULL();
    bool cond;
    if (!IteratorMore(cx, &regs.sp[-2].toObject(), &cond, &regs.sp[-1]))
        goto error;
    CHECK_INTERRUPT_HANDLER();
    regs.sp[-1].setBoolean(cond);
}
END_CASE(JSOP_MOREITER)

BEGIN_CASE(JSOP_ITERNEXT)
{
    JS_ASSERT(regs.stackDepth() >= unsigned(GET_INT8(regs.pc)));
    Value *itervp = regs.sp - GET_INT8(regs.pc);
    JS_ASSERT(itervp->isObject());
    PUSH_NULL();
    if (!IteratorNext(cx, &itervp->toObject(), &regs.sp[-1]))
        goto error;
}
END_CASE(JSOP_ITERNEXT)

BEGIN_CASE(JSOP_ENDITER)
{
    JS_ASSERT(regs.stackDepth() >= 1);
    bool ok = CloseIterator(cx, &regs.sp[-1].toObject());
    regs.sp--;
    if (!ok)
        goto error;
}
END_CASE(JSOP_ENDITER)

BEGIN_CASE(JSOP_DUP)
{
    JS_ASSERT(regs.stackDepth() >= 1);
    const Value &rref = regs.sp[-1];
    PUSH_COPY(rref);
}
END_CASE(JSOP_DUP)

BEGIN_CASE(JSOP_DUP2)
{
    JS_ASSERT(regs.stackDepth() >= 2);
    const Value &lref = regs.sp[-2];
    const Value &rref = regs.sp[-1];
    PUSH_COPY(lref);
    PUSH_COPY(rref);
}
END_CASE(JSOP_DUP2)

BEGIN_CASE(JSOP_SWAP)
{
    JS_ASSERT(regs.stackDepth() >= 2);
    Value &lref = regs.sp[-2];
    Value &rref = regs.sp[-1];
    lref.swap(rref);
}
END_CASE(JSOP_SWAP)

BEGIN_CASE(JSOP_PICK)
{
    unsigned i = GET_UINT8(regs.pc);
    JS_ASSERT(regs.stackDepth() >= i + 1);
    Value lval = regs.sp[-int(i + 1)];
    memmove(regs.sp - (i + 1), regs.sp - i, sizeof(Value) * i);
    regs.sp[-1] = lval;
}
END_CASE(JSOP_PICK)

BEGIN_CASE(JSOP_SETCONST)
{
    RootedPropertyName &name = rootName0;
    name = script->getName(regs.pc);

    JSObject &obj = regs.fp()->varObj();
    const Value &ref = regs.sp[-1];
    if (!obj.defineProperty(cx, name, ref,
                            JS_PropertyStub, JS_StrictPropertyStub,
                            JSPROP_ENUMERATE | JSPROP_PERMANENT | JSPROP_READONLY)) {
        goto error;
    }
}
END_CASE(JSOP_SETCONST);

#if JS_HAS_DESTRUCTURING
BEGIN_CASE(JSOP_ENUMCONSTELEM)
{
    const Value &ref = regs.sp[-3];
    JSObject *obj;
    FETCH_OBJECT(cx, -2, obj);
    RootedId &id = rootId0;
    FETCH_ELEMENT_ID(obj, -1, id);
    if (!obj->defineGeneric(cx, id, ref,
                            JS_PropertyStub, JS_StrictPropertyStub,
                            JSPROP_ENUMERATE | JSPROP_PERMANENT | JSPROP_READONLY)) {
        goto error;
    }
    regs.sp -= 3;
}
END_CASE(JSOP_ENUMCONSTELEM)
#endif

BEGIN_CASE(JSOP_BINDGNAME)
    PUSH_OBJECT(regs.fp()->global());
END_CASE(JSOP_BINDGNAME)

BEGIN_CASE(JSOP_BINDNAME)
{
    JSObject *obj;
    do {
        /*
         * We can skip the property lookup for the global object. If the
         * property does not exist anywhere on the scope chain, JSOP_SETNAME
         * adds the property to the global.
         *
         * As a consequence of this optimization for the global object we run
         * its JSRESOLVE_ASSIGNING-tolerant resolve hooks only in JSOP_SETNAME,
         * after the interpreter evaluates the right- hand-side of the
         * assignment, and not here.
         *
         * This should be transparent to the hooks because the script, instead
         * of name = rhs, could have used global.name = rhs given a global
         * object reference, which also calls the hooks only after evaluating
         * the rhs. We desire such resolve hook equivalence between the two
         * forms.
         */
        obj = regs.fp()->scopeChain();
        if (obj->isGlobal())
            break;

        RootedPropertyName &name = rootName0;
        name = script->getName(regs.pc);

        RootedObject &scopeChain = rootObject0;
        scopeChain = regs.fp()->scopeChain();

        obj = FindIdentifierBase(cx, scopeChain, name);
        if (!obj)
            goto error;
    } while (0);
    PUSH_OBJECT(*obj);
}
END_CASE(JSOP_BINDNAME)

#define BITWISE_OP(OP)                                                        \
    JS_BEGIN_MACRO                                                            \
        int32_t i, j;                                                         \
        if (!ToInt32(cx, regs.sp[-2], &i))                                    \
            goto error;                                                       \
        if (!ToInt32(cx, regs.sp[-1], &j))                                    \
            goto error;                                                       \
        i = i OP j;                                                           \
        regs.sp--;                                                            \
        regs.sp[-1].setInt32(i);                                              \
    JS_END_MACRO

BEGIN_CASE(JSOP_BITOR)
    BITWISE_OP(|);
END_CASE(JSOP_BITOR)

BEGIN_CASE(JSOP_BITXOR)
    BITWISE_OP(^);
END_CASE(JSOP_BITXOR)

BEGIN_CASE(JSOP_BITAND)
    BITWISE_OP(&);
END_CASE(JSOP_BITAND)

#undef BITWISE_OP

#define EQUALITY_OP(OP)                                                       \
    JS_BEGIN_MACRO                                                            \
        Value rval = regs.sp[-1];                                             \
        Value lval = regs.sp[-2];                                             \
        bool cond;                                                            \
        if (!LooselyEqual(cx, lval, rval, &cond))                             \
            goto error;                                                       \
        cond = cond OP JS_TRUE;                                               \
        TRY_BRANCH_AFTER_COND(cond, 2);                                       \
        regs.sp--;                                                            \
        regs.sp[-1].setBoolean(cond);                                         \
    JS_END_MACRO

BEGIN_CASE(JSOP_EQ)
    EQUALITY_OP(==);
END_CASE(JSOP_EQ)

BEGIN_CASE(JSOP_NE)
    EQUALITY_OP(!=);
END_CASE(JSOP_NE)

#undef EQUALITY_OP

#define STRICT_EQUALITY_OP(OP, COND)                                          \
    JS_BEGIN_MACRO                                                            \
        const Value &rref = regs.sp[-1];                                      \
        const Value &lref = regs.sp[-2];                                      \
        bool equal;                                                           \
        if (!StrictlyEqual(cx, lref, rref, &equal))                           \
            goto error;                                                       \
        COND = equal OP JS_TRUE;                                              \
        regs.sp--;                                                            \
    JS_END_MACRO

BEGIN_CASE(JSOP_STRICTEQ)
{
    bool cond;
    STRICT_EQUALITY_OP(==, cond);
    regs.sp[-1].setBoolean(cond);
}
END_CASE(JSOP_STRICTEQ)

BEGIN_CASE(JSOP_STRICTNE)
{
    bool cond;
    STRICT_EQUALITY_OP(!=, cond);
    regs.sp[-1].setBoolean(cond);
}
END_CASE(JSOP_STRICTNE)

BEGIN_CASE(JSOP_CASE)
{
    bool cond;
    STRICT_EQUALITY_OP(==, cond);
    if (cond) {
        regs.sp--;
        len = GET_JUMP_OFFSET(regs.pc);
        BRANCH(len);
    }
}
END_CASE(JSOP_CASE)

#undef STRICT_EQUALITY_OP

BEGIN_CASE(JSOP_LT)
{
    bool cond;
    const Value &lref = regs.sp[-2];
    const Value &rref = regs.sp[-1];
    if (!LessThanOperation(cx, lref, rref, &cond))
        goto error;
    TRY_BRANCH_AFTER_COND(cond, 2);
    regs.sp[-2].setBoolean(cond);
    regs.sp--;
}
END_CASE(JSOP_LT)

BEGIN_CASE(JSOP_LE)
{
    bool cond;
    const Value &lref = regs.sp[-2];
    const Value &rref = regs.sp[-1];
    if (!LessThanOrEqualOperation(cx, lref, rref, &cond))
        goto error;
    TRY_BRANCH_AFTER_COND(cond, 2);
    regs.sp[-2].setBoolean(cond);
    regs.sp--;
}
END_CASE(JSOP_LE)

BEGIN_CASE(JSOP_GT)
{
    bool cond;
    const Value &lref = regs.sp[-2];
    const Value &rref = regs.sp[-1];
    if (!GreaterThanOperation(cx, lref, rref, &cond))
        goto error;
    TRY_BRANCH_AFTER_COND(cond, 2);
    regs.sp[-2].setBoolean(cond);
    regs.sp--;
}
END_CASE(JSOP_GT)

BEGIN_CASE(JSOP_GE)
{
    bool cond;
    const Value &lref = regs.sp[-2];
    const Value &rref = regs.sp[-1];
    if (!GreaterThanOrEqualOperation(cx, lref, rref, &cond))
        goto error;
    TRY_BRANCH_AFTER_COND(cond, 2);
    regs.sp[-2].setBoolean(cond);
    regs.sp--;
}
END_CASE(JSOP_GE)

#define SIGNED_SHIFT_OP(OP)                                                   \
    JS_BEGIN_MACRO                                                            \
        int32_t i, j;                                                         \
        if (!ToInt32(cx, regs.sp[-2], &i))                                    \
            goto error;                                                       \
        if (!ToInt32(cx, regs.sp[-1], &j))                                    \
            goto error;                                                       \
        i = i OP (j & 31);                                                    \
        regs.sp--;                                                            \
        regs.sp[-1].setInt32(i);                                              \
    JS_END_MACRO

BEGIN_CASE(JSOP_LSH)
    SIGNED_SHIFT_OP(<<);
END_CASE(JSOP_LSH)

BEGIN_CASE(JSOP_RSH)
    SIGNED_SHIFT_OP(>>);
END_CASE(JSOP_RSH)

#undef SIGNED_SHIFT_OP

BEGIN_CASE(JSOP_URSH)
{
    Value lval = regs.sp[-2];
    Value rval = regs.sp[-1];
    if (!UrshOperation(cx, lval, rval, &regs.sp[-2]))
        goto error;
    regs.sp--;
}
END_CASE(JSOP_URSH)

BEGIN_CASE(JSOP_ADD)
{
    Value lval = regs.sp[-2];
    Value rval = regs.sp[-1];
    if (!AddOperation(cx, lval, rval, &regs.sp[-2]))
        goto error;
    regs.sp--;
}
END_CASE(JSOP_ADD)

BEGIN_CASE(JSOP_SUB)
{
    RootedValue &lval = rootValue0, &rval = rootValue1;
    lval = regs.sp[-2];
    rval = regs.sp[-1];
    if (!SubOperation(cx, lval, rval, &regs.sp[-2]))
        goto error;
    regs.sp--;
}
END_CASE(JSOP_SUB)

BEGIN_CASE(JSOP_MUL)
{
    RootedValue &lval = rootValue0, &rval = rootValue1;
    lval = regs.sp[-2];
    rval = regs.sp[-1];
    if (!MulOperation(cx, lval, rval, &regs.sp[-2]))
        goto error;
    regs.sp--;
}
END_CASE(JSOP_MUL)

BEGIN_CASE(JSOP_DIV)
{
    RootedValue &lval = rootValue0, &rval = rootValue1;
    lval = regs.sp[-2];
    rval = regs.sp[-1];
    if (!DivOperation(cx, lval, rval, &regs.sp[-2]))
        goto error;
    regs.sp--;
}
END_CASE(JSOP_DIV)

BEGIN_CASE(JSOP_MOD)
{
    RootedValue &lval = rootValue0, &rval = rootValue1;
    lval = regs.sp[-2];
    rval = regs.sp[-1];
    if (!ModOperation(cx, lval, rval, &regs.sp[-2]))
        goto error;
    regs.sp--;
}
END_CASE(JSOP_MOD)

BEGIN_CASE(JSOP_NOT)
{
    Value *_;
    bool cond;
    POP_BOOLEAN(cx, _, cond);
    PUSH_BOOLEAN(!cond);
}
END_CASE(JSOP_NOT)

BEGIN_CASE(JSOP_BITNOT)
{
    int32_t i;
    if (!BitNot(cx, regs.sp[-1], &i))
        goto error;
    regs.sp[-1].setInt32(i);
}
END_CASE(JSOP_BITNOT)

BEGIN_CASE(JSOP_NEG)
{
    /*
     * When the operand is int jsval, INT32_FITS_IN_JSVAL(i) implies
     * INT32_FITS_IN_JSVAL(-i) unless i is 0 or INT32_MIN when the
     * results, -0.0 or INT32_MAX + 1, are double values.
     */
    Value ref = regs.sp[-1];
    int32_t i;
    if (ref.isInt32() && (i = ref.toInt32()) != 0 && i != INT32_MIN) {
        i = -i;
        regs.sp[-1].setInt32(i);
    } else {
        double d;
        if (!ToNumber(cx, regs.sp[-1], &d))
            goto error;
        d = -d;
        if (!regs.sp[-1].setNumber(d) && !ref.isDouble())
            TypeScript::MonitorOverflow(cx, script, regs.pc);
    }
}
END_CASE(JSOP_NEG)

BEGIN_CASE(JSOP_POS)
    if (!ToNumber(cx, &regs.sp[-1]))
        goto error;
    if (!regs.sp[-1].isInt32())
        TypeScript::MonitorOverflow(cx, script, regs.pc);
END_CASE(JSOP_POS)

BEGIN_CASE(JSOP_DELNAME)
{
    RootedPropertyName &name = rootName0;
    name = script->getName(regs.pc);

    RootedObject &scopeObj = rootObject0;
    scopeObj = cx->stack.currentScriptedScopeChain();

    RootedObject &obj = rootObject1;
    RootedObject &obj2 = rootObject2;
    RootedShape &prop = rootShape0;
    if (!FindProperty(cx, name, scopeObj, &obj, &obj2, &prop))
        goto error;

    /* Strict mode code should never contain JSOP_DELNAME opcodes. */
    JS_ASSERT(!script->strictModeCode);

    /* ECMA says to return true if name is undefined or inherited. */
    PUSH_BOOLEAN(true);
    if (prop) {
        if (!obj->deleteProperty(cx, name, &regs.sp[-1], false))
            goto error;
    }
}
END_CASE(JSOP_DELNAME)

BEGIN_CASE(JSOP_DELPROP)
{
    RootedPropertyName &name = rootName0;
    name = script->getName(regs.pc);

    JSObject *obj;
    FETCH_OBJECT(cx, -1, obj);

    RootedValue &rval = rootValue0;
    if (!obj->deleteProperty(cx, name, rval.address(), script->strictModeCode))
        goto error;

    regs.sp[-1] = rval;
}
END_CASE(JSOP_DELPROP)

BEGIN_CASE(JSOP_DELELEM)
{
    /* Fetch the left part and resolve it to a non-null object. */
    JSObject *obj;
    FETCH_OBJECT(cx, -2, obj);

    RootedValue &propval = rootValue0;
    propval = regs.sp[-1];
    Value &rval = regs.sp[-2];

    if (!obj->deleteByValue(cx, propval, &rval, script->strictModeCode))
        goto error;

    regs.sp--;
}
END_CASE(JSOP_DELELEM)

BEGIN_CASE(JSOP_TOID)
{
    /*
     * Increment or decrement requires use to lookup the same property twice, but we need to avoid
     * the oberservable stringification the second time.
     * There must be an object value below the id, which will not be popped
     * but is necessary in interning the id for XML.
     */
    Value objval = regs.sp[-2];
    Value idval = regs.sp[-1];
    if (!ToIdOperation(cx, objval, idval, &regs.sp[-1]))
        goto error;
}
END_CASE(JSOP_TOID)

BEGIN_CASE(JSOP_TYPEOFEXPR)
BEGIN_CASE(JSOP_TYPEOF)
{
    const Value &ref = regs.sp[-1];
    regs.sp[-1].setString(TypeOfOperation(cx, ref));
}
END_CASE(JSOP_TYPEOF)

BEGIN_CASE(JSOP_VOID)
    regs.sp[-1].setUndefined();
END_CASE(JSOP_VOID)

BEGIN_CASE(JSOP_INCELEM)
BEGIN_CASE(JSOP_DECELEM)
BEGIN_CASE(JSOP_ELEMINC)
BEGIN_CASE(JSOP_ELEMDEC)
    /* No-op */
END_CASE(JSOP_INCELEM)

BEGIN_CASE(JSOP_INCPROP)
BEGIN_CASE(JSOP_DECPROP)
BEGIN_CASE(JSOP_PROPINC)
BEGIN_CASE(JSOP_PROPDEC)
BEGIN_CASE(JSOP_INCNAME)
BEGIN_CASE(JSOP_DECNAME)
BEGIN_CASE(JSOP_NAMEINC)
BEGIN_CASE(JSOP_NAMEDEC)
BEGIN_CASE(JSOP_INCGNAME)
BEGIN_CASE(JSOP_DECGNAME)
BEGIN_CASE(JSOP_GNAMEINC)
BEGIN_CASE(JSOP_GNAMEDEC)
    /* No-op */
END_CASE(JSOP_INCPROP)

BEGIN_CASE(JSOP_DECALIASEDVAR)
BEGIN_CASE(JSOP_ALIASEDVARDEC)
BEGIN_CASE(JSOP_INCALIASEDVAR)
BEGIN_CASE(JSOP_ALIASEDVARINC)
    /* No-op */
END_CASE(JSOP_ALIASEDVARINC)

BEGIN_CASE(JSOP_DECARG)
BEGIN_CASE(JSOP_ARGDEC)
BEGIN_CASE(JSOP_INCARG)
BEGIN_CASE(JSOP_ARGINC)
{
    unsigned i = GET_ARGNO(regs.pc);
    if (script->argsObjAliasesFormals()) {
        const Value &arg = regs.fp()->argsObj().arg(i);
        Value v;
        if (!DoIncDec(cx, script, regs.pc, arg, &v, &regs.sp[0]))
            goto error;
        regs.fp()->argsObj().setArg(i, v);
    } else {
        Value &arg = regs.fp()->unaliasedFormal(i);
        if (!DoIncDec(cx, script, regs.pc, arg, &arg, &regs.sp[0]))
            goto error;
    }
    regs.sp++;
}
END_CASE(JSOP_ARGINC);

BEGIN_CASE(JSOP_DECLOCAL)
BEGIN_CASE(JSOP_LOCALDEC)
BEGIN_CASE(JSOP_INCLOCAL)
BEGIN_CASE(JSOP_LOCALINC)
{
    unsigned i = GET_SLOTNO(regs.pc);
    Value &local = regs.fp()->unaliasedLocal(i);
    if (!DoIncDec(cx, script, regs.pc, local, &local, &regs.sp[0]))
        goto error;
    regs.sp++;
}
END_CASE(JSOP_LOCALINC)

BEGIN_CASE(JSOP_THIS)
    if (!ComputeThis(cx, regs.fp()))
        goto error;
    PUSH_COPY(regs.fp()->thisValue());
END_CASE(JSOP_THIS)

BEGIN_CASE(JSOP_GETPROP)
BEGIN_CASE(JSOP_GETXPROP)
BEGIN_CASE(JSOP_LENGTH)
BEGIN_CASE(JSOP_CALLPROP)
{
    RootedValue rval(cx);
    if (!GetPropertyOperation(cx, script, regs.pc, regs.sp[-1], rval.address()))
        goto error;

    TypeScript::Monitor(cx, script, regs.pc, rval);

    regs.sp[-1] = rval;
    assertSameCompartment(cx, regs.sp[-1]);
}
END_CASE(JSOP_GETPROP)

BEGIN_CASE(JSOP_SETGNAME)
BEGIN_CASE(JSOP_SETNAME)
BEGIN_CASE(JSOP_SETPROP)
{
    const Value &rval = regs.sp[-1];
    const Value &lval = regs.sp[-2];

    if (!SetPropertyOperation(cx, regs.pc, lval, rval))
        goto error;

    regs.sp[-2] = regs.sp[-1];
    regs.sp--;
}
END_CASE(JSOP_SETPROP)

BEGIN_CASE(JSOP_GETELEM)
BEGIN_CASE(JSOP_CALLELEM)
{
    Value &lref = regs.sp[-2];
    Value &rref = regs.sp[-1];
    if (!GetElementOperation(cx, op, lref, rref, &regs.sp[-2]))
        goto error;
    TypeScript::Monitor(cx, script, regs.pc, regs.sp[-2]);
    regs.sp--;
}
END_CASE(JSOP_GETELEM)

BEGIN_CASE(JSOP_SETELEM)
{
    RootedObject &obj = rootObject0;
    FETCH_OBJECT(cx, -3, obj);
    RootedId &id = rootId0;
    FETCH_ELEMENT_ID(obj, -2, id);
    Value &value = regs.sp[-1];
    if (!SetObjectElementOperation(cx, obj, id, value, script->strictModeCode))
        goto error;
    regs.sp[-3] = value;
    regs.sp -= 2;
}
END_CASE(JSOP_SETELEM)

BEGIN_CASE(JSOP_ENUMELEM)
{
    RootedObject &obj = rootObject0;
    RootedValue &rval = rootValue0;

    /* Funky: the value to set is under the [obj, id] pair. */
    FETCH_OBJECT(cx, -2, obj);
    RootedId &id = rootId0;
    FETCH_ELEMENT_ID(obj, -1, id);
    rval = regs.sp[-3];
    if (!obj->setGeneric(cx, obj, id, rval.address(), script->strictModeCode))
        goto error;
    regs.sp -= 3;
}
END_CASE(JSOP_ENUMELEM)

BEGIN_CASE(JSOP_EVAL)
{
    CallArgs args = CallArgsFromSp(GET_ARGC(regs.pc), regs.sp);
    if (IsBuiltinEvalForScope(regs.fp()->scopeChain(), args.calleev())) {
        if (!DirectEval(cx, args))
            goto error;
    } else {
        if (!InvokeKernel(cx, args))
            goto error;
    }
    CHECK_INTERRUPT_HANDLER();
    regs.sp = args.spAfterCall();
    TypeScript::Monitor(cx, script, regs.pc, regs.sp[-1]);
}
END_CASE(JSOP_EVAL)

BEGIN_CASE(JSOP_FUNAPPLY)
    if (!GuardFunApplyArgumentsOptimization(cx))
        goto error;
    /* FALL THROUGH */

BEGIN_CASE(JSOP_NEW)
BEGIN_CASE(JSOP_CALL)
BEGIN_CASE(JSOP_FUNCALL)
{
    JS_ASSERT(regs.stackDepth() >= 2 + GET_ARGC(regs.pc));
    CallArgs args = CallArgsFromSp(GET_ARGC(regs.pc), regs.sp);

    bool construct = (*regs.pc == JSOP_NEW);

    RootedFunction &fun = rootFunction0;
    /* Don't bother trying to fast-path calls to scripted non-constructors. */
    if (!IsFunctionObject(args.calleev(), fun.address()) || !fun->isInterpretedConstructor()) {
        if (construct) {
            if (!InvokeConstructorKernel(cx, args))
                goto error;
        } else {
            if (!InvokeKernel(cx, args))
                goto error;
        }
        Value *newsp = args.spAfterCall();
        TypeScript::Monitor(cx, script, regs.pc, newsp[-1]);
        regs.sp = newsp;
        CHECK_INTERRUPT_HANDLER();
        len = JSOP_CALL_LENGTH;
        DO_NEXT_OP(len);
    }

    if (!TypeMonitorCall(cx, args, construct))
        goto error;

    InitialFrameFlags initial = construct ? INITIAL_CONSTRUCT : INITIAL_NONE;

    bool newType = cx->typeInferenceEnabled() && UseNewType(cx, script, regs.pc);

    JSScript *newScript = fun->script();

    if (newScript->compileAndGo && newScript->hasClearedGlobal()) {
        JS_ReportErrorNumber(cx, js_GetErrorMessage, NULL, JSMSG_CLEARED_SCOPE);
        goto error;
    }

    if (!cx->stack.pushInlineFrame(cx, regs, args, *fun, newScript, initial))
        goto error;

    SET_SCRIPT(regs.fp()->script());
    RESET_USE_METHODJIT();

<<<<<<< HEAD
    bool newType = cx->typeInferenceEnabled() && UseNewType(cx, script, regs.pc);

#ifdef JS_ION
    if (!newType && ion::IsEnabled(cx)) {
        ion::MethodStatus status = ion::CanEnter(cx, script, regs.fp(), newType);
        if (status == ion::Method_Error)
            goto error;
        if (status == ion::Method_Compiled) {
            ion::IonExecStatus exec = ion::Cannon(cx, regs.fp());
            CHECK_INTERRUPT_HANDLER();
            if (exec == ion::IonExec_Bailout) {
                SET_SCRIPT(regs.fp()->script());
                op = JSOp(*regs.pc);
                DO_OP();
            }
            interpReturnOK = (exec == ion::IonExec_Error) ? false : true;
            goto jit_return;
        }
    }
#endif

=======
>>>>>>> a846a945
#ifdef JS_METHODJIT
    if (!newType && cx->methodJitEnabled) {
        /* Try to ensure methods are method JIT'd.  */
        mjit::CompileStatus status = mjit::CanMethodJIT(cx, script, script->code,
                                                        construct,
                                                        mjit::CompileRequest_Interpreter,
                                                        regs.fp());
        if (status == mjit::Compile_Error)
            goto error;
        if (status == mjit::Compile_Okay) {
            mjit::JaegerStatus status = mjit::JaegerShot(cx, true);
            CHECK_PARTIAL_METHODJIT(status);
            interpReturnOK = mjit::JaegerStatusToSuccess(status);
            CHECK_INTERRUPT_HANDLER();
            goto jit_return;
        }
    }
#endif

    if (!regs.fp()->prologue(cx, newType))
        goto error;
    if (cx->compartment->debugMode()) {
        switch (ScriptDebugPrologue(cx, regs.fp())) {
          case JSTRAP_CONTINUE:
            break;
          case JSTRAP_RETURN:
            interpReturnOK = true;
            goto forced_return;
          case JSTRAP_THROW:
          case JSTRAP_ERROR:
            goto error;
          default:
            JS_NOT_REACHED("bad ScriptDebugPrologue status");
        }
    }

    CHECK_INTERRUPT_HANDLER();

    /* Load first op and dispatch it (safe since JSOP_STOP). */
    op = (JSOp) *regs.pc;
    DO_OP();
}

BEGIN_CASE(JSOP_SETCALL)
{
    JS_ReportErrorNumber(cx, js_GetErrorMessage, NULL, JSMSG_BAD_LEFTSIDE_OF_ASS);
    goto error;
}
END_CASE(JSOP_SETCALL)

BEGIN_CASE(JSOP_IMPLICITTHIS)
{
    RootedPropertyName &name = rootName0;
    name = script->getName(regs.pc);

    RootedObject &scopeObj = rootObject0;
    scopeObj = cx->stack.currentScriptedScopeChain();

    RootedObject &obj = rootObject1;
    RootedObject &obj2 = rootObject2;
    RootedShape &prop = rootShape0;
    if (!FindPropertyHelper(cx, name, false, scopeObj, &obj, &obj2, &prop))
        goto error;

    Value v;
    if (!ComputeImplicitThis(cx, obj, &v))
        goto error;
    PUSH_COPY(v);
}
END_CASE(JSOP_IMPLICITTHIS)

BEGIN_CASE(JSOP_GETGNAME)
BEGIN_CASE(JSOP_CALLGNAME)
BEGIN_CASE(JSOP_NAME)
BEGIN_CASE(JSOP_CALLNAME)
{
    RootedValue &rval = rootValue0;

    if (!NameOperation(cx, regs.pc, rval.address()))
        goto error;

    PUSH_COPY(rval);
    TypeScript::Monitor(cx, script, regs.pc, rval);
}
END_CASE(JSOP_NAME)

BEGIN_CASE(JSOP_UINT16)
    PUSH_INT32((int32_t) GET_UINT16(regs.pc));
END_CASE(JSOP_UINT16)

BEGIN_CASE(JSOP_UINT24)
    PUSH_INT32((int32_t) GET_UINT24(regs.pc));
END_CASE(JSOP_UINT24)

BEGIN_CASE(JSOP_INT8)
    PUSH_INT32(GET_INT8(regs.pc));
END_CASE(JSOP_INT8)

BEGIN_CASE(JSOP_INT32)
    PUSH_INT32(GET_INT32(regs.pc));
END_CASE(JSOP_INT32)

BEGIN_CASE(JSOP_DOUBLE)
{
    double dbl;
    LOAD_DOUBLE(0, dbl);
    PUSH_DOUBLE(dbl);
}
END_CASE(JSOP_DOUBLE)

BEGIN_CASE(JSOP_STRING)
    PUSH_STRING(script->getAtom(regs.pc));
END_CASE(JSOP_STRING)

BEGIN_CASE(JSOP_OBJECT)
    PUSH_OBJECT(*script->getObject(regs.pc));
END_CASE(JSOP_OBJECT)

BEGIN_CASE(JSOP_REGEXP)
{
    /*
     * Push a regexp object cloned from the regexp literal object mapped by the
     * bytecode at pc.
     */
    uint32_t index = GET_UINT32_INDEX(regs.pc);
    JSObject *proto = regs.fp()->global().getOrCreateRegExpPrototype(cx);
    if (!proto)
        goto error;
    JSObject *obj = CloneRegExpObject(cx, script->getRegExp(index), proto);
    if (!obj)
        goto error;
    PUSH_OBJECT(*obj);
}
END_CASE(JSOP_REGEXP)

BEGIN_CASE(JSOP_ZERO)
    PUSH_INT32(0);
END_CASE(JSOP_ZERO)

BEGIN_CASE(JSOP_ONE)
    PUSH_INT32(1);
END_CASE(JSOP_ONE)

BEGIN_CASE(JSOP_NULL)
    PUSH_NULL();
END_CASE(JSOP_NULL)

BEGIN_CASE(JSOP_FALSE)
    PUSH_BOOLEAN(false);
END_CASE(JSOP_FALSE)

BEGIN_CASE(JSOP_TRUE)
    PUSH_BOOLEAN(true);
END_CASE(JSOP_TRUE)

{
BEGIN_CASE(JSOP_TABLESWITCH)
{
    jsbytecode *pc2 = regs.pc;
    len = GET_JUMP_OFFSET(pc2);

    /*
     * ECMAv2+ forbids conversion of discriminant, so we will skip to the
     * default case if the discriminant isn't already an int jsval.  (This
     * opcode is emitted only for dense int-domain switches.)
     */
    const Value &rref = *--regs.sp;
    int32_t i;
    if (rref.isInt32()) {
        i = rref.toInt32();
    } else {
        double d;
        /* Don't use MOZ_DOUBLE_IS_INT32; treat -0 (double) as 0. */
        if (!rref.isDouble() || (d = rref.toDouble()) != (i = int32_t(rref.toDouble())))
            DO_NEXT_OP(len);
    }

    pc2 += JUMP_OFFSET_LEN;
    int32_t low = GET_JUMP_OFFSET(pc2);
    pc2 += JUMP_OFFSET_LEN;
    int32_t high = GET_JUMP_OFFSET(pc2);

    i -= low;
    if ((uint32_t)i < (uint32_t)(high - low + 1)) {
        pc2 += JUMP_OFFSET_LEN + JUMP_OFFSET_LEN * i;
        int32_t off = (int32_t) GET_JUMP_OFFSET(pc2);
        if (off)
            len = off;
    }
}
END_VARLEN_CASE
}

{
BEGIN_CASE(JSOP_LOOKUPSWITCH)
{
    int32_t off;
    off = JUMP_OFFSET_LEN;

    /*
     * JSOP_LOOKUPSWITCH are never used if any atom index in it would exceed
     * 64K limit.
     */
    jsbytecode *pc2 = regs.pc;

    Value lval = regs.sp[-1];
    regs.sp--;

    int npairs;
    if (!lval.isPrimitive())
        goto end_lookup_switch;

    pc2 += off;
    npairs = GET_UINT16(pc2);
    pc2 += UINT16_LEN;
    JS_ASSERT(npairs);  /* empty switch uses JSOP_TABLESWITCH */

    bool match;
#define SEARCH_PAIRS(MATCH_CODE)                                              \
    for (;;) {                                                                \
        Value rval = script->getConst(GET_UINT32_INDEX(pc2));                 \
        MATCH_CODE                                                            \
        pc2 += UINT32_INDEX_LEN;                                              \
        if (match)                                                            \
            break;                                                            \
        pc2 += off;                                                           \
        if (--npairs == 0) {                                                  \
            pc2 = regs.pc;                                                    \
            break;                                                            \
        }                                                                     \
    }

    if (lval.isString()) {
        JSLinearString *str = lval.toString()->ensureLinear(cx);
        if (!str)
            goto error;
        JSLinearString *str2;
        SEARCH_PAIRS(
            match = (rval.isString() &&
                     ((str2 = &rval.toString()->asLinear()) == str ||
                      EqualStrings(str2, str)));
        )
    } else if (lval.isNumber()) {
        double ldbl = lval.toNumber();
        SEARCH_PAIRS(
            match = rval.isNumber() && ldbl == rval.toNumber();
        )
    } else {
        SEARCH_PAIRS(
            match = (lval == rval);
        )
    }
#undef SEARCH_PAIRS

  end_lookup_switch:
    len = GET_JUMP_OFFSET(pc2);
}
END_VARLEN_CASE
}

BEGIN_CASE(JSOP_ACTUALSFILLED)
{
    PUSH_INT32(JS_MAX(regs.fp()->numActualArgs(), GET_UINT16(regs.pc)));
}
END_CASE(JSOP_ACTUALSFILLED)

BEGIN_CASE(JSOP_ARGUMENTS)
    JS_ASSERT(!regs.fp()->fun()->hasRest());
    if (script->needsArgsObj()) {
        ArgumentsObject *obj = ArgumentsObject::createExpected(cx, regs.fp());
        if (!obj)
            goto error;
        PUSH_COPY(ObjectValue(*obj));
    } else {
        PUSH_COPY(MagicValue(JS_OPTIMIZED_ARGUMENTS));
    }
END_CASE(JSOP_ARGUMENTS)

BEGIN_CASE(JSOP_REST)
{
    RootedObject &rest = rootObject0;
    rest = regs.fp()->createRestParameter(cx);
    if (!rest)
        goto error;
    PUSH_COPY(ObjectValue(*rest));
    if (!SetInitializerObjectType(cx, script, regs.pc, rest))
        goto error;
}
END_CASE(JSOP_REST)

BEGIN_CASE(JSOP_CALLALIASEDVAR)
BEGIN_CASE(JSOP_GETALIASEDVAR)
{
    ScopeCoordinate sc = ScopeCoordinate(regs.pc);
    PUSH_COPY(regs.fp()->aliasedVarScope(sc).aliasedVar(sc));
    TypeScript::Monitor(cx, script, regs.pc, regs.sp[-1]);
}
END_CASE(JSOP_GETALIASEDVAR)

BEGIN_CASE(JSOP_SETALIASEDVAR)
{
    ScopeCoordinate sc = ScopeCoordinate(regs.pc);
    regs.fp()->aliasedVarScope(sc).setAliasedVar(sc, regs.sp[-1]);
}
END_CASE(JSOP_SETALIASEDVAR)

BEGIN_CASE(JSOP_GETARG)
BEGIN_CASE(JSOP_CALLARG)
{
    unsigned i = GET_ARGNO(regs.pc);
    if (script->argsObjAliasesFormals())
        PUSH_COPY(regs.fp()->argsObj().arg(i));
    else
        PUSH_COPY(regs.fp()->unaliasedFormal(i));
}
END_CASE(JSOP_GETARG)

BEGIN_CASE(JSOP_SETARG)
{
    unsigned i = GET_ARGNO(regs.pc);
    if (script->argsObjAliasesFormals())
        regs.fp()->argsObj().setArg(i, regs.sp[-1]);
    else
        regs.fp()->unaliasedFormal(i) = regs.sp[-1];
}
END_CASE(JSOP_SETARG)

BEGIN_CASE(JSOP_GETLOCAL)
BEGIN_CASE(JSOP_CALLLOCAL)
{
    unsigned i = GET_SLOTNO(regs.pc);
    PUSH_COPY_SKIP_CHECK(regs.fp()->unaliasedLocal(i));

    /*
     * Skip the same-compartment assertion if the local will be immediately
     * popped. We do not guarantee sync for dead locals when coming in from the
     * method JIT, and a GETLOCAL followed by POP is not considered to be
     * a use of the variable.
     */
    if (regs.pc[JSOP_GETLOCAL_LENGTH] != JSOP_POP)
        assertSameCompartment(cx, regs.sp[-1]);
}
END_CASE(JSOP_GETLOCAL)

BEGIN_CASE(JSOP_SETLOCAL)
{
    unsigned i = GET_SLOTNO(regs.pc);
    regs.fp()->unaliasedLocal(i) = regs.sp[-1];
}
END_CASE(JSOP_SETLOCAL)

BEGIN_CASE(JSOP_DEFCONST)
BEGIN_CASE(JSOP_DEFVAR)
{
    /* ES5 10.5 step 8 (with subsequent errata). */
    unsigned attrs = JSPROP_ENUMERATE;
    if (!regs.fp()->isEvalFrame())
        attrs |= JSPROP_PERMANENT;
    if (op == JSOP_DEFCONST)
        attrs |= JSPROP_READONLY;

    /* Step 8b. */
    RootedObject &obj = rootObject0;
    obj = &regs.fp()->varObj();

    RootedPropertyName &name = rootName0;
    name = script->getName(regs.pc);

    if (!DefVarOrConstOperation(cx, obj, name, attrs))
        goto error;
}
END_CASE(JSOP_DEFVAR)

BEGIN_CASE(JSOP_DEFFUN)
{
    /*
     * A top-level function defined in Global or Eval code (see ECMA-262
     * Ed. 3), or else a SpiderMonkey extension: a named function statement in
     * a compound statement (not at the top statement level of global code, or
     * at the top level of a function body).
     */
    RootedFunction &fun = rootFunction0;
    fun = script->getFunction(GET_UINT32_INDEX(regs.pc));

    /*
     * If static link is not current scope, clone fun's object to link to the
     * current scope via parent. We do this to enable sharing of compiled
     * functions among multiple equivalent scopes, amortizing the cost of
     * compilation over a number of executions.  Examples include XUL scripts
     * and event handlers shared among Firefox or other Mozilla app chrome
     * windows, and user-defined JS functions precompiled and then shared among
     * requests in server-side JS.
     */
    HandleObject scopeChain = regs.fp()->scopeChain();
    if (fun->environment() != scopeChain) {
        fun = CloneFunctionObjectIfNotSingleton(cx, fun, scopeChain);
        if (!fun)
            goto error;
    } else {
        JS_ASSERT(script->compileAndGo);
        JS_ASSERT(regs.fp()->isGlobalFrame() || regs.fp()->isEvalInFunction());
    }

    /*
     * ECMA requires functions defined when entering Eval code to be
     * impermanent.
     */
    unsigned attrs = regs.fp()->isEvalFrame()
                  ? JSPROP_ENUMERATE
                  : JSPROP_ENUMERATE | JSPROP_PERMANENT;

    /*
     * We define the function as a property of the variable object and not the
     * current scope chain even for the case of function expression statements
     * and functions defined by eval inside let or with blocks.
     */
    RootedObject &parent = rootObject0;
    parent = &regs.fp()->varObj();

    /* ES5 10.5 (NB: with subsequent errata). */
    RootedPropertyName &name = rootName0;
    name = fun->atom->asPropertyName();
    RootedShape &shape = rootShape0;
    RootedObject &pobj = rootObject1;
    if (!parent->lookupProperty(cx, name, &pobj, &shape))
        goto error;

    RootedValue &rval = rootValue0;
    rval = ObjectValue(*fun);

    do {
        /* Steps 5d, 5f. */
        if (!shape || pobj != parent) {
            if (!parent->defineProperty(cx, name, rval,
                                        JS_PropertyStub, JS_StrictPropertyStub, attrs))
            {
                goto error;
            }
            break;
        }

        /* Step 5e. */
        JS_ASSERT(parent->isNative());
        if (parent->isGlobal()) {
            if (shape->configurable()) {
                if (!parent->defineProperty(cx, name, rval,
                                            JS_PropertyStub, JS_StrictPropertyStub, attrs))
                {
                    goto error;
                }
                break;
            }

            if (shape->isAccessorDescriptor() || !shape->writable() || !shape->enumerable()) {
                JSAutoByteString bytes;
                if (js_AtomToPrintableString(cx, name, &bytes)) {
                    JS_ReportErrorNumber(cx, js_GetErrorMessage, NULL,
                                         JSMSG_CANT_REDEFINE_PROP, bytes.ptr());
                }
                goto error;
            }
        }

        /*
         * Non-global properties, and global properties which we aren't simply
         * redefining, must be set.  First, this preserves their attributes.
         * Second, this will produce warnings and/or errors as necessary if the
         * specified Call object property is not writable (const).
         */

        /* Step 5f. */
        if (!parent->setProperty(cx, parent, name, rval.address(), script->strictModeCode))
            goto error;
    } while (false);
}
END_CASE(JSOP_DEFFUN)

BEGIN_CASE(JSOP_LAMBDA)
{
    /* Load the specified function object literal. */
    RootedFunction &fun = rootFunction0;
    fun = script->getFunction(GET_UINT32_INDEX(regs.pc));

    JSFunction *obj = CloneFunctionObjectIfNotSingleton(cx, fun, regs.fp()->scopeChain());
    if (!obj)
        goto error;

    JS_ASSERT(obj->getProto());
    PUSH_OBJECT(*obj);
}
END_CASE(JSOP_LAMBDA)

BEGIN_CASE(JSOP_CALLEE)
    JS_ASSERT(regs.fp()->isNonEvalFunctionFrame());
    PUSH_COPY(regs.fp()->calleev());
END_CASE(JSOP_CALLEE)

BEGIN_CASE(JSOP_GETTER)
BEGIN_CASE(JSOP_SETTER)
{
    JSOp op2 = JSOp(*++regs.pc);
    RootedId &id = rootId0;
    RootedValue &rval_ = rootValue0;
    Value &rval = rval_.get();
    int i;

    RootedObject &obj = rootObject0;
    switch (op2) {
      case JSOP_SETNAME:
      case JSOP_SETPROP:
        id = NameToId(script->getName(regs.pc));
        rval = regs.sp[-1];
        i = -1;
        goto gs_pop_lval;
      case JSOP_SETELEM:
        rval = regs.sp[-1];
        id = JSID_VOID;
        i = -2;
      gs_pop_lval:
        FETCH_OBJECT(cx, i - 1, obj);
        break;

      case JSOP_INITPROP:
        JS_ASSERT(regs.stackDepth() >= 2);
        rval = regs.sp[-1];
        i = -1;
        id = NameToId(script->getName(regs.pc));
        goto gs_get_lval;
      default:
        JS_ASSERT(op2 == JSOP_INITELEM);
        JS_ASSERT(regs.stackDepth() >= 3);
        rval = regs.sp[-1];
        id = JSID_VOID;
        i = -2;
      gs_get_lval:
      {
        const Value &lref = regs.sp[i-1];
        JS_ASSERT(lref.isObject());
        obj = &lref.toObject();
        break;
      }
    }

    /* Ensure that id has a type suitable for use with obj. */
    if (JSID_IS_VOID(id))
        FETCH_ELEMENT_ID(obj, i, id);

    if (!js_IsCallable(rval)) {
        JS_ReportErrorNumber(cx, js_GetErrorMessage, NULL, JSMSG_BAD_GETTER_OR_SETTER,
                             (op == JSOP_GETTER) ? js_getter_str : js_setter_str);
        goto error;
    }

    /*
     * Getters and setters are just like watchpoints from an access control
     * point of view.
     */
    Value rtmp;
    unsigned attrs;
    if (!CheckAccess(cx, obj, id, JSACC_WATCH, &rtmp, &attrs))
        goto error;

    PropertyOp getter;
    StrictPropertyOp setter;
    if (op == JSOP_GETTER) {
        getter = CastAsPropertyOp(&rval.toObject());
        setter = JS_StrictPropertyStub;
        attrs = JSPROP_GETTER;
    } else {
        getter = JS_PropertyStub;
        setter = CastAsStrictPropertyOp(&rval.toObject());
        attrs = JSPROP_SETTER;
    }
    attrs |= JSPROP_ENUMERATE | JSPROP_SHARED;

    if (!obj->defineGeneric(cx, id, UndefinedValue(), getter, setter, attrs))
        goto error;

    regs.sp += i;
    if (js_CodeSpec[op2].ndefs > js_CodeSpec[op2].nuses) {
        JS_ASSERT(js_CodeSpec[op2].ndefs == js_CodeSpec[op2].nuses + 1);
        regs.sp[-1] = rval;
        assertSameCompartment(cx, regs.sp[-1]);
    }
    len = js_CodeSpec[op2].length;
    DO_NEXT_OP(len);
}

BEGIN_CASE(JSOP_HOLE)
    PUSH_HOLE();
END_CASE(JSOP_HOLE)

BEGIN_CASE(JSOP_NEWINIT)
{
    uint8_t i = GET_UINT8(regs.pc);
    JS_ASSERT(i == JSProto_Array || i == JSProto_Object);

    RootedObject &obj = rootObject0;
    if (i == JSProto_Array) {
        obj = NewDenseEmptyArray(cx);
    } else {
        gc::AllocKind kind = GuessObjectGCKind(0);
        obj = NewBuiltinClassInstance(cx, &ObjectClass, kind);
    }
    if (!obj || !SetInitializerObjectType(cx, script, regs.pc, obj))
        goto error;

    PUSH_OBJECT(*obj);
    TypeScript::Monitor(cx, script, regs.pc, regs.sp[-1]);

    CHECK_INTERRUPT_HANDLER();
}
END_CASE(JSOP_NEWINIT)

BEGIN_CASE(JSOP_NEWARRAY)
{
    unsigned count = GET_UINT24(regs.pc);
    RootedObject &obj = rootObject0;
    obj = NewDenseAllocatedArray(cx, count);
    if (!obj || !SetInitializerObjectType(cx, script, regs.pc, obj))
        goto error;

    PUSH_OBJECT(*obj);
    TypeScript::Monitor(cx, script, regs.pc, regs.sp[-1]);

    CHECK_INTERRUPT_HANDLER();
}
END_CASE(JSOP_NEWARRAY)

BEGIN_CASE(JSOP_NEWOBJECT)
{
    RootedObject &baseobj = rootObject0;
    baseobj = script->getObject(regs.pc);

    RootedObject &obj = rootObject1;
    obj = CopyInitializerObject(cx, baseobj);
    if (!obj || !SetInitializerObjectType(cx, script, regs.pc, obj))
        goto error;

    PUSH_OBJECT(*obj);
    TypeScript::Monitor(cx, script, regs.pc, regs.sp[-1]);

    CHECK_INTERRUPT_HANDLER();
}
END_CASE(JSOP_NEWOBJECT)

BEGIN_CASE(JSOP_ENDINIT)
{
    /* FIXME remove JSOP_ENDINIT bug 588522 */
    JS_ASSERT(regs.stackDepth() >= 1);
    JS_ASSERT(regs.sp[-1].isObject());
}
END_CASE(JSOP_ENDINIT)

BEGIN_CASE(JSOP_INITPROP)
{
    /* Load the property's initial value into rval. */
    JS_ASSERT(regs.stackDepth() >= 2);
    RootedValue &rval = rootValue0;
    rval = regs.sp[-1];

    /* Load the object being initialized into lval/obj. */
    RootedObject &obj = rootObject0;
    obj = &regs.sp[-2].toObject();
    JS_ASSERT(obj->isObject());

    PropertyName *name = script->getName(regs.pc);

    RootedId &id = rootId0;
    id = NameToId(name);

    if (JS_UNLIKELY(name == cx->runtime->atomState.protoAtom)
        ? !baseops::SetPropertyHelper(cx, obj, obj, id, 0, rval.address(), script->strictModeCode)
        : !DefineNativeProperty(cx, obj, id, rval, NULL, NULL,
                                JSPROP_ENUMERATE, 0, 0, 0)) {
        goto error;
    }

    regs.sp--;
}
END_CASE(JSOP_INITPROP);

BEGIN_CASE(JSOP_INITELEM_INC)
BEGIN_CASE(JSOP_INITELEM)
{
    /* Pop the element's value into rval. */
    JS_ASSERT(regs.stackDepth() >= 3);
    const Value &rref = regs.sp[-1];

    RootedObject &obj = rootObject0;

    /* Find the object being initialized at top of stack. */
    const Value &lref = regs.sp[-3];
    JS_ASSERT(lref.isObject());
    obj = &lref.toObject();

    /* Fetch id now that we have obj. */
    RootedId &id = rootId0;
    FETCH_ELEMENT_ID(obj, -2, id);

    /*
     * If rref is a hole, do not call JSObject::defineProperty. In this case,
     * obj must be an array, so if the current op is the last element
     * initialiser, set the array length to one greater than id.
     */
    if (rref.isMagic(JS_ARRAY_HOLE)) {
        JS_ASSERT(obj->isArray());
        JS_ASSERT(JSID_IS_INT(id));
        JS_ASSERT(uint32_t(JSID_TO_INT(id)) < StackSpace::ARGS_LENGTH_MAX);
        if (JSOp(regs.pc[JSOP_INITELEM_LENGTH]) == JSOP_ENDINIT &&
            !js_SetLengthProperty(cx, obj, (uint32_t) (JSID_TO_INT(id) + 1))) {
            goto error;
        }
    } else {
        if (!obj->defineGeneric(cx, id, rref, NULL, NULL, JSPROP_ENUMERATE))
            goto error;
    }
    if (op == JSOP_INITELEM_INC) {
        JS_ASSERT(obj->isArray());
        if (JSID_TO_INT(id) == INT32_MAX) {
            JS_ReportErrorNumber(cx, js_GetErrorMessage, NULL,
                                 JSMSG_SPREAD_TOO_LARGE);
            goto error;
        }
        regs.sp[-2].setInt32(JSID_TO_INT(id) + 1);
        regs.sp--;
    } else {
        regs.sp -= 2;
    }
}
END_CASE(JSOP_INITELEM)

BEGIN_CASE(JSOP_SPREAD)
{
    int32_t count = regs.sp[-2].toInt32();
    RootedObject arr(cx, &regs.sp[-3].toObject());
    const Value iterable = regs.sp[-1];
    ForOfIterator iter(cx, iterable);
    while (iter.next()) {
        if (count == INT32_MAX) {
            JS_ReportErrorNumber(cx, js_GetErrorMessage, NULL,
                                 JSMSG_SPREAD_TOO_LARGE);
            goto error;
        }
        if (!arr->defineElement(cx, count++, iter.value(), NULL, NULL, JSPROP_ENUMERATE))
            goto error;
    }
    if (!iter.close())
        goto error;
    regs.sp[-2].setInt32(count);
    regs.sp--;
}
END_CASE(JSOP_SPREAD)

{
BEGIN_CASE(JSOP_GOSUB)
    PUSH_BOOLEAN(false);
    int32_t i = (regs.pc - script->code) + JSOP_GOSUB_LENGTH;
    len = GET_JUMP_OFFSET(regs.pc);
    PUSH_INT32(i);
END_VARLEN_CASE
}

{
BEGIN_CASE(JSOP_RETSUB)
    /* Pop [exception or hole, retsub pc-index]. */
    Value rval, lval;
    POP_COPY_TO(rval);
    POP_COPY_TO(lval);
    JS_ASSERT(lval.isBoolean());
    if (lval.toBoolean()) {
        /*
         * Exception was pending during finally, throw it *before* we adjust
         * pc, because pc indexes into script->trynotes.  This turns out not to
         * be necessary, but it seems clearer.  And it points out a FIXME:
         * 350509, due to Igor Bukanov.
         */
        cx->setPendingException(rval);
        goto error;
    }
    JS_ASSERT(rval.isInt32());
    len = rval.toInt32();
    regs.pc = script->code;
END_VARLEN_CASE
}

BEGIN_CASE(JSOP_EXCEPTION)
    PUSH_COPY(cx->getPendingException());
    cx->clearPendingException();
    CHECK_BRANCH();
END_CASE(JSOP_EXCEPTION)

BEGIN_CASE(JSOP_FINALLY)
    CHECK_BRANCH();
END_CASE(JSOP_FINALLY)

BEGIN_CASE(JSOP_THROWING)
{
    JS_ASSERT(!cx->isExceptionPending());
    Value v;
    POP_COPY_TO(v);
    cx->setPendingException(v);
}
END_CASE(JSOP_THROWING)

BEGIN_CASE(JSOP_THROW)
{
    CHECK_BRANCH();
    Value v;
    POP_COPY_TO(v);
    JS_ALWAYS_FALSE(Throw(cx, v));
    /* let the code at error try to catch the exception. */
    goto error;
}

BEGIN_CASE(JSOP_INSTANCEOF)
{
    const Value &rref = regs.sp[-1];
    if (rref.isPrimitive()) {
        js_ReportValueError(cx, JSMSG_BAD_INSTANCEOF_RHS, -1, rref, NULL);
        goto error;
    }
    RootedObject &obj = rootObject0;
    obj = &rref.toObject();
    const Value &lref = regs.sp[-2];
    JSBool cond = JS_FALSE;
    if (!HasInstance(cx, obj, lref, &cond))
        goto error;
    regs.sp--;
    regs.sp[-1].setBoolean(cond);
}
END_CASE(JSOP_INSTANCEOF)

BEGIN_CASE(JSOP_DEBUGGER)
{
    JSTrapStatus st = JSTRAP_CONTINUE;
    Value rval;
    if (JSDebuggerHandler handler = cx->runtime->debugHooks.debuggerHandler)
        st = handler(cx, script, regs.pc, &rval, cx->runtime->debugHooks.debuggerHandlerData);
    if (st == JSTRAP_CONTINUE)
        st = Debugger::onDebuggerStatement(cx, &rval);
    switch (st) {
      case JSTRAP_ERROR:
        goto error;
      case JSTRAP_CONTINUE:
        break;
      case JSTRAP_RETURN:
        regs.fp()->setReturnValue(rval);
        interpReturnOK = true;
        goto forced_return;
      case JSTRAP_THROW:
        cx->setPendingException(rval);
        goto error;
      default:;
    }
    CHECK_INTERRUPT_HANDLER();
}
END_CASE(JSOP_DEBUGGER)

#if JS_HAS_XML_SUPPORT
BEGIN_CASE(JSOP_DEFXMLNS)
{
    JS_ASSERT(!script->strictModeCode);

    if (!js_SetDefaultXMLNamespace(cx, regs.sp[-1]))
        goto error;
    regs.sp--;
}
END_CASE(JSOP_DEFXMLNS)

BEGIN_CASE(JSOP_ANYNAME)
{
    JS_ASSERT(!script->strictModeCode);

    cx->runtime->gcExactScanningEnabled = false;

    jsid id;
    if (!js_GetAnyName(cx, &id))
        goto error;
    PUSH_COPY(IdToValue(id));
}
END_CASE(JSOP_ANYNAME)
#endif

BEGIN_CASE(JSOP_QNAMEPART)
    /*
     * We do not JS_ASSERT(!script->strictModeCode) here because JSOP_QNAMEPART
     * is used for __proto__ and (in contexts where we favor JSOP_*ELEM instead
     * of JSOP_*PROP) obj.prop compiled as obj['prop'].
     */
    PUSH_STRING(script->getAtom(regs.pc));
END_CASE(JSOP_QNAMEPART)

#if JS_HAS_XML_SUPPORT
BEGIN_CASE(JSOP_QNAMECONST)
{
    JS_ASSERT(!script->strictModeCode);
    Value rval = StringValue(script->getAtom(regs.pc));
    Value lval = regs.sp[-1];
    JSObject *obj = js_ConstructXMLQNameObject(cx, lval, rval);
    if (!obj)
        goto error;
    regs.sp[-1].setObject(*obj);
}
END_CASE(JSOP_QNAMECONST)

BEGIN_CASE(JSOP_QNAME)
{
    JS_ASSERT(!script->strictModeCode);

    Value rval = regs.sp[-1];
    Value lval = regs.sp[-2];
    JSObject *obj = js_ConstructXMLQNameObject(cx, lval, rval);
    if (!obj)
        goto error;
    regs.sp--;
    regs.sp[-1].setObject(*obj);
}
END_CASE(JSOP_QNAME)

BEGIN_CASE(JSOP_TOATTRNAME)
{
    JS_ASSERT(!script->strictModeCode);

    Value rval;
    rval = regs.sp[-1];
    if (!js_ToAttributeName(cx, &rval))
        goto error;
    regs.sp[-1] = rval;
}
END_CASE(JSOP_TOATTRNAME)

BEGIN_CASE(JSOP_TOATTRVAL)
{
    JS_ASSERT(!script->strictModeCode);

    Value rval;
    rval = regs.sp[-1];
    JS_ASSERT(rval.isString());
    JSString *str = js_EscapeAttributeValue(cx, rval.toString(), JS_FALSE);
    if (!str)
        goto error;
    regs.sp[-1].setString(str);
}
END_CASE(JSOP_TOATTRVAL)

BEGIN_CASE(JSOP_ADDATTRNAME)
BEGIN_CASE(JSOP_ADDATTRVAL)
{
    JS_ASSERT(!script->strictModeCode);

    Value rval = regs.sp[-1];
    Value lval = regs.sp[-2];
    JSString *str = lval.toString();
    JSString *str2 = rval.toString();
    str = js_AddAttributePart(cx, op == JSOP_ADDATTRNAME, str, str2);
    if (!str)
        goto error;
    regs.sp--;
    regs.sp[-1].setString(str);
}
END_CASE(JSOP_ADDATTRNAME)

BEGIN_CASE(JSOP_BINDXMLNAME)
{
    JS_ASSERT(!script->strictModeCode);

    Value lval;
    lval = regs.sp[-1];
    RootedObject &obj = rootObject0;
    jsid id;
    if (!js_FindXMLProperty(cx, lval, &obj, &id))
        goto error;
    regs.sp[-1].setObjectOrNull(obj);
    PUSH_COPY(IdToValue(id));
}
END_CASE(JSOP_BINDXMLNAME)

BEGIN_CASE(JSOP_SETXMLNAME)
{
    JS_ASSERT(!script->strictModeCode);

    Rooted<JSObject*> obj(cx, &regs.sp[-3].toObject());
    Value rval = regs.sp[-1];
    RootedId &id = rootId0;
    FETCH_ELEMENT_ID(obj, -2, id);
    if (!obj->setGeneric(cx, obj, id, &rval, script->strictModeCode))
        goto error;
    rval = regs.sp[-1];
    regs.sp -= 2;
    regs.sp[-1] = rval;
}
END_CASE(JSOP_SETXMLNAME)

BEGIN_CASE(JSOP_CALLXMLNAME)
BEGIN_CASE(JSOP_XMLNAME)
{
    JS_ASSERT(!script->strictModeCode);

    Value lval = regs.sp[-1];
    RootedObject &obj = rootObject0;
    RootedId &id = rootId0;
    if (!js_FindXMLProperty(cx, lval, &obj, id.address()))
        goto error;
    Value rval;
    if (!obj->getGeneric(cx, id, &rval))
        goto error;
    regs.sp[-1] = rval;
    if (op == JSOP_CALLXMLNAME) {
        Value v;
        if (!ComputeImplicitThis(cx, obj, &v))
            goto error;
        PUSH_COPY(v);
    }
}
END_CASE(JSOP_XMLNAME)

BEGIN_CASE(JSOP_DESCENDANTS)
BEGIN_CASE(JSOP_DELDESC)
{
    JS_ASSERT(!script->strictModeCode);

    JSObject *obj;
    FETCH_OBJECT(cx, -2, obj);
    jsval rval = regs.sp[-1];
    if (!js_GetXMLDescendants(cx, obj, rval, &rval))
        goto error;

    if (op == JSOP_DELDESC) {
        regs.sp[-1] = rval;   /* set local root */
        if (!js_DeleteXMLListElements(cx, JSVAL_TO_OBJECT(rval)))
            goto error;
        rval = JSVAL_TRUE;                  /* always succeed */
    }

    regs.sp--;
    regs.sp[-1] = rval;
}
END_CASE(JSOP_DESCENDANTS)

BEGIN_CASE(JSOP_FILTER)
{
    JS_ASSERT(!script->strictModeCode);

    /*
     * We push the hole value before jumping to [enditer] so we can detect the
     * first iteration and direct js_StepXMLListFilter to initialize filter's
     * state.
     */
    PUSH_HOLE();
    len = GET_JUMP_OFFSET(regs.pc);
    JS_ASSERT(len > 0);
}
END_VARLEN_CASE

BEGIN_CASE(JSOP_ENDFILTER)
{
    JS_ASSERT(!script->strictModeCode);

    bool cond = !regs.sp[-1].isMagic();
    if (cond) {
        /* Exit the "with" block left from the previous iteration. */
        regs.fp()->popWith(cx);
    }
    if (!js_StepXMLListFilter(cx, cond))
        goto error;
    if (!regs.sp[-1].isNull()) {
        /*
         * Decrease sp after EnterWith returns as we use sp[-1] there to root
         * temporaries.
         */
        JS_ASSERT(IsXML(regs.sp[-1]));
        if (!EnterWith(cx, -2))
            goto error;
        regs.sp--;
        len = GET_JUMP_OFFSET(regs.pc);
        JS_ASSERT(len < 0);
        BRANCH(len);
    }
    regs.sp--;
}
END_CASE(JSOP_ENDFILTER);

BEGIN_CASE(JSOP_TOXML)
{
    JS_ASSERT(!script->strictModeCode);

    cx->runtime->gcExactScanningEnabled = false;

    Value rval = regs.sp[-1];
    JSObject *obj = js_ValueToXMLObject(cx, rval);
    if (!obj)
        goto error;
    regs.sp[-1].setObject(*obj);
}
END_CASE(JSOP_TOXML)

BEGIN_CASE(JSOP_TOXMLLIST)
{
    JS_ASSERT(!script->strictModeCode);

    Value rval = regs.sp[-1];
    JSObject *obj = js_ValueToXMLListObject(cx, rval);
    if (!obj)
        goto error;
    regs.sp[-1].setObject(*obj);
}
END_CASE(JSOP_TOXMLLIST)

BEGIN_CASE(JSOP_XMLTAGEXPR)
{
    JS_ASSERT(!script->strictModeCode);

    Value rval = regs.sp[-1];
    JSString *str = ToString(cx, rval);
    if (!str)
        goto error;
    regs.sp[-1].setString(str);
}
END_CASE(JSOP_XMLTAGEXPR)

BEGIN_CASE(JSOP_XMLELTEXPR)
{
    JS_ASSERT(!script->strictModeCode);

    Value rval = regs.sp[-1];
    JSString *str;
    if (IsXML(rval)) {
        str = js_ValueToXMLString(cx, rval);
    } else {
        str = ToString(cx, rval);
        if (str)
            str = js_EscapeElementValue(cx, str);
    }
    if (!str)
        goto error;
    regs.sp[-1].setString(str);
}
END_CASE(JSOP_XMLELTEXPR)

BEGIN_CASE(JSOP_XMLCDATA)
{
    JS_ASSERT(!script->strictModeCode);

    JSAtom *atom = script->getAtom(regs.pc);
    JSObject *obj = js_NewXMLSpecialObject(cx, JSXML_CLASS_TEXT, NULL, atom);
    if (!obj)
        goto error;
    PUSH_OBJECT(*obj);
}
END_CASE(JSOP_XMLCDATA)

BEGIN_CASE(JSOP_XMLCOMMENT)
{
    JS_ASSERT(!script->strictModeCode);

    JSAtom *atom = script->getAtom(regs.pc);
    JSObject *obj = js_NewXMLSpecialObject(cx, JSXML_CLASS_COMMENT, NULL, atom);
    if (!obj)
        goto error;
    PUSH_OBJECT(*obj);
}
END_CASE(JSOP_XMLCOMMENT)

BEGIN_CASE(JSOP_XMLPI)
{
    JS_ASSERT(!script->strictModeCode);

    JSAtom *atom = script->getAtom(regs.pc);
    Value rval = regs.sp[-1];
    JSString *str2 = rval.toString();
    JSObject *obj = js_NewXMLSpecialObject(cx, JSXML_CLASS_PROCESSING_INSTRUCTION, atom, str2);
    if (!obj)
        goto error;
    regs.sp[-1].setObject(*obj);
}
END_CASE(JSOP_XMLPI)

BEGIN_CASE(JSOP_GETFUNNS)
{
    JS_ASSERT(!script->strictModeCode);

    Value rval;
    if (!cx->fp()->global().getFunctionNamespace(cx, &rval))
        goto error;
    PUSH_COPY(rval);
}
END_CASE(JSOP_GETFUNNS)
#endif /* JS_HAS_XML_SUPPORT */

BEGIN_CASE(JSOP_ENTERBLOCK)
BEGIN_CASE(JSOP_ENTERLET0)
BEGIN_CASE(JSOP_ENTERLET1)
{
    StaticBlockObject &blockObj = script->getObject(regs.pc)->asStaticBlock();

    if (op == JSOP_ENTERBLOCK) {
        JS_ASSERT(regs.stackDepth() == blockObj.stackDepth());
        JS_ASSERT(regs.stackDepth() + blockObj.slotCount() <= script->nslots);
        Value *vp = regs.sp + blockObj.slotCount();
        SetValueRangeToUndefined(regs.sp, vp);
        regs.sp = vp;
    }

    /* Clone block iff there are any closed-over variables. */
    if (!regs.fp()->pushBlock(cx, blockObj))
        goto error;
}
END_CASE(JSOP_ENTERBLOCK)

BEGIN_CASE(JSOP_LEAVEBLOCK)
BEGIN_CASE(JSOP_LEAVEFORLETIN)
BEGIN_CASE(JSOP_LEAVEBLOCKEXPR)
{
    DebugOnly<uint32_t> blockDepth = regs.fp()->blockChain().stackDepth();

    regs.fp()->popBlock(cx);

    if (op == JSOP_LEAVEBLOCK) {
        /* Pop the block's slots. */
        regs.sp -= GET_UINT16(regs.pc);
        JS_ASSERT(regs.stackDepth() == blockDepth);
    } else if (op == JSOP_LEAVEBLOCKEXPR) {
        /* Pop the block's slots maintaining the topmost expr. */
        Value *vp = &regs.sp[-1];
        regs.sp -= GET_UINT16(regs.pc);
        JS_ASSERT(regs.stackDepth() == blockDepth + 1);
        regs.sp[-1] = *vp;
    } else {
        /* Another op will pop; nothing to do here. */
        len = JSOP_LEAVEFORLETIN_LENGTH;
        DO_NEXT_OP(len);
    }
}
END_CASE(JSOP_LEAVEBLOCK)

#if JS_HAS_GENERATORS
BEGIN_CASE(JSOP_GENERATOR)
{
    JS_ASSERT(!cx->isExceptionPending());
    regs.fp()->initGeneratorFrame();
    regs.pc += JSOP_GENERATOR_LENGTH;
    JSObject *obj = js_NewGenerator(cx);
    if (!obj)
        goto error;
    regs.fp()->setReturnValue(ObjectValue(*obj));
    regs.fp()->setYielding();
    interpReturnOK = true;
    if (entryFrame != regs.fp())
        goto inline_return;
    goto exit;
}

BEGIN_CASE(JSOP_YIELD)
    JS_ASSERT(!cx->isExceptionPending());
    JS_ASSERT(regs.fp()->isNonEvalFunctionFrame());
    if (cx->innermostGenerator()->state == JSGEN_CLOSING) {
        js_ReportValueError(cx, JSMSG_BAD_GENERATOR_YIELD, JSDVG_SEARCH_STACK,
                            ObjectValue(regs.fp()->callee()), NULL);
        goto error;
    }
    regs.fp()->setReturnValue(regs.sp[-1]);
    regs.fp()->setYielding();
    regs.pc += JSOP_YIELD_LENGTH;
    interpReturnOK = true;
    goto exit;

BEGIN_CASE(JSOP_ARRAYPUSH)
{
    uint32_t slot = GET_UINT16(regs.pc);
    JS_ASSERT(script->nfixed <= slot);
    JS_ASSERT(slot < script->nslots);
    RootedObject &obj = rootObject0;
    obj = &regs.fp()->unaliasedLocal(slot).toObject();
    if (!js_NewbornArrayPush(cx, obj, regs.sp[-1]))
        goto error;
    regs.sp--;
}
END_CASE(JSOP_ARRAYPUSH)
#endif /* JS_HAS_GENERATORS */

#if JS_THREADED_INTERP
  L_JSOP_BACKPATCH:
  L_JSOP_BACKPATCH_POP:

# if !JS_HAS_GENERATORS
  L_JSOP_GENERATOR:
  L_JSOP_YIELD:
  L_JSOP_ARRAYPUSH:
# endif

# if !JS_HAS_DESTRUCTURING
  L_JSOP_ENUMCONSTELEM:
# endif

# if !JS_HAS_XML_SUPPORT
  L_JSOP_CALLXMLNAME:
  L_JSOP_STARTXMLEXPR:
  L_JSOP_STARTXML:
  L_JSOP_DELDESC:
  L_JSOP_GETFUNNS:
  L_JSOP_XMLPI:
  L_JSOP_XMLCOMMENT:
  L_JSOP_XMLCDATA:
  L_JSOP_XMLELTEXPR:
  L_JSOP_XMLTAGEXPR:
  L_JSOP_TOXMLLIST:
  L_JSOP_TOXML:
  L_JSOP_ENDFILTER:
  L_JSOP_FILTER:
  L_JSOP_DESCENDANTS:
  L_JSOP_XMLNAME:
  L_JSOP_SETXMLNAME:
  L_JSOP_BINDXMLNAME:
  L_JSOP_ADDATTRVAL:
  L_JSOP_ADDATTRNAME:
  L_JSOP_TOATTRVAL:
  L_JSOP_TOATTRNAME:
  L_JSOP_QNAME:
  L_JSOP_QNAMECONST:
  L_JSOP_ANYNAME:
  L_JSOP_DEFXMLNS:
# endif

#endif /* !JS_THREADED_INTERP */
#if !JS_THREADED_INTERP
          default:
#endif
          {
            char numBuf[12];
            JS_snprintf(numBuf, sizeof numBuf, "%d", op);
            JS_ReportErrorNumber(cx, js_GetErrorMessage, NULL,
                                 JSMSG_BAD_BYTECODE, numBuf);
            goto error;
          }

#if !JS_THREADED_INTERP
        } /* switch (op) */
    } /* for (;;) */
#endif /* !JS_THREADED_INTERP */

  error:
    JS_ASSERT(&cx->regs() == &regs);
    JS_ASSERT(uint32_t(regs.pc - script->code) < script->length);

    /* When rejoining, we must not err before finishing Interpret's prologue. */
    JS_ASSERT(interpMode != JSINTERP_REJOIN);

    if (cx->isExceptionPending()) {
        /* Call debugger throw hook if set. */
        if (cx->runtime->debugHooks.throwHook || !cx->compartment->getDebuggees().empty()) {
            Value rval;
            JSTrapStatus st = Debugger::onExceptionUnwind(cx, &rval);
            if (st == JSTRAP_CONTINUE) {
                if (JSThrowHook handler = cx->runtime->debugHooks.throwHook)
                    st = handler(cx, script, regs.pc, &rval, cx->runtime->debugHooks.throwHookData);
            }

            switch (st) {
              case JSTRAP_ERROR:
                cx->clearPendingException();
                goto error;
              case JSTRAP_RETURN:
                cx->clearPendingException();
                regs.fp()->setReturnValue(rval);
                interpReturnOK = true;
                goto forced_return;
              case JSTRAP_THROW:
                cx->setPendingException(rval);
              case JSTRAP_CONTINUE:
              default:;
            }
            CHECK_INTERRUPT_HANDLER();
        }

        for (TryNoteIter tni(regs); !tni.done(); ++tni) {
            JSTryNote *tn = *tni;

            UnwindScope(cx, tn->stackDepth);

            /*
             * Set pc to the first bytecode after the the try note to point
             * to the beginning of catch or finally or to [enditer] closing
             * the for-in loop.
             */
            regs.pc = (script)->main() + tn->start + tn->length;
            regs.sp = regs.spForStackDepth(tn->stackDepth);

            switch (tn->kind) {
              case JSTRY_CATCH:
                  JS_ASSERT(*regs.pc == JSOP_ENTERBLOCK);

#if JS_HAS_GENERATORS
                /* Catch cannot intercept the closing of a generator. */
                  if (JS_UNLIKELY(cx->getPendingException().isMagic(JS_GENERATOR_CLOSING)))
                    break;
#endif

                /*
                 * Don't clear exceptions to save cx->exception from GC
                 * until it is pushed to the stack via [exception] in the
                 * catch block.
                 */
                len = 0;
                DO_NEXT_OP(len);

              case JSTRY_FINALLY:
                /*
                 * Push (true, exception) pair for finally to indicate that
                 * [retsub] should rethrow the exception.
                 */
                PUSH_BOOLEAN(true);
                PUSH_COPY(cx->getPendingException());
                cx->clearPendingException();
                len = 0;
                DO_NEXT_OP(len);

              case JSTRY_ITER: {
                /* This is similar to JSOP_ENDITER in the interpreter loop. */
                JS_ASSERT(JSOp(*regs.pc) == JSOP_ENDITER);
                bool ok = UnwindIteratorForException(cx, &regs.sp[-1].toObject());
                regs.sp -= 1;
                if (!ok)
                    goto error;
              }
           }
        }

        /*
         * Propagate the exception or error to the caller unless the exception
         * is an asynchronous return from a generator.
         */
        interpReturnOK = false;
#if JS_HAS_GENERATORS
        if (JS_UNLIKELY(cx->isExceptionPending() &&
                        cx->getPendingException().isMagic(JS_GENERATOR_CLOSING))) {
            cx->clearPendingException();
            interpReturnOK = true;
            regs.fp()->clearReturnValue();
        }
#endif
    } else {
        UnwindForUncatchableException(cx, regs);
        interpReturnOK = false;
    }

  forced_return:
    UnwindScope(cx, 0);
    regs.setToEndOfScript();

    if (entryFrame != regs.fp())
        goto inline_return;

  exit:
    if (cx->compartment->debugMode())
        interpReturnOK = ScriptDebugEpilogue(cx, regs.fp(), interpReturnOK);
    if (!regs.fp()->isYielding())
        regs.fp()->epilogue(cx);
    else
        Probes::exitScript(cx, script, script->function(), regs.fp());
    regs.fp()->setFinishedInInterpreter();

#ifdef JS_METHODJIT
    /*
     * This path is used when it's guaranteed the method can be finished
     * inside the JIT.
     */
  leave_on_safe_point:
#endif

    gc::MaybeVerifyBarriers(cx, true);
    return interpReturnOK ? Interpret_Ok : Interpret_Error;
}

bool
js::Throw(JSContext *cx, const Value &v)
{
    JS_ASSERT(!cx->isExceptionPending());
    cx->setPendingException(v);
    return false;
}

bool
js::GetProperty(JSContext *cx, const Value &value, PropertyName *name, Value *vp)
{
    JSObject *obj = ValueToObject(cx, value);
    if (!obj)
        return false;
    return obj->getProperty(cx, name, vp);
}

bool
js::GetScopeName(JSContext *cx, HandleObject scopeChain, HandlePropertyName name, Value *vp)
{
    RootedObject obj(cx);
    RootedObject obj2(cx);
    RootedShape shape(cx);
    if (!FindPropertyHelper(cx, name, false, scopeChain, &obj, &obj2, &shape))
        return false;

    if (!shape) {
        JSAutoByteString printable;
        if (js_AtomToPrintableString(cx, name, &printable))
            js_ReportIsNotDefined(cx, printable.ptr());
        return false;
    }

    return obj->getProperty(cx, name, vp);
}

/*
 * Alternate form for NAME opcodes followed immediately by a TYPEOF,
 * which do not report an exception on (typeof foo == "undefined") tests.
 */
bool
js::GetScopeNameForTypeOf(JSContext *cx, HandleObject scopeChain, HandlePropertyName name, Value *vp)
{
    RootedObject obj(cx);
    RootedObject obj2(cx);
    RootedShape shape(cx);
    if (!FindPropertyHelper(cx, name, false, scopeChain, &obj, &obj2, &shape))
        return false;

    if (!shape) {
        vp->setUndefined();
        return true;
    }

    return obj->getProperty(cx, name, vp);
}

JSObject *
js::Lambda(JSContext *cx, HandleFunction fun, HandleObject parent)
{
    RootedObject clone(cx, CloneFunctionObjectIfNotSingleton(cx, fun, parent));
    if (!clone)
        return NULL;

    JS_ASSERT(clone->global() == clone->global());
    return clone;
}

template <bool strict>
bool
js::SetProperty(JSContext *cx, HandleObject obj, HandleId id, const Value &value)
{
    Value v = value;
    return obj->setGeneric(cx, obj, id, &v, strict);
}

template bool js::SetProperty<true> (JSContext *cx, HandleObject obj, HandleId id, const Value &value);
template bool js::SetProperty<false>(JSContext *cx, HandleObject obj, HandleId id, const Value &value);

template <bool strict>
bool
js::DeleteProperty(JSContext *ctx, const Value &val, HandlePropertyName name, JSBool *bp)
{
    // default op result is false (failure)
    *bp = true;

    // convert value to JSObject pointer
    JSObject *obj = ValueToObject(ctx, val);
    if (!obj)
        return false;

    // Call deleteProperty on obj
    Value result = NullValue();
    bool delprop_ok = obj->deleteProperty(ctx, name, &result, strict);
    if(!delprop_ok)
        return false;
    JS_ASSERT(result.isBoolean());
    // convert result into *bp and return
    *bp = result.toBoolean();
    return true;
}

template bool js::DeleteProperty<true> (JSContext *ctx, const Value &val, HandlePropertyName name, JSBool *bp);
template bool js::DeleteProperty<false>(JSContext *ctx, const Value &val, HandlePropertyName name, JSBool *bp);

bool
js::GetElement(JSContext *cx, const Value &lref, const Value &rref, Value *res)
{
    return GetElementOperation(cx, JSOP_GETELEM, lref, rref, res);
}

bool
js::GetElementMonitored(JSContext *cx, const Value &lref, const Value &rref, Value *res)
{
    if (!GetElement(cx, lref, rref, res))
        return false;

    TypeScript::Monitor(cx, *res);
    return true;
}

bool
js::CallElement(JSContext *cx, const Value &lref, const Value &rref, Value *res)
{
    return GetElementOperation(cx, JSOP_CALLELEM, lref, rref, res);
}

bool
js::SetObjectElement(JSContext *cx, HandleObject obj, const Value &index, const Value &value,
                     JSBool strict)
{
    RootedId id(cx);
    Value indexval = index;
    if (!FetchElementId(cx, obj, indexval, id.address(), &indexval))
        return false;
    return SetObjectElementOperation(cx, obj, id, value, strict);
}

bool
js::AddValues(JSContext *cx, HandleValue lhs, HandleValue rhs, Value *res)
{
    return AddOperation(cx, lhs, rhs, res);
}

bool
js::SubValues(JSContext *cx, HandleValue lhs, HandleValue rhs, Value *res)
{
    return SubOperation(cx, lhs, rhs, res);
}

bool
js::MulValues(JSContext *cx, HandleValue lhs, HandleValue rhs, Value *res)
{
    return MulOperation(cx, lhs, rhs, res);
}

bool
js::DivValues(JSContext *cx, HandleValue lhs, HandleValue rhs, Value *res)
{
    return DivOperation(cx, lhs, rhs, res);
}

bool
js::ModValues(JSContext *cx, HandleValue lhs, HandleValue rhs, Value *res)
{
    return ModOperation(cx, lhs, rhs, res);
}

bool
js::UrshValues(JSContext *cx, HandleValue lhs, HandleValue rhs, Value *res)
{
    return UrshOperation(cx, lhs, rhs, res);
}<|MERGE_RESOLUTION|>--- conflicted
+++ resolved
@@ -2521,9 +2521,6 @@
     SET_SCRIPT(regs.fp()->script());
     RESET_USE_METHODJIT();
 
-<<<<<<< HEAD
-    bool newType = cx->typeInferenceEnabled() && UseNewType(cx, script, regs.pc);
-
 #ifdef JS_ION
     if (!newType && ion::IsEnabled(cx)) {
         ion::MethodStatus status = ion::CanEnter(cx, script, regs.fp(), newType);
@@ -2543,8 +2540,6 @@
     }
 #endif
 
-=======
->>>>>>> a846a945
 #ifdef JS_METHODJIT
     if (!newType && cx->methodJitEnabled) {
         /* Try to ensure methods are method JIT'd.  */
