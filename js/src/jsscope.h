/* -*- Mode: C; tab-width: 8; indent-tabs-mode: nil; c-basic-offset: 4 -*-
 * vim: set ts=8 sw=4 et tw=99:
 *
 * ***** BEGIN LICENSE BLOCK *****
 * Version: MPL 1.1/GPL 2.0/LGPL 2.1
 *
 * The contents of this file are subject to the Mozilla Public License Version
 * 1.1 (the "License"); you may not use this file except in compliance with
 * the License. You may obtain a copy of the License at
 * http://www.mozilla.org/MPL/
 *
 * Software distributed under the License is distributed on an "AS IS" basis,
 * WITHOUT WARRANTY OF ANY KIND, either express or implied. See the License
 * for the specific language governing rights and limitations under the
 * License.
 *
 * The Original Code is Mozilla Communicator client code, released
 * March 31, 1998.
 *
 * The Initial Developer of the Original Code is
 * Netscape Communications Corporation.
 * Portions created by the Initial Developer are Copyright (C) 1998
 * the Initial Developer. All Rights Reserved.
 *
 * Contributor(s):
 *
 * Alternatively, the contents of this file may be used under the terms of
 * either of the GNU General Public License Version 2 or later (the "GPL"),
 * or the GNU Lesser General Public License Version 2.1 or later (the "LGPL"),
 * in which case the provisions of the GPL or the LGPL are applicable instead
 * of those above. If you wish to allow use of your version of this file only
 * under the terms of either the GPL or the LGPL, and not to allow others to
 * use your version of this file under the terms of the MPL, indicate your
 * decision by deleting the provisions above and replace them with the notice
 * and other provisions required by the GPL or the LGPL. If you do not delete
 * the provisions above, a recipient may use your version of this file under
 * the terms of any one of the MPL, the GPL or the LGPL.
 *
 * ***** END LICENSE BLOCK ***** */

#ifndef jsscope_h___
#define jsscope_h___
/*
 * JS symbol tables.
 */
#include <new>
#ifdef DEBUG
#include <stdio.h>
#endif

#include "jstypes.h"

#include "jscntxt.h"
#include "jscompartment.h"
#include "jsobj.h"
#include "jsprvtd.h"
#include "jspubtd.h"
#include "jspropertytree.h"

#include "js/HashTable.h"

#ifdef _MSC_VER
#pragma warning(push)
#pragma warning(disable:4800)
#pragma warning(push)
#pragma warning(disable:4100) /* Silence unreferenced formal parameter warnings */
#endif

/*
 * Given P independent, non-unique properties each of size S words mapped by
 * all scopes in a runtime, construct a property tree of N nodes each of size
 * S+L words (L for tree linkage).  A nominal L value is 2 for leftmost-child
 * and right-sibling links.  We hope that the N < P by enough that the space
 * overhead of L, and the overhead of scope entries pointing at property tree
 * nodes, is worth it.
 *
 * The tree construction goes as follows.  If any empty scope in the runtime
 * has a property X added to it, find or create a node under the tree root
 * labeled X, and set obj->lastProp to point at that node.  If any non-empty
 * scope whose most recently added property is labeled Y has another property
 * labeled Z added, find or create a node for Z under the node that was added
 * for Y, and set obj->lastProp to point at that node.
 *
 * A property is labeled by its members' values: id, getter, setter, slot,
 * attributes, tiny or short id, and a field telling for..in order.  Note that
 * labels are not unique in the tree, but they are unique among a node's kids
 * (barring rare and benign multi-threaded race condition outcomes, see below)
 * and along any ancestor line from the tree root to a given leaf node (except
 * for the hard case of duplicate formal parameters to a function).
 *
 * Thus the root of the tree represents all empty scopes, and the first ply
 * of the tree represents all scopes containing one property, etc.  Each node
 * in the tree can stand for any number of scopes having the same ordered set
 * of properties, where that node was the last added to the scope.  (We need
 * not store the root of the tree as a node, and do not -- all we need are
 * links to its kids.)
 *
 * Sidebar on for..in loop order: ECMA requires no particular order, but this
 * implementation has promised and delivered property definition order, and
 * compatibility is king.  We could use an order number per property, which
 * would require a sort in js_Enumerate, and an entry order generation number
 * per scope.  An order number beats a list, which should be doubly-linked for
 * O(1) delete.  An even better scheme is to use a parent link in the property
 * tree, so that the ancestor line can be iterated from obj->lastProp when
 * filling in a JSIdArray from back to front.  This parent link also helps the
 * GC to sweep properties iteratively.
 *
 * What if a property Y is deleted from a scope?  If Y is the last property in
 * the scope, we simply adjust the scope's lastProp member after we remove the
 * scope's hash-table entry pointing at that property node.  The parent link
 * mentioned in the for..in sidebar above makes this adjustment O(1).  But if
 * Y comes between X and Z in the scope, then we might have to "fork" the tree
 * at X, leaving X->Y->Z in case other scopes have those properties added in
 * that order; and to finish the fork, we'd add a node labeled Z with the path
 * X->Z, if it doesn't exist.  This could lead to lots of extra nodes, and to
 * O(n^2) growth when deleting lots of properties.
 *
 * Rather, for O(1) growth all around, we should share the path X->Y->Z among
 * scopes having those three properties added in that order, and among scopes
 * having only X->Z where Y was deleted.  All such scopes have a lastProp that
 * points to the Z child of Y.  But a scope in which Y was deleted does not
 * have a table entry for Y, and when iterating that scope by traversing the
 * ancestor line from Z, we will have to test for a table entry for each node,
 * skipping nodes that lack entries.
 *
 * What if we add Y again?  X->Y->Z->Y is wrong and we'll enumerate Y twice.
 * Therefore we must fork in such a case if not earlier, or do something else.
 * We used to fork on the theory that set after delete is rare, but the Web is
 * a harsh mistress, and we now convert the scope to a "dictionary" on first
 * delete, to avoid O(n^2) growth in the property tree.
 *
 * Is the property tree worth it compared to property storage in each table's
 * entries?  To decide, we must find the relation <> between the words used
 * with a property tree and the words required without a tree.
 *
 * Model all scopes as one super-scope of capacity T entries (T a power of 2).
 * Let alpha be the load factor of this double hash-table.  With the property
 * tree, each entry in the table is a word-sized pointer to a node that can be
 * shared by many scopes.  But all such pointers are overhead compared to the
 * situation without the property tree, where the table stores property nodes
 * directly, as entries each of size S words.  With the property tree, we need
 * L=2 extra words per node for siblings and kids pointers.  Without the tree,
 * (1-alpha)*S*T words are wasted on free or removed sentinel-entries required
 * by double hashing.
 *
 * Therefore,
 *
 *      (property tree)                 <> (no property tree)
 *      N*(S+L) + T                     <> S*T
 *      N*(S+L) + T                     <> P*S + (1-alpha)*S*T
 *      N*(S+L) + alpha*T + (1-alpha)*T <> P*S + (1-alpha)*S*T
 *
 * Note that P is alpha*T by definition, so
 *
 *      N*(S+L) + P + (1-alpha)*T <> P*S + (1-alpha)*S*T
 *      N*(S+L)                   <> P*S - P + (1-alpha)*S*T - (1-alpha)*T
 *      N*(S+L)                   <> (P + (1-alpha)*T) * (S-1)
 *      N*(S+L)                   <> (P + (1-alpha)*P/alpha) * (S-1)
 *      N*(S+L)                   <> P * (1/alpha) * (S-1)
 *
 * Let N = P*beta for a compression ratio beta, beta <= 1:
 *
 *      P*beta*(S+L) <> P * (1/alpha) * (S-1)
 *      beta*(S+L)   <> (S-1)/alpha
 *      beta         <> (S-1)/((S+L)*alpha)
 *
 * For S = 6 (32-bit architectures) and L = 2, the property tree wins iff
 *
 *      beta < 5/(8*alpha)
 *
 * We ensure that alpha <= .75, so the property tree wins if beta < .83_.  An
 * average beta from recent Mozilla browser startups was around .6.
 *
 * Can we reduce L?  Observe that the property tree degenerates into a list of
 * lists if at most one property Y follows X in all scopes.  In or near such a
 * case, we waste a word on the right-sibling link outside of the root ply of
 * the tree.  Note also that the root ply tends to be large, so O(n^2) growth
 * searching it is likely, indicating the need for hashing.
 *
 * If only K out of N nodes in the property tree have more than one child, we
 * could eliminate the sibling link and overlay a children list or hash-table
 * pointer on the leftmost-child link (which would then be either null or an
 * only-child link; the overlay could be tagged in the low bit of the pointer,
 * or flagged elsewhere in the property tree node, although such a flag must
 * not be considered when comparing node labels during tree search).
 *
 * For such a system, L = 1 + (K * averageChildrenTableSize) / N instead of 2.
 * If K << N, L approaches 1 and the property tree wins if beta < .95.
 *
 * We observe that fan-out below the root ply of the property tree appears to
 * have extremely low degree (see the MeterPropertyTree code that histograms
 * child-counts in jsscope.c), so instead of a hash-table we use a linked list
 * of child node pointer arrays ("kid chunks").  The details are isolated in
 * jspropertytree.h/.cpp; others must treat js::Shape.kids as opaque.
 *
 * One final twist (can you stand it?): the vast majority (~95% or more) of
 * scopes are looked up fewer than three times;  in these cases, initializing
 * scope->table isn't worth it.  So instead of always allocating scope->table,
 * we leave it null while initializing all the other scope members as if it
 * were non-null and minimal-length.  Until a scope is searched
 * LINEAR_SEARCHES_MAX times, we use linear search from obj->lastProp to find a
 * given id, and save on the time and space overhead of creating a hash table.
 * Also, we don't create tables for property tree Shapes that have shape
 * lineages smaller than MIN_ENTRIES.
 */

namespace js {

/* Limit on the number of slotful properties in an object. */
static const uint32 SHAPE_INVALID_SLOT = JS_BIT(24) - 1;
static const uint32 SHAPE_MAXIMUM_SLOT = JS_BIT(24) - 2;

/*
 * Shapes use multiplicative hashing, _a la_ jsdhash.[ch], but specialized to
<<<<<<< HEAD
 * minimize footprint.  But if a Shape lineage has been searched fewer than
 * LINEAR_SEARCHES_MAX times, we use linear search and avoid allocating
 * scope->table.
 */
struct PropertyTable {
=======
 * minimize footprint.
 */
struct PropertyTable {
    static const uint32 MAX_LINEAR_SEARCHES = 7;
    static const uint32 MIN_ENTRIES         = 7;
>>>>>>> 0fefc150
    static const uint32 MIN_SIZE_LOG2       = 4;
    static const uint32 MIN_SIZE            = JS_BIT(MIN_SIZE_LOG2);

    int             hashShift;          /* multiplicative hash shift */

    uint32          entryCount;         /* number of entries in table */
    uint32          removedCount;       /* removed entry sentinels in table */
    uint32          freelist;           /* SHAPE_INVALID_SLOT or head of slot
                                           freelist in owning dictionary-mode
                                           object */
    js::Shape       **entries;          /* table of ptrs to shared tree nodes */

    PropertyTable(uint32 nentries)
      : hashShift(JS_DHASH_BITS - MIN_SIZE_LOG2),
        entryCount(nentries),
        removedCount(0),
        freelist(SHAPE_INVALID_SLOT)
    {
        /* NB: entries is set by init, which must be called. */
    }

    ~PropertyTable() {
        js::UnwantedForeground::free_(entries);
    }

    /* By definition, hashShift = JS_DHASH_BITS - log2(capacity). */
    uint32 capacity() const { return JS_BIT(JS_DHASH_BITS - hashShift); }

    /* Computes the size of the entries array for a given capacity. */
    static size_t sizeOfEntries(size_t cap) { return cap * sizeof(Shape *); }

    /*
     * This counts the PropertyTable object itself (which must be
     * heap-allocated) and its |entries| array.
     */
    size_t sizeOf(JSUsableSizeFun usf) const {
        size_t usable = usf((void*)this) + usf(entries);
        return usable ? usable : sizeOfEntries(capacity()) + sizeof(PropertyTable);
    }

    /* Whether we need to grow.  We want to do this if the load factor is >= 0.75 */
    bool needsToGrow() const {
        uint32 size = capacity();
        return entryCount + removedCount >= size - (size >> 2);
    }

    /*
     * Try to grow the table.  On failure, reports out of memory on cx
     * and returns false.  This will make any extant pointers into the
     * table invalid.  Don't call this unless needsToGrow() is true.
     */
    bool grow(JSContext *cx);

    /*
     * NB: init and change are fallible but do not report OOM, so callers can
     * cope or ignore. They do however use JSRuntime's calloc_ method in order
     * to update the malloc counter on success.
     */
    bool            init(JSRuntime *rt, js::Shape *lastProp);
    bool            change(int log2Delta, JSContext *cx);
    js::Shape       **search(jsid id, bool adding);
};

} /* namespace js */

struct JSObject;

namespace js {

class PropertyTree;

/*
 * Reuse the API-only JSPROP_INDEX attribute to mean shadowability.
 */
#define JSPROP_SHADOWABLE       JSPROP_INDEX

/*
 * Shapes encode information about both a property lineage *and* a particular
 * property. This information is split across the Shape and the BaseShape
 * at shape->base(). Both Shape and BaseShape can be either owned or unowned
 * by, respectively, the Object or Shape referring to them.
 *
 * Owned Shapes are used in dictionary objects, and form a doubly linked list
 * whose entries are all owned by that dictionary. Unowned Shapes are all in
 * the property tree.
 *
 * Owned BaseShapes are used for shapes which have property tables, including
 * the last properties in all dictionaries. Unowned BaseShapes compactly store
 * information common to many shapes. In a given compartment there is a single
 * BaseShape for each combination of BaseShape information. This information
 * is cloned in owned BaseShapes so that information can be quickly looked up
 * for a given object or shape without regard to whether the base shape is
 * owned or not.
 *
 * All combinations of owned/unowned Shapes/BaseShapes are possible:
 *
 * Owned Shape, Owned BaseShape:
 *
 *     Last property in a dictionary object. The BaseShape is transferred from
 *     property to property as the object's last property changes.
 *
 * Owned Shape, Unowned BaseShape:
 *
 *     Property in a dictionary object other than the last one.
 *
 * Unowned Shape, Owned BaseShape:
 *
 *     Property in the property tree which has a property table.
 *
 * Unowned Shape, Unowned BaseShape:
 *
 *     Property in the property tree which does not have a property table.
 */

class UnownedBaseShape;

class BaseShape : public js::gc::Cell
{
  public:
    friend class Shape;
    friend struct JSCompartment::BaseShapeEntry;

    enum Flag {
        /* Owned by the referring shape. */
        OWNED_SHAPE        = 0x1,

        /* getterObj/setterObj are active in unions below. */
        HAS_GETTER_OBJECT  = 0x2,
        HAS_SETTER_OBJECT  = 0x4,

        /*
         * For the last property in static Block objects and Bindings,
         * indicates that cloned Block or Call objects need unique shapes.
         * See Shape::extensibleParents.
         */
        EXTENSIBLE_PARENTS = 0x8,

        /*
         * Flags set which describe the referring object. Once set these cannot
         * be unset, and are transferred from shape to shape as the object's
         * last property changes. It is rare for an object to have any of these
         * flags set.
         */

        DELEGATE           = 0x010,
        SYSTEM             = 0x020,
        NOT_EXTENSIBLE     = 0x040,
        INDEXED            = 0x080,
        BOUND_FUNCTION     = 0x100,
        VAROBJ             = 0x200,
        WATCHED            = 0x400,
        ITERATED_SINGLETON = 0x800,

        OBJECT_FLAG_MASK  = 0xff0
    };

  private:
    Class               *clasp;         /* Class of referring object. */
    JSObject            *parent;        /* Parent of referring object. */
    uint32              flags;          /* Vector of above flags. */
    uint32              slotSpan_;      /* Object slot span for BaseShapes at
                                         * dictionary last properties. */

    union {
        js::PropertyOp  rawGetter;      /* getter hook for shape */
        JSObject        *getterObj;     /* user-defined callable "get" object or
                                           null if shape->hasGetterValue() */
    };

    union {
        js::StrictPropertyOp rawSetter; /* setter hook for shape */
        JSObject        *setterObj;     /* user-defined callable "set" object or
                                           null if shape->hasSetterValue() */
    };

    /* For owned BaseShapes, the canonical unowned BaseShape. */
    UnownedBaseShape    *unowned_;

    /* For owned BaseShapes, the shape's property table. */
    PropertyTable       *table_;

  public:
    void finalize(JSContext *cx, bool background);

    BaseShape(Class *clasp, JSObject *parent, uint32 objectFlags) {
        JS_ASSERT(!(objectFlags & ~OBJECT_FLAG_MASK));
        PodZero(this);
        this->clasp = clasp;
        this->parent = parent;
        this->flags = objectFlags;
    }

    BaseShape(Class *clasp, JSObject *parent, uint32 objectFlags,
              uint8 attrs, js::PropertyOp rawGetter, js::StrictPropertyOp rawSetter) {
        JS_ASSERT(!(objectFlags & ~OBJECT_FLAG_MASK));
        PodZero(this);
        this->clasp = clasp;
        this->parent = parent;
        this->flags = objectFlags;
        this->rawGetter = rawGetter;
        this->rawSetter = rawSetter;
        if ((attrs & JSPROP_GETTER) && rawGetter)
            flags |= HAS_GETTER_OBJECT;
        if ((attrs & JSPROP_SETTER) && rawSetter)
            flags |= HAS_SETTER_OBJECT;
    }

    inline void adoptUnowned(UnownedBaseShape *other);

    bool isOwned() const { return !!(flags & OWNED_SHAPE); }
    void setOwned(UnownedBaseShape *unowned) { flags |= OWNED_SHAPE; this->unowned_ = unowned; }

    void setParent(JSObject *obj) { parent = obj; }

    void setObjectFlag(Flag flag) { JS_ASSERT(!(flag & ~OBJECT_FLAG_MASK)); flags |= flag; }

    bool hasGetterObject() const { return !!(flags & HAS_GETTER_OBJECT); }
    JSObject *getterObject() const { JS_ASSERT(hasGetterObject()); return getterObj; }

    bool hasSetterObject() const { return !!(flags & HAS_SETTER_OBJECT); }
    JSObject *setterObject() const { JS_ASSERT(hasSetterObject()); return setterObj; }

    bool hasTable() const { JS_ASSERT_IF(table_, isOwned()); return table_ != NULL; }
    PropertyTable &table() const { JS_ASSERT(table_ && isOwned()); return *table_; }
    void setTable(PropertyTable *table) { JS_ASSERT(isOwned()); table_ = table; }

    uint32 slotSpan() const { JS_ASSERT(isOwned()); return slotSpan_; }
    void setSlotSpan(uint32 slotSpan) { JS_ASSERT(isOwned()); slotSpan_ = slotSpan; }

    /* Lookup base shapes from the compartment's baseShapes table. */
    static UnownedBaseShape *lookup(JSContext *cx, const BaseShape &base);

    /*
     * Lookup a base shape from the baseShapes table, returning any associated
     * initial shape and, constructing one (or reusing the 'shape' parameter)
     * if none was found.
     */
    static Shape *lookupInitialShape(JSContext *cx, Class *clasp, JSObject *parent,
                                     gc::AllocKind kind, uint32 objectFlags = 0,
                                     Shape *initial = NULL);

    /* Reinsert a possibly modified initial shape to the baseShapes table. */
    static void insertInitialShape(JSContext *cx, gc::AllocKind kind, const Shape *initial);

    /* Get the canonical base shape. */
    inline UnownedBaseShape *unowned();

    /* Get the canonical base shape for an owned one. */
    inline UnownedBaseShape *baseUnowned();

    /* Get the canonical base shape for an unowned one (i.e. identity). */
    inline UnownedBaseShape *toUnowned();

    /* For JIT usage */
    static inline size_t offsetOfClass() { return offsetof(BaseShape, clasp); }
    static inline size_t offsetOfParent() { return offsetof(BaseShape, parent); }
    static inline size_t offsetOfFlags() { return offsetof(BaseShape, flags); }

  private:
    static void staticAsserts() {
        JS_STATIC_ASSERT(offsetof(BaseShape, clasp) == offsetof(js::shadow::BaseShape, clasp));
    }
};

class UnownedBaseShape : public BaseShape {};

UnownedBaseShape *
BaseShape::unowned()
{
    return isOwned() ? baseUnowned() : toUnowned();
}

UnownedBaseShape *
BaseShape::toUnowned()
{
    JS_ASSERT(!isOwned() && !unowned_); return static_cast<UnownedBaseShape *>(this);
}

UnownedBaseShape *
BaseShape::baseUnowned()
{
    JS_ASSERT(isOwned() && unowned_); return unowned_;
}

struct Shape : public js::gc::Cell
{
    friend struct ::JSObject;
    friend struct ::JSFunction;
    friend class js::PropertyTree;
    friend class js::Bindings;
    friend bool IsShapeAboutToBeFinalized(JSContext *cx, const js::Shape *shape);

  protected:
    BaseShape           *base_;
    jsid                propid_;

    enum {
        /* Number of fixed slots in objects with this shape. */
        FIXED_SLOTS_MAX        = 0x1f,
        FIXED_SLOTS_SHIFT      = 27,
        FIXED_SLOTS_MASK       = FIXED_SLOTS_MAX << FIXED_SLOTS_SHIFT,

        /* 
         * numLinearSearches starts at zero and is incremented initially on
         * search() calls. Once numLinearSearches reaches LINEAR_SEARCHES_MAX,
         * the table is created on the next search() call. The table can also
         * be created when hashifying for dictionary mode.
         */
        LINEAR_SEARCHES_MAX    = 0x7,
        LINEAR_SEARCHES_SHIFT  = 24,
        LINEAR_SEARCHES_MASK   = LINEAR_SEARCHES_MAX << LINEAR_SEARCHES_SHIFT,

        /*
         * Mask to get the index in object slots for shapes which hasSlot().
         * For !hasSlot() shapes in the property tree with a parent, stores the
         * parent's slot index (which may be invalid), and invalid for all
         * other shapes.
         */
        SLOT_MASK              = JS_BIT(24) - 1
    };

    uint32              slotInfo;       /* mask of above info */
    uint8               attrs;          /* attributes, see jsapi.h JSPROP_* */
    uint8               flags;          /* flags, see below for defines */
    int16               shortid_;       /* tinyid, or local arg/var index */

    js::Shape   *parent;        /* parent node, reverse for..in order */
    /* kids is valid when !inDictionary(), listp is valid when inDictionary(). */
    union {
        js::KidsPointer kids;   /* null, single child, or a tagged ptr
                                   to many-kids data structure */
        js::Shape **listp;      /* dictionary list starting at lastProp
                                   has a double-indirect back pointer,
                                   either to shape->parent if not last,
                                   else to obj->lastProp */
    };

    static inline js::Shape **search(JSContext *cx, js::Shape **pstart, jsid id,
                                     bool adding = false);
    static js::Shape *newDictionaryList(JSContext *cx, js::Shape **listp);

    inline void removeFromDictionary(JSObject *obj);
    inline void insertIntoDictionary(js::Shape **dictp);

    inline void initDictionaryShape(const js::Shape &child, js::Shape **dictp);

    js::Shape *getChildBinding(JSContext *cx, const js::Shape &child, js::Shape **lastBinding);

    /* Replace the last shape in a non-dictionary lineage with child. */
    static bool replaceLastProperty(JSContext *cx, const js::Shape &child, Shape **lastp);

    bool hashify(JSContext *cx);
    void handoffTableTo(Shape *newShape);

    void setParent(js::Shape *p) {
        JS_ASSERT_IF(p && !p->hasMissingSlot() && !inDictionary(),
                     p->maybeSlot() <= maybeSlot());
        JS_ASSERT_IF(p && !inDictionary(),
                     hasSlot() == (p->maybeSlot() != maybeSlot()));
        parent = p;
    }

    bool ensureOwnBaseShape(JSContext *cx) {
        if (base()->isOwned())
            return true;
        return makeOwnBaseShape(cx);
    }

    bool makeOwnBaseShape(JSContext *cx);

  public:
    bool hasTable() const { return base()->hasTable(); }
    js::PropertyTable &table() const { return base()->table(); }

    size_t sizeOfPropertyTable(JSUsableSizeFun usf) const {
        return hasTable() ? table().sizeOf(usf) : 0;
    }

    size_t sizeOfKids(JSUsableSizeFun usf) const {
        /* Nb: |countMe| is true because the kids HashTable is on the heap. */
        JS_ASSERT(!inDictionary());
        return kids.isHash()
             ? kids.toHash()->sizeOf(usf, /* countMe */true)
             : 0;
    }

    bool isNative() const {
        JS_ASSERT(!(flags & NON_NATIVE) == getObjectClass()->isNative());
        return !(flags & NON_NATIVE);
    }

    const js::Shape *previous() const {
        return parent;
    }

    class Range {
      protected:
        friend struct Shape;

        const Shape *cursor;
        const Shape *end;

      public:
        Range(const Shape *shape) : cursor(shape) { }

        bool empty() const {
            return cursor->isEmptyShape();
        }

        const Shape &front() const {
            JS_ASSERT(!empty());
            return *cursor;
        }

        void popFront() {
            JS_ASSERT(!empty());
            cursor = cursor->parent;
        }
    };

    Range all() const {
        return Range(this);
    }

    Class *getObjectClass() const { return base()->clasp; }
    JSObject *getObjectParent() const { return base()->parent; }

    static bool setObjectParent(JSContext *cx, JSObject *obj, Shape **listp);
    static bool setObjectFlag(JSContext *cx, BaseShape::Flag flag, Shape **listp);

    uint32 getObjectFlags() const { return base()->flags & BaseShape::OBJECT_FLAG_MASK; }
    bool hasObjectFlag(BaseShape::Flag flag) const {
        JS_ASSERT(!(flag & ~BaseShape::OBJECT_FLAG_MASK));
        return !!(base()->flags & flag);
    }

  protected:
    /*
     * Implementation-private bits stored in shape->flags. See public: enum {}
     * flags further below, which were allocated FCFS over time, so interleave
     * with these bits.
     */
    enum {
        /* Property is placeholder for a non-native class. */
        NON_NATIVE      = 0x01,

        /* Property stored in per-object dictionary, not shared property tree. */
        IN_DICTIONARY   = 0x02,

        UNUSED_BITS     = 0x3C
    };

    Shape(BaseShape *base, jsid id, uint32 slot, uint32 nfixed, uintN attrs, uintN flags, intN shortid);

    /* Get a shape identical to this one, without parent/kids information. */
    Shape(const Shape *other);

    /* Used by EmptyShape (see jsscopeinlines.h). */
    Shape(BaseShape *base, uint32 nfixed);

    /* Copy constructor disabled, to avoid misuse of the above form. */
    Shape(const Shape &other);

<<<<<<< HEAD
    bool inDictionary() const { return (flags & IN_DICTIONARY) != 0; }
=======
  protected:
    bool frozen() const         { return (flags & FROZEN) != 0; }
    void setFrozen()            { flags |= FROZEN; }
>>>>>>> 0fefc150

    /*
     * Whether this shape has a valid slot value. This may be true even if
     * !hasSlot() (see slot_ comment above), and may be false even if hasSlot()
     * if the shape is being constructed and has not had a slot assigned yet.
     * After construction, hasSlot() implies !hasMissingSlot().
     */
    bool hasMissingSlot() const { return maybeSlot() == SHAPE_INVALID_SLOT; }

  public:
    /* Public bits stored in shape->flags. */
    enum {
        HAS_SHORTID     = 0x40,
        METHOD          = 0x80,
        PUBLIC_FLAGS    = HAS_SHORTID | METHOD
    };

    bool inDictionary() const   { return (flags & IN_DICTIONARY) != 0; }
    uintN getFlags() const  { return flags & PUBLIC_FLAGS; }
    bool hasShortID() const { return (flags & HAS_SHORTID) != 0; }

    /*
     * A shape has a method barrier when some compiler-created "null closure"
     * function objects (functions that do not use lexical bindings above their
     * scope, only free variable names) that have a correct JSSLOT_PARENT value
     * thanks to the COMPILE_N_GO optimization are stored in objects without
     * cloning.
     *
     * The de-facto standard JS language requires each evaluation of such a
     * closure to result in a unique (according to === and observable effects)
     * function object. When storing a function to a property, we use method
     * shapes to speculate that these effects will never be observed: the
     * property will only be used in calls, and f.callee will not be used
     * to get a handle on the object.
     *
     * If either a non-call use or callee access occurs, then the function is
     * cloned and the object is reshaped with a non-method property.
     *
     * Note that method shapes do not imply the object has a particular
     * uncloned function, just that the object has *some* uncloned function
     * in the shape's slot.
     */
    bool isMethod() const {
        JS_ASSERT_IF(flags & METHOD, !base()->rawGetter);
        return (flags & METHOD) != 0;
    }

    PropertyOp getter() const { return base()->rawGetter; }
    bool hasDefaultGetterOrIsMethod() const { return !base()->rawGetter; }
    bool hasDefaultGetter() const  { return !base()->rawGetter && !isMethod(); }
    PropertyOp getterOp() const { JS_ASSERT(!hasGetterValue()); return base()->rawGetter; }
    JSObject *getterObject() const { JS_ASSERT(hasGetterValue()); return base()->getterObj; }

    // Per ES5, decode null getterObj as the undefined value, which encodes as null.
    Value getterValue() const {
        JS_ASSERT(hasGetterValue());
        return base()->getterObj ? js::ObjectValue(*base()->getterObj) : js::UndefinedValue();
    }

    Value getterOrUndefined() const {
        return (hasGetterValue() && base()->getterObj)
               ? ObjectValue(*base()->getterObj)
               : UndefinedValue();
    }

    StrictPropertyOp setter() const { return base()->rawSetter; }
    bool hasDefaultSetter() const  { return !base()->rawSetter; }
    StrictPropertyOp setterOp() const { JS_ASSERT(!hasSetterValue()); return base()->rawSetter; }
    JSObject *setterObject() const { JS_ASSERT(hasSetterValue()); return base()->setterObj; }

    // Per ES5, decode null setterObj as the undefined value, which encodes as null.
    Value setterValue() const {
        JS_ASSERT(hasSetterValue());
        return base()->setterObj ? js::ObjectValue(*base()->setterObj) : js::UndefinedValue();
    }

    Value setterOrUndefined() const {
        return (hasSetterValue() && base()->setterObj)
               ? ObjectValue(*base()->setterObj)
               : UndefinedValue();
    }

    inline JSDHashNumber hash() const;
    inline bool matches(const js::Shape *p) const;
    inline bool matchesParamsAfterId(BaseShape *base,
                                     uint32 aslot, uintN aattrs, uintN aflags,
                                     intN ashortid) const;

    bool get(JSContext* cx, JSObject *receiver, JSObject *obj, JSObject *pobj, js::Value* vp) const;
    bool set(JSContext* cx, JSObject *obj, bool strict, js::Value* vp) const;

    BaseShape *base() const { return base_; }

    bool hasSlot() const { return (attrs & JSPROP_SHARED) == 0; }
    uint32 slot() const { JS_ASSERT(hasSlot() && !hasMissingSlot()); return maybeSlot(); }
    uint32 maybeSlot() const { return slotInfo & SLOT_MASK; }

    bool isEmptyShape() const {
        JS_ASSERT_IF(JSID_IS_EMPTY(propid_), hasMissingSlot());
        return JSID_IS_EMPTY(propid_);
    }

    uint32 slotSpan() const {
        JS_ASSERT(!inDictionary());
        uint32 free = JSSLOT_FREE(getObjectClass());
        return hasMissingSlot() ? free : Max(free, maybeSlot() + 1);
    }

    void setSlot(uint32 slot) {
        JS_ASSERT(slot <= SHAPE_INVALID_SLOT);
        slotInfo = slotInfo & ~SLOT_MASK;
        slotInfo = slotInfo | slot;
    }

    uint32 numFixedSlots() const {
        return (slotInfo >> FIXED_SLOTS_SHIFT);
    }

    void setNumFixedSlots(uint32 nfixed) {
        JS_ASSERT(nfixed < FIXED_SLOTS_MAX);
        slotInfo = slotInfo & ~FIXED_SLOTS_MASK;
        slotInfo = slotInfo | (nfixed << FIXED_SLOTS_SHIFT);
    }

    uint32 numLinearSearches() const {
        return (slotInfo & LINEAR_SEARCHES_MASK) >> LINEAR_SEARCHES_SHIFT;
    }

    void incrementNumLinearSearches() {
        uint32 count = numLinearSearches();
        JS_ASSERT(count < LINEAR_SEARCHES_MAX);
        slotInfo = slotInfo & ~LINEAR_SEARCHES_MASK;
        slotInfo = slotInfo | ((count + 1) << LINEAR_SEARCHES_SHIFT);
    }

    jsid propid() const { JS_ASSERT(!isEmptyShape()); return maybePropid(); }
    jsid maybePropid() const { JS_ASSERT(!JSID_IS_VOID(propid_)); return propid_; }

    int16 shortid() const { JS_ASSERT(hasShortID()); return maybeShortid(); }
    int16 maybeShortid() const { return shortid_; }

    /*
     * If SHORTID is set in shape->flags, we use shape->shortid rather
     * than id when calling shape's getter or setter.
     */
    jsid getUserId() const {
        return hasShortID() ? INT_TO_JSID(shortid()) : propid();
    }

    uint8 attributes() const { return attrs; }
    bool configurable() const { return (attrs & JSPROP_PERMANENT) == 0; }
    bool enumerable() const { return (attrs & JSPROP_ENUMERATE) != 0; }
    bool writable() const {
        // JS_ASSERT(isDataDescriptor());
        return (attrs & JSPROP_READONLY) == 0;
    }
    bool hasGetterValue() const { return attrs & JSPROP_GETTER; }
    bool hasSetterValue() const { return attrs & JSPROP_SETTER; }

    bool isDataDescriptor() const {
        return (attrs & (JSPROP_SETTER | JSPROP_GETTER)) == 0;
    }
    bool isAccessorDescriptor() const {
        return (attrs & (JSPROP_SETTER | JSPROP_GETTER)) != 0;
    }

    /*
     * For ES5 compatibility, we allow properties with PropertyOp-flavored
     * setters to be shadowed when set. The "own" property thereby created in
     * the directly referenced object will have the same getter and setter as
     * the prototype property. See bug 552432.
     */
    bool shadowable() const {
        JS_ASSERT_IF(isDataDescriptor(), writable());
        return hasSlot() || (attrs & JSPROP_SHADOWABLE);
    }

    /*
     * Sometimes call objects and run-time block objects need unique shapes, but
     * sometimes they don't.
     *
     * Property cache entries only record the shapes of the first and last
     * objects along the search path, so if the search traverses more than those
     * two objects, then those first and last shapes must determine the shapes
     * of everything else along the path. The js_PurgeScopeChain stuff takes
     * care of making this work, but that suffices only because we require that
     * start points with the same shape have the same successor object in the
     * search path --- a cache hit means the starting shapes were equal, which
     * means the seach path tail (everything but the first object in the path)
     * was shared, which in turn means the effects of a purge will be seen by
     * all affected starting search points.
     *
     * For call and run-time block objects, the "successor object" is the scope
     * chain parent. Unlike prototype objects (of which there are usually few),
     * scope chain parents are created frequently (possibly on every call), so
     * following the shape-implies-parent rule blindly would lead one to give
     * every call and block its own shape.
     *
     * In many cases, however, it's not actually necessary to give call and
     * block objects their own shapes, and we can do better. If the code will
     * always be used with the same global object, and none of the enclosing
     * call objects could have bindings added to them at runtime (by direct eval
     * calls or function statements), then we can use a fixed set of shapes for
     * those objects. You could think of the shapes in the functions' bindings
     * and compile-time blocks as uniquely identifying the global object(s) at
     * the end of the scope chain.
     *
     * (In fact, some JSScripts we do use against multiple global objects (see
     * bug 618497), and using the fixed shapes isn't sound there.)
     *
     * In deciding whether a call or block has any extensible parents, we
     * actually only need to consider enclosing calls; blocks are never
     * extensible, and the other sorts of objects that appear in the scope
     * chains ('with' blocks, say) are not CacheableNonGlobalScopes.
     *
     * If the hasExtensibleParents flag is set for the last property in a
     * script's bindings or a compiler-generated Block object, then created
     * Call or Block objects need unique shapes. If the flag is clear, then we
     * can use lastBinding's shape.
     */
    static bool setExtensibleParents(JSContext *cx, Shape **listp);
    bool extensibleParents() const { return !!(base()->flags & BaseShape::EXTENSIBLE_PARENTS); }

    uint32 entryCount() const {
        if (hasTable())
            return table().entryCount;

        const js::Shape *shape = this;
        uint32 count = 0;
        for (js::Shape::Range r = shape->all(); !r.empty(); r.popFront())
            ++count;
        return count;
    }

    bool isBigEnoughForAPropertyTable() const {
        JS_ASSERT(!hasTable());
        const js::Shape *shape = this;
        uint32 count = 0;
        for (js::Shape::Range r = shape->all(); !r.empty(); r.popFront()) {
            ++count;
            if (count >= PropertyTable::MIN_ENTRIES)
                return true;
        }
        return false;
    }

#ifdef DEBUG
    void dump(JSContext *cx, FILE *fp) const;
    void dumpSubtree(JSContext *cx, int level, FILE *fp) const;
#endif

    void finalize(JSContext *cx, bool background);
    void removeChild(js::Shape *child);
<<<<<<< HEAD
    void removeChildSlowly(js::Shape *child);

    /* For JIT usage */
    static inline size_t offsetOfBase() { return offsetof(Shape, base_); }

  private:
    static void staticAsserts() {
        JS_STATIC_ASSERT(offsetof(Shape, base_) == offsetof(js::shadow::Shape, base));
        JS_STATIC_ASSERT(offsetof(Shape, slotInfo) == offsetof(js::shadow::Shape, slotInfo));
        JS_STATIC_ASSERT(FIXED_SLOTS_SHIFT == js::shadow::Shape::FIXED_SLOTS_SHIFT);
    }
=======
>>>>>>> 0fefc150
};

struct EmptyShape : public js::Shape
{
    EmptyShape(BaseShape *base, uint32 nfixed);

    static EmptyShape *create(JSContext *cx, js::Class *clasp, JSObject *parent, uint32 nfixed) {
        BaseShape lookup(clasp, parent, 0);
        BaseShape *base = BaseShape::lookup(cx, lookup);
        if (!base)
            return NULL;

        js::Shape *eprop = JS_PROPERTY_TREE(cx).newShape(cx);
        if (!eprop)
            return NULL;
        return new (eprop) EmptyShape(base, nfixed);
    }
};

/* Heap-allocated array of shapes for each object allocation size. */
class ShapeKindArray
{
  public:
    static const uint32 SHAPE_COUNT =
        ((js::gc::FINALIZE_OBJECT_LAST - js::gc::FINALIZE_OBJECT0) / 2) + 1;

    ShapeKindArray() { PodZero(this); }

    Shape *&get(gc::AllocKind kind) {
        JS_ASSERT(kind >= gc::FINALIZE_OBJECT0 && kind <= gc::FINALIZE_OBJECT_LAST);
        int i = (kind - gc::FINALIZE_OBJECT0) / 2;
        return shapes[i];
    }

    Shape *&getIndex(size_t i) {
        JS_ASSERT(i < SHAPE_COUNT);
        return shapes[i];
    }

  private:
    Shape *shapes[SHAPE_COUNT];

    void staticAsserts() {
        JS_STATIC_ASSERT(gc::FINALIZE_OBJECT0 % 2 == 0);
    }
};

} /* namespace js */

/* js::Shape pointer tag bit indicating a collision. */
#define SHAPE_COLLISION                 (jsuword(1))
#define SHAPE_REMOVED                   ((js::Shape *) SHAPE_COLLISION)

/* Macros to get and set shape pointer values and collision flags. */
#define SHAPE_IS_FREE(shape)            ((shape) == NULL)
#define SHAPE_IS_REMOVED(shape)         ((shape) == SHAPE_REMOVED)
#define SHAPE_IS_LIVE(shape)            ((shape) > SHAPE_REMOVED)
#define SHAPE_FLAG_COLLISION(spp,shape) (*(spp) = (js::Shape *)               \
                                         (jsuword(shape) | SHAPE_COLLISION))
#define SHAPE_HAD_COLLISION(shape)      (jsuword(shape) & SHAPE_COLLISION)
#define SHAPE_FETCH(spp)                SHAPE_CLEAR_COLLISION(*(spp))

#define SHAPE_CLEAR_COLLISION(shape)                                          \
    ((js::Shape *) (jsuword(shape) & ~SHAPE_COLLISION))

#define SHAPE_STORE_PRESERVING_COLLISION(spp, shape)                          \
    (*(spp) = (js::Shape *) (jsuword(shape) | SHAPE_HAD_COLLISION(*(spp))))

namespace js {

/*
 * The search succeeds if it finds a Shape with the given id.  There are two
 * success cases:
 * - If the Shape is the last in its shape lineage, we return |startp|, which
 *   is &obj->lastProp or something similar.
 * - Otherwise, we return &shape->parent, where |shape| is the successor to the
 *   found Shape.
 *
 * There is one failure case:  we return &emptyShape->parent, where
 * |emptyShape| is the EmptyShape at the start of the shape lineage.
 */
JS_ALWAYS_INLINE js::Shape **
Shape::search(JSContext *cx, js::Shape **pstart, jsid id, bool adding)
{
    Shape *start = *pstart;
    if (start->hasTable())
        return start->table().search(id, adding);

<<<<<<< HEAD
    if (start->numLinearSearches() == LINEAR_SEARCHES_MAX) {
        if (start->hashify(cx))
            return start->table().search(id, adding);
        /* OOM!  Don't increment numLinearSearches, to keep hasTable() false. */
=======
    if (start->numLinearSearches == PropertyTable::MAX_LINEAR_SEARCHES) {
        if (start->isBigEnoughForAPropertyTable() && start->hashify(cx))
            return start->getTable()->search(id, adding);
        /* 
         * No table built -- there weren't enough entries, or OOM occurred.
         * Don't increment numLinearSearches, to keep hasTable() false.
         */
>>>>>>> 0fefc150
        JS_ASSERT(!start->hasTable());
    } else {
        start->incrementNumLinearSearches();
    }

    /*
     * Not enough searches done so far to justify hashing: search linearly
     * from start.
     *
     * We don't use a Range here, or stop at null parent (the empty shape at
     * the end).  This avoids an extra load per iteration at the cost (if the
     * search fails) of an extra load and id test at the end.
     */
    js::Shape **spp;
    for (spp = pstart; js::Shape *shape = *spp; spp = &shape->parent) {
        if (shape->maybePropid() == id)
            return spp;
    }
    return spp;
}

} // namespace js

#ifdef _MSC_VER
#pragma warning(pop)
#pragma warning(pop)
#endif

inline js::Class *
JSObject::getClass() const
{
    return lastProperty()->getObjectClass();
}

inline JSClass *
JSObject::getJSClass() const
{
    return Jsvalify(getClass());
}

inline bool
JSObject::hasClass(const js::Class *c) const
{
    return getClass() == c;
}

inline const js::ObjectOps *
JSObject::getOps() const
{
    return &getClass()->ops;
}

#endif /* jsscope_h___ */<|MERGE_RESOLUTION|>--- conflicted
+++ resolved
@@ -212,19 +212,10 @@
 
 /*
  * Shapes use multiplicative hashing, _a la_ jsdhash.[ch], but specialized to
-<<<<<<< HEAD
- * minimize footprint.  But if a Shape lineage has been searched fewer than
- * LINEAR_SEARCHES_MAX times, we use linear search and avoid allocating
- * scope->table.
- */
-struct PropertyTable {
-=======
  * minimize footprint.
  */
 struct PropertyTable {
-    static const uint32 MAX_LINEAR_SEARCHES = 7;
     static const uint32 MIN_ENTRIES         = 7;
->>>>>>> 0fefc150
     static const uint32 MIN_SIZE_LOG2       = 4;
     static const uint32 MIN_SIZE            = JS_BIT(MIN_SIZE_LOG2);
 
@@ -687,14 +678,6 @@
 
     /* Copy constructor disabled, to avoid misuse of the above form. */
     Shape(const Shape &other);
-
-<<<<<<< HEAD
-    bool inDictionary() const { return (flags & IN_DICTIONARY) != 0; }
-=======
-  protected:
-    bool frozen() const         { return (flags & FROZEN) != 0; }
-    void setFrozen()            { flags |= FROZEN; }
->>>>>>> 0fefc150
 
     /*
      * Whether this shape has a valid slot value. This may be true even if
@@ -948,8 +931,6 @@
 
     void finalize(JSContext *cx, bool background);
     void removeChild(js::Shape *child);
-<<<<<<< HEAD
-    void removeChildSlowly(js::Shape *child);
 
     /* For JIT usage */
     static inline size_t offsetOfBase() { return offsetof(Shape, base_); }
@@ -960,8 +941,6 @@
         JS_STATIC_ASSERT(offsetof(Shape, slotInfo) == offsetof(js::shadow::Shape, slotInfo));
         JS_STATIC_ASSERT(FIXED_SLOTS_SHIFT == js::shadow::Shape::FIXED_SLOTS_SHIFT);
     }
-=======
->>>>>>> 0fefc150
 };
 
 struct EmptyShape : public js::Shape
@@ -1050,20 +1029,13 @@
     if (start->hasTable())
         return start->table().search(id, adding);
 
-<<<<<<< HEAD
     if (start->numLinearSearches() == LINEAR_SEARCHES_MAX) {
-        if (start->hashify(cx))
+        if (start->isBigEnoughForAPropertyTable() && start->hashify(cx))
             return start->table().search(id, adding);
-        /* OOM!  Don't increment numLinearSearches, to keep hasTable() false. */
-=======
-    if (start->numLinearSearches == PropertyTable::MAX_LINEAR_SEARCHES) {
-        if (start->isBigEnoughForAPropertyTable() && start->hashify(cx))
-            return start->getTable()->search(id, adding);
         /* 
          * No table built -- there weren't enough entries, or OOM occurred.
          * Don't increment numLinearSearches, to keep hasTable() false.
          */
->>>>>>> 0fefc150
         JS_ASSERT(!start->hasTable());
     } else {
         start->incrementNumLinearSearches();
