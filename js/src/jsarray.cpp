--- conflicted
+++ resolved
@@ -538,13 +538,9 @@
             jsuint idx = jsuint(index);
             if (idx < obj->getDenseArrayInitializedLength()) {
                 obj->setDenseArrayElement(idx, MagicValue(JS_ARRAY_HOLE));
-<<<<<<< HEAD
                 obj->setDenseArrayNotPacked(cx);
-                return js_SuppressDeletedIndexProperties(cx, obj, idx, idx+1);
-=======
                 if (!js_SuppressDeletedIndexProperties(cx, obj, idx, idx+1))
                     return -1;
->>>>>>> 5178abf4
             }
         }
         return 1;
@@ -681,17 +677,10 @@
                 obj->setArrayLength(cx, oldlen + 1);
                 return false;
             }
-<<<<<<< HEAD
-            if (!DeleteArrayElement(cx, obj, oldlen, true)) {
-                obj->setArrayLength(cx, oldlen + 1);
-                JS_ClearPendingException(cx);
-                return true;
-=======
             int deletion = DeleteArrayElement(cx, obj, oldlen, strict);
             if (deletion <= 0) {
-                obj->setArrayLength(oldlen + 1);
+                obj->setArrayLength(cx, oldlen + 1);
                 return deletion >= 0;
->>>>>>> 5178abf4
             }
         } while (oldlen != newlen);
         obj->setArrayLength(cx, newlen);
@@ -1849,20 +1838,15 @@
         fval.setNull();
     }
 
-<<<<<<< HEAD
-    JSObject *obj = ComputeThisFromVp(cx, vp);
-    vp->setObject(*obj);
-
-    if (!obj || !js_GetLengthProperty(cx, obj, &len))
-=======
     JSObject *obj = ToObject(cx, &vp[1]);
     if (!obj)
         return false;
     if (!js_GetLengthProperty(cx, obj, &len))
->>>>>>> 5178abf4
         return false;
-    if (len == 0)
+    if (len == 0) {
+        vp->setObject(*obj);
         return true;
+    }
 
     /*
      * We need a temporary array of 2 * len Value to hold the array elements
@@ -2187,17 +2171,12 @@
 {
     JSObject *obj = ToObject(cx, &vp[1]);
     if (!obj)
-<<<<<<< HEAD
-        return JS_FALSE;
+        return false;
 
     if (cx->isTypeCallerMonitored())
         cx->markTypeObjectUnknownProperties(obj->getType());
 
-=======
-        return false;
-
     /* Insist on one argument and obj of the expected class. */
->>>>>>> 5178abf4
     if (argc != 1 || !obj->isDenseArray())
         return array_push_slowly(cx, obj, argc, vp + 2, vp);
 
@@ -2277,7 +2256,6 @@
 
         if (obj->isDenseArray() && !js_PrototypeHasIndexedProperties(cx, obj)) {
             Value *elems = obj->getDenseArrayElements();
-<<<<<<< HEAD
             jsuint initlen = obj->getDenseArrayInitializedLength();
             if (initlen > 0) {
                 *vp = obj->getDenseArrayElement(0);
@@ -2289,13 +2267,8 @@
                 vp->setUndefined();
             }
             obj->setArrayLength(cx, length);
-=======
-            memmove(elems, elems + 1, length * sizeof(jsval));
-            obj->setDenseArrayElement(length, MagicValue(JS_ARRAY_HOLE));
-            obj->setArrayLength(length);
             if (!js_SuppressDeletedProperty(cx, obj, INT_TO_JSID(length)))
                 return JS_FALSE;
->>>>>>> 5178abf4
             return JS_TRUE;
         }
 
@@ -2407,12 +2380,9 @@
     jsuint length, begin, end, count, delta, last;
     JSBool hole;
 
-<<<<<<< HEAD
-    JSObject *obj = ComputeThisFromVp(cx, vp);
-
     /* Get the type of the result object. */
     TypeObject *type;
-    if (obj && obj->isArray()) {
+    if (obj->isArray()) {
         /*
          * :FIXME: This is getting a type whose prototype is that of the
          * argument, even if it is the Array.prototype on a different
@@ -2433,15 +2403,7 @@
     if (cx->isTypeCallerMonitored())
         cx->markTypeObjectUnknownProperties(type);
 
-    /*
-     * Create a new array value to return.  Our ECMA v2 proposal specs
-     * that splice always returns an array value, even when given no
-     * arguments.  We think this is best because it eliminates the need
-     * for callers to do an extra test to handle the empty splice case.
-     */
-=======
     /* Create a new array value to return. */
->>>>>>> 5178abf4
     JSObject *obj2 = NewDenseEmptyArray(cx);
     if (!obj2)
         return JS_FALSE;
@@ -2452,11 +2414,7 @@
     if (argc == 0)
         return JS_TRUE;
     Value *argv = JS_ARGV(cx, vp);
-<<<<<<< HEAD
-    if (!obj || !js_GetLengthProperty(cx, obj, &length))
-=======
     if (!js_GetLengthProperty(cx, obj, &length))
->>>>>>> 5178abf4
         return JS_FALSE;
     jsuint origlength = length;
 
