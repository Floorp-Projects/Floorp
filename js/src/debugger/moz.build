# -*- Mode: python; indent-tabs-mode: nil; tab-width: 40 -*-
# vim: set filetype=python:
# This Source Code Form is subject to the terms of the Mozilla Public
# License, v. 2.0. If a copy of the MPL was not distributed with this
# file, You can obtain one at http://mozilla.org/MPL/2.0/.

# We give js/src/debugger its own moz.build file, separate from
# js/src/moz.build, so that the object file names don't conflict with those from
# other directories. For example, js/src/debugger/Object.cpp and
<<<<<<< HEAD
# js/src/builtin/Object.cpp had better not smash each other's .o files when
=======
# js/src/builtin/Object.cpp had better not smash each other's  .o files when
>>>>>>> 296acdc6
# unified sources are disabled.

FINAL_LIBRARY = 'js'

# Includes should be relative to parent path
LOCAL_INCLUDES += [
    '!..',
    '..'
]

include('../js-config.mozbuild')
include('../js-cxxflags.mozbuild')

UNIFIED_SOURCES = [
    'Debugger.cpp',
    'DebuggerMemory.cpp',
    'DebugScript.cpp',
    'Environment.cpp',
    'Frame.cpp',
    'NoExecute.cpp',
    'Object.cpp',
    'Script.cpp',
]<|MERGE_RESOLUTION|>--- conflicted
+++ resolved
@@ -7,11 +7,7 @@
 # We give js/src/debugger its own moz.build file, separate from
 # js/src/moz.build, so that the object file names don't conflict with those from
 # other directories. For example, js/src/debugger/Object.cpp and
-<<<<<<< HEAD
 # js/src/builtin/Object.cpp had better not smash each other's .o files when
-=======
-# js/src/builtin/Object.cpp had better not smash each other's  .o files when
->>>>>>> 296acdc6
 # unified sources are disabled.
 
 FINAL_LIBRARY = 'js'
