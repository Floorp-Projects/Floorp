/* -*- Mode: C++; tab-width: 8; indent-tabs-mode: nil; c-basic-offset: 4 -*-
 * vim: set ts=8 sw=4 et tw=78:
 *
 * ***** BEGIN LICENSE BLOCK *****
 * Version: MPL 1.1/GPL 2.0/LGPL 2.1
 *
 * The contents of this file are subject to the Mozilla Public License Version
 * 1.1 (the "License"); you may not use this file except in compliance with
 * the License. You may obtain a copy of the License at
 * http://www.mozilla.org/MPL/
 *
 * Software distributed under the License is distributed on an "AS IS" basis,
 * WITHOUT WARRANTY OF ANY KIND, either express or implied. See the License
 * for the specific language governing rights and limitations under the
 * License.
 *
 * The Original Code is Mozilla Communicator client code, released
 * March 31, 1998.
 *
 * The Initial Developer of the Original Code is
 * Netscape Communications Corporation.
 * Portions created by the Initial Developer are Copyright (C) 1999
 * the Initial Developer. All Rights Reserved.
 *
 * Contributor(s):
 *   John Bandhauer <jband@netscape.com> (original author)
 *
 * Alternatively, the contents of this file may be used under the terms of
 * either of the GNU General Public License Version 2 or later (the "GPL"),
 * or the GNU Lesser General Public License Version 2.1 or later (the "LGPL"),
 * in which case the provisions of the GPL or the LGPL are applicable instead
 * of those above. If you wish to allow use of your version of this file only
 * under the terms of either the GPL or the LGPL, and not to allow others to
 * use your version of this file under the terms of the MPL, indicate your
 * decision by deleting the provisions above and replace them with the notice
 * and other provisions required by the GPL or the LGPL. If you do not delete
 * the provisions above, a recipient may use your version of this file under
 * the terms of any one of the MPL, the GPL or the LGPL.
 *
 * ***** END LICENSE BLOCK ***** */

/* JavaScript JSClasses and JSOps for our Wrapped Native JS Objects. */

#include "xpcprivate.h"
#include "XPCNativeWrapper.h"
#include "XPCWrapper.h"

/***************************************************************************/

// All of the exceptions thrown into JS from this file go through here.
// That makes this a nice place to set a breakpoint.

static JSBool Throw(uintN errNum, JSContext* cx)
{
    XPCThrower::Throw(errNum, cx);
    return JS_FALSE;
}

// Handy macro used in many callback stub below.

#define MORPH_SLIM_WRAPPER(cx, obj)                                          \
    PR_BEGIN_MACRO                                                           \
    SLIM_LOG_WILL_MORPH(cx, obj);                                            \
    if(IS_SLIM_WRAPPER(obj) && !MorphSlimWrapper(cx, obj))                   \
        return Throw(NS_ERROR_XPC_BAD_OP_ON_WN_PROTO, cx);                   \
    PR_END_MACRO

#define THROW_AND_RETURN_IF_BAD_WRAPPER(cx, wrapper)                         \
    PR_BEGIN_MACRO                                                           \
    if(!wrapper)                                                             \
        return Throw(NS_ERROR_XPC_BAD_OP_ON_WN_PROTO, cx);                   \
    if(!wrapper->IsValid())                                                  \
        return Throw(NS_ERROR_XPC_HAS_BEEN_SHUTDOWN, cx);                    \
    PR_END_MACRO

/***************************************************************************/

static JSBool
ToStringGuts(XPCCallContext& ccx)
{
    char* sz;
    XPCWrappedNative* wrapper = ccx.GetWrapper();

    if(wrapper)
        sz = wrapper->ToString(ccx, ccx.GetTearOff());
    else
        sz = JS_smprintf("[xpconnect wrapped native prototype]");

    if(!sz)
    {
        JS_ReportOutOfMemory(ccx);
        return JS_FALSE;
    }

    JSString* str = JS_NewString(ccx, sz, strlen(sz));
    if(!str)
    {
        JS_smprintf_free(sz);
        // JS_ReportOutOfMemory already reported by failed JS_NewString
        return JS_FALSE;
    }

    ccx.SetRetVal(STRING_TO_JSVAL(str));
    return JS_TRUE;
}

/***************************************************************************/

static JSBool
XPC_WN_Shared_ToString(JSContext *cx, JSObject *obj,
                       uintN argc, jsval *argv, jsval *vp)
{
    if(IS_SLIM_WRAPPER(obj))
    {
        XPCNativeScriptableInfo *si =
            GetSlimWrapperProto(obj)->GetScriptableInfo();
#ifdef DEBUG
#  define FMT_ADDR " @ 0x%p"
#  define FMT_STR(str) str
#  define PARAM_ADDR(w) , w
#else
#  define FMT_ADDR ""
#  define FMT_STR(str)
#  define PARAM_ADDR(w)
#endif
        char *sz = JS_smprintf("[object %s" FMT_ADDR FMT_STR(" (native") FMT_ADDR FMT_STR(")") "]", si->GetJSClass()->name PARAM_ADDR(obj) PARAM_ADDR(xpc_GetJSPrivate(obj)));
        if(!sz)
            return JS_FALSE;

        JSString* str = JS_NewString(cx, sz, strlen(sz));
        if(!str)
        {
            JS_smprintf_free(sz);

            return JS_FALSE;
        }

        *vp = STRING_TO_JSVAL(str);

        return JS_TRUE;
    }
    
    XPCCallContext ccx(JS_CALLER, cx, obj);
    ccx.SetName(ccx.GetRuntime()->GetStringID(XPCJSRuntime::IDX_TO_STRING));
    ccx.SetArgsAndResultPtr(argc, argv, vp);
    return ToStringGuts(ccx);
}

static JSBool
XPC_WN_Shared_ToSource(JSContext *cx, JSObject *obj,
                       uintN argc, jsval *argv, jsval *vp)
{
    static const char empty[] = "({})";
    JSString *str = JS_NewStringCopyN(cx, empty, sizeof(empty)-1);
    if(!str)
        return JS_FALSE;
    *vp = STRING_TO_JSVAL(str);

    return JS_TRUE;
}

/***************************************************************************/

// A "double wrapped object" is a user JSObject that has been wrapped as a
// wrappedJS in order to be used by native code and then re-wrapped by a
// wrappedNative wrapper to be used by JS code. One might think of it as:
//    wrappedNative(wrappedJS(underlying_JSObject))
// This is done (as opposed to just unwrapping the wrapped JS and automatically
// returning the underlying JSObject) so that JS callers will see what looks
// Like any other xpcom object - and be limited to use its interfaces.
//
// See the comment preceding nsIXPCWrappedJSObjectGetter in nsIXPConnect.idl.

static JSObject*
GetDoubleWrappedJSObject(XPCCallContext& ccx, XPCWrappedNative* wrapper)
{
    JSObject* obj = nsnull;
    nsCOMPtr<nsIXPConnectWrappedJS>
        underware = do_QueryInterface(wrapper->GetIdentityObject());
    if(underware)
    {
        JSObject* mainObj = nsnull;
        if(NS_SUCCEEDED(underware->GetJSObject(&mainObj)) && mainObj)
        {
            jsid id = ccx.GetRuntime()->
                    GetStringID(XPCJSRuntime::IDX_WRAPPED_JSOBJECT);

            jsval val;
            if(JS_GetPropertyById(ccx, mainObj, id, &val) &&
               !JSVAL_IS_PRIMITIVE(val))
            {
                obj = JSVAL_TO_OBJECT(val);
            }
        }
    }
    return obj;
}

// This is the getter native function we use to handle 'wrappedJSObject' for
// double wrapped JSObjects.

static JSBool
XPC_WN_DoubleWrappedGetter(JSContext *cx, JSObject *obj,
                           uintN argc, jsval *argv, jsval *vp)
{
    MORPH_SLIM_WRAPPER(cx, obj);
    XPCCallContext ccx(JS_CALLER, cx, obj);
    XPCWrappedNative* wrapper = ccx.GetWrapper();
    THROW_AND_RETURN_IF_BAD_WRAPPER(cx, wrapper);

    NS_ASSERTION(JS_TypeOfValue(cx, argv[-2]) == JSTYPE_FUNCTION, "bad function");

    JSObject* realObject = GetDoubleWrappedJSObject(ccx, wrapper);
    if(!realObject)
    {
        // This is pretty unexpected at this point. The object originally
        // responded to this get property call and now gives no object.
        // XXX Should this throw something at the caller?
        *vp = JSVAL_NULL;
        return JS_TRUE;
    }

    // It is a double wrapped object. Figure out if the caller
    // is allowed to see it.

    nsIXPCSecurityManager* sm;
    XPCContext* xpcc = ccx.GetXPCContext();

    sm = xpcc->GetAppropriateSecurityManager(
                    nsIXPCSecurityManager::HOOK_GET_PROPERTY);
    if(sm)
    {
        AutoMarkingNativeInterfacePtr iface(ccx);
        iface = XPCNativeInterface::
                    GetNewOrUsed(ccx, &NS_GET_IID(nsIXPCWrappedJSObjectGetter));

        if(iface)
        {
            jsid id = ccx.GetRuntime()->
                        GetStringID(XPCJSRuntime::IDX_WRAPPED_JSOBJECT);

            ccx.SetCallInfo(iface, iface->GetMemberAt(1), JS_FALSE);
            if(NS_FAILED(sm->
                    CanAccess(nsIXPCSecurityManager::ACCESS_GET_PROPERTY,
                              &ccx, ccx,
                              ccx.GetFlattenedJSObject(),
                              wrapper->GetIdentityObject(),
                              wrapper->GetClassInfo(), id,
                              wrapper->GetSecurityInfoAddr())))
            {
                // The SecurityManager should have set an exception.
                return JS_FALSE;
            }
        }
    }
    *vp = OBJECT_TO_JSVAL(realObject);
    return JS_TRUE;
}

/***************************************************************************/

// This is our shared function to define properties on our JSObjects.

/*
 * NOTE:
 * We *never* set the tearoff names (e.g. nsIFoo) as JS_ENUMERATE.
 * We *never* set toString or toSource as JS_ENUMERATE.
 */

static JSBool
DefinePropertyIfFound(XPCCallContext& ccx,
                      JSObject *obj, jsid id,
                      XPCNativeSet* set,
                      XPCNativeInterface* iface,
                      XPCNativeMember* member,
                      XPCWrappedNativeScope* scope,
                      JSBool reflectToStringAndToSource,
                      XPCWrappedNative* wrapperToReflectInterfaceNames,
                      XPCWrappedNative* wrapperToReflectDoubleWrap,
                      XPCNativeScriptableInfo* scriptableInfo,
                      uintN propFlags,
                      JSBool* resolved)
{
    XPCJSRuntime* rt = ccx.GetRuntime();
    JSBool found;
    const char* name;

    if(set)
    {
        if(iface)
            found = JS_TRUE;
        else
            found = set->FindMember(id, &member, &iface);
    }
    else
        found = (nsnull != (member = iface->FindMember(id)));

    if(!found)
    {
        HANDLE_POSSIBLE_NAME_CASE_ERROR(ccx, set, iface, id);

        if(reflectToStringAndToSource)
        {
            JSNative call;

            if(id == rt->GetStringID(XPCJSRuntime::IDX_TO_STRING))
            {
                call = XPC_WN_Shared_ToString;
                name = rt->GetStringName(XPCJSRuntime::IDX_TO_STRING);
                id   = rt->GetStringID(XPCJSRuntime::IDX_TO_STRING);
            }
            else if(id == rt->GetStringID(XPCJSRuntime::IDX_TO_SOURCE))
            {
                call = XPC_WN_Shared_ToSource;
                name = rt->GetStringName(XPCJSRuntime::IDX_TO_SOURCE);
                id   = rt->GetStringID(XPCJSRuntime::IDX_TO_SOURCE);
            }

            else
                call = nsnull;

            if(call)
            {
                JSFunction* fun = JS_NewFunction(ccx, call, 0, 0, obj, name);
                if(!fun)
                {
                    JS_ReportOutOfMemory(ccx);
                    return JS_FALSE;
                }

                AutoResolveName arn(ccx, id);
                if(resolved)
                    *resolved = JS_TRUE;
                return JS_DefinePropertyById(ccx, obj, id,
                                             OBJECT_TO_JSVAL(JS_GetFunctionObject(fun)),
                                             nsnull, nsnull,
                                             propFlags & ~JSPROP_ENUMERATE);
            }
        }
        // This *might* be a tearoff name that is not yet part of our
        // set. Let's lookup the name and see if it is the name of an
        // interface. Then we'll see if the object actually *does* this
        // interface and add a tearoff as necessary.

        if(wrapperToReflectInterfaceNames)
        {
            AutoMarkingNativeInterfacePtr iface2(ccx);
            XPCWrappedNativeTearOff* to;
            JSObject* jso;

            if(JSID_IS_STRING(id) &&
               nsnull != (name = JS_GetStringBytes(JSID_TO_STRING(id))) &&
               (iface2 = XPCNativeInterface::GetNewOrUsed(ccx, name), iface2) &&
               nsnull != (to = wrapperToReflectInterfaceNames->
                                    FindTearOff(ccx, iface2, JS_TRUE)) &&
               nsnull != (jso = to->GetJSObject()))

            {
                AutoResolveName arn(ccx, id);
                if(resolved)
                    *resolved = JS_TRUE;
                return JS_DefinePropertyById(ccx, obj, id, OBJECT_TO_JSVAL(jso),
                                             nsnull, nsnull,
                                             propFlags & ~JSPROP_ENUMERATE);
            }
        }

        // This *might* be a double wrapped JSObject
        if(wrapperToReflectDoubleWrap &&
           id == rt->GetStringID(XPCJSRuntime::IDX_WRAPPED_JSOBJECT) &&
           GetDoubleWrappedJSObject(ccx, wrapperToReflectDoubleWrap))
        {
            // We build and add a getter function.
            // A security check is done on a per-get basis.

            JSFunction* fun;

            id = rt->GetStringID(XPCJSRuntime::IDX_WRAPPED_JSOBJECT);
            name = rt->GetStringName(XPCJSRuntime::IDX_WRAPPED_JSOBJECT);

            fun = JS_NewFunction(ccx, XPC_WN_DoubleWrappedGetter,
                                 0, JSFUN_GETTER, obj, name);

            if(!fun)
                return JS_FALSE;

            JSObject* funobj = JS_GetFunctionObject(fun);
            if(!funobj)
                return JS_FALSE;

            propFlags |= JSPROP_GETTER;
            propFlags &= ~JSPROP_ENUMERATE;

            AutoResolveName arn(ccx, id);
            if(resolved)
                *resolved = JS_TRUE;
            return JS_DefinePropertyById(ccx, obj, id, JSVAL_VOID,
                                         JS_DATA_TO_FUNC_PTR(JSPropertyOp,
                                                             funobj),
                                         nsnull, propFlags);
        }

#ifdef XPC_IDISPATCH_SUPPORT
        // Check to see if there's an IDispatch tearoff     
        if(wrapperToReflectInterfaceNames &&
            XPCIDispatchExtension::DefineProperty(ccx, obj, 
                id, wrapperToReflectInterfaceNames, propFlags, resolved))
            return JS_TRUE;
#endif
        
        if(resolved)
            *resolved = JS_FALSE;
        return JS_TRUE;
    }

    if(!member)
    {
        if(wrapperToReflectInterfaceNames)
        {
            XPCWrappedNativeTearOff* to =
              wrapperToReflectInterfaceNames->FindTearOff(ccx, iface, JS_TRUE);

            if(!to)
                return JS_FALSE;
            JSObject* jso = to->GetJSObject();
            if(!jso)
                return JS_FALSE;

            AutoResolveName arn(ccx, id);
            if(resolved)
                *resolved = JS_TRUE;
            return JS_DefinePropertyById(ccx, obj, id, OBJECT_TO_JSVAL(jso),
                                         nsnull, nsnull,
                                         propFlags & ~JSPROP_ENUMERATE);
        }
        if(resolved)
            *resolved = JS_FALSE;
        return JS_TRUE;
    }

    if(member->IsConstant())
    {
        jsval val;
        AutoResolveName arn(ccx, id);
        if(resolved)
            *resolved = JS_TRUE;
        return member->GetConstantValue(ccx, iface, &val) &&
               JS_DefinePropertyById(ccx, obj, id, val, nsnull, nsnull,
                                     propFlags);
    }

    if(id == rt->GetStringID(XPCJSRuntime::IDX_TO_STRING) ||
       id == rt->GetStringID(XPCJSRuntime::IDX_TO_SOURCE) ||
       (scriptableInfo &&
        scriptableInfo->GetFlags().DontEnumQueryInterface() &&
        id == rt->GetStringID(XPCJSRuntime::IDX_QUERY_INTERFACE)))
        propFlags &= ~JSPROP_ENUMERATE;

    jsval funval;
    if(!member->NewFunctionObject(ccx, iface, obj, &funval))
        return JS_FALSE;

    // protect funobj until it is actually attached
    AUTO_MARK_JSVAL(ccx, funval);

#ifdef off_DEBUG_jband
    {
        static int cloneCount = 0;
        if(!(++cloneCount%10))
            printf("<><><> %d cloned functions created\n", cloneCount);
    }
#endif

    if(member->IsMethod())
    {
        AutoResolveName arn(ccx, id);
        if(resolved)
            *resolved = JS_TRUE;
        return JS_DefinePropertyById(ccx, obj, id, funval, nsnull, nsnull,
                                     propFlags);
    }

    // else...

    NS_ASSERTION(member->IsAttribute(), "way broken!");

    propFlags |= JSPROP_GETTER | JSPROP_SHARED;
    JSObject* funobj = JSVAL_TO_OBJECT(funval);
    JSPropertyOp getter = JS_DATA_TO_FUNC_PTR(JSPropertyOp, funobj);
    JSPropertyOp setter;
    if(member->IsWritableAttribute())
    {
        propFlags |= JSPROP_SETTER;
        propFlags &= ~JSPROP_READONLY;
        setter = getter;
    }
    else
    {
        setter = js_GetterOnlyPropertyStub;
    }

    AutoResolveName arn(ccx, id);
    if(resolved)
        *resolved = JS_TRUE;

    return JS_DefinePropertyById(ccx, obj, id, JSVAL_VOID, getter, setter,
                                 propFlags);
}

/***************************************************************************/
/***************************************************************************/

static JSBool
XPC_WN_OnlyIWrite_PropertyStub(JSContext *cx, JSObject *obj, jsid id, jsval *vp)
{
    XPCCallContext ccx(JS_CALLER, cx, obj, nsnull, id);
    XPCWrappedNative* wrapper = ccx.GetWrapper();
    THROW_AND_RETURN_IF_BAD_WRAPPER(cx, wrapper);

    // Allow only XPConnect to add the property
    if(ccx.GetResolveName() == id)
        return JS_TRUE;

    return Throw(NS_ERROR_XPC_CANT_MODIFY_PROP_ON_WN, cx);
}

static JSBool
XPC_WN_CannotModifyPropertyStub(JSContext *cx, JSObject *obj, jsid id, jsval *vp)
{
    return Throw(NS_ERROR_XPC_CANT_MODIFY_PROP_ON_WN, cx);
}

static JSBool
XPC_WN_Shared_Convert(JSContext *cx, JSObject *obj, JSType type, jsval *vp)
{
    if(type == JSTYPE_OBJECT)
    {
        *vp = OBJECT_TO_JSVAL(obj);
        return JS_TRUE;
    }

    MORPH_SLIM_WRAPPER(cx, obj);
    XPCCallContext ccx(JS_CALLER, cx, obj);
    XPCWrappedNative* wrapper = ccx.GetWrapper();
    THROW_AND_RETURN_IF_BAD_WRAPPER(cx, wrapper);

    switch (type)
    {
        case JSTYPE_FUNCTION:
            {
                if(!ccx.GetTearOff())
                {
                    XPCNativeScriptableInfo* si = wrapper->GetScriptableInfo();
                    if(si && (si->GetFlags().WantCall() ||
                              si->GetFlags().WantConstruct()))
                    {
                        *vp = OBJECT_TO_JSVAL(obj);
                        return JS_TRUE;
                    }
                }
            }
            return Throw(NS_ERROR_XPC_CANT_CONVERT_WN_TO_FUN, cx);
        case JSTYPE_NUMBER:
            *vp = JS_GetNaNValue(cx);
            return JS_TRUE;
        case JSTYPE_BOOLEAN:
            *vp = JSVAL_TRUE;
            return JS_TRUE;
        case JSTYPE_VOID:
        case JSTYPE_STRING:
        {
            ccx.SetName(ccx.GetRuntime()->GetStringID(XPCJSRuntime::IDX_TO_STRING));
            ccx.SetArgsAndResultPtr(0, nsnull, vp);

            XPCNativeMember* member = ccx.GetMember();
            if(member && member->IsMethod())
            {
                if(!XPCWrappedNative::CallMethod(ccx))
                    return JS_FALSE;

                if(JSVAL_IS_PRIMITIVE(*vp))
                    return JS_TRUE;
            }

            // else...
            return ToStringGuts(ccx);
        }
        default:
            NS_ERROR("bad type in conversion");
            return JS_FALSE;
    }
    NS_NOTREACHED("huh?");
    return JS_FALSE;
}

static JSBool
XPC_WN_Shared_Enumerate(JSContext *cx, JSObject *obj)
{
    MORPH_SLIM_WRAPPER(cx, obj);
    XPCCallContext ccx(JS_CALLER, cx, obj);
    XPCWrappedNative* wrapper = ccx.GetWrapper();
    THROW_AND_RETURN_IF_BAD_WRAPPER(cx, wrapper);

    // Since we aren't going to enumerate tearoff names and the prototype
    // handles non-mutated members, we can do this potential short-circuit.
    if(!wrapper->HasMutatedSet())
        return JS_TRUE;

    // Since we might be using this in the helper case, we check to
    // see if this is all avoidable.

    if(wrapper->GetScriptableInfo() &&
       wrapper->GetScriptableInfo()->GetFlags().DontEnumStaticProps())
        return JS_TRUE;

    XPCNativeSet* set = wrapper->GetSet();
    XPCNativeSet* protoSet = wrapper->HasProto() ?
                                wrapper->GetProto()->GetSet() : nsnull;

    PRUint16 interface_count = set->GetInterfaceCount();
    XPCNativeInterface** interfaceArray = set->GetInterfaceArray();
    for(PRUint16 i = 0; i < interface_count; i++)
    {
        XPCNativeInterface* iface = interfaceArray[i];
#ifdef XPC_IDISPATCH_SUPPORT
        if(iface->GetIID()->Equals(NSID_IDISPATCH))
        {
            XPCIDispatchExtension::Enumerate(ccx, obj, wrapper);
            continue;
        }
#endif
        PRUint16 member_count = iface->GetMemberCount();
        for(PRUint16 k = 0; k < member_count; k++)
        {
            XPCNativeMember* member = iface->GetMemberAt(k);
            jsid name = member->GetName();

            // Skip if this member is going to come from the proto.
            PRUint16 index;
            if(protoSet &&
               protoSet->FindMember(name, nsnull, &index) && index == i)
                continue;
            if(!xpc_ForcePropertyResolve(cx, obj, name))
                return JS_FALSE;
        }
    }
    return JS_TRUE;
}

/***************************************************************************/

#ifdef DEBUG_slimwrappers
static PRUint32 sFinalizedSlimWrappers;
#endif

static void
XPC_WN_NoHelper_Finalize(JSContext *cx, JSObject *obj)
{
    nsISupports* p = static_cast<nsISupports*>(xpc_GetJSPrivate(obj));
    if(!p)
        return;

    if(IS_SLIM_WRAPPER_OBJECT(obj))
    {
        SLIM_LOG(("----- %i finalized slim wrapper (%p, %p)\n",
                  ++sFinalizedSlimWrappers, obj, p));

        nsWrapperCache* cache;
        CallQueryInterface(p, &cache);
        cache->ClearWrapper();
        NS_RELEASE(p);
        return;
    }

    static_cast<XPCWrappedNative*>(p)->FlatJSObjectFinalized(cx);
}

static void
TraceScopeJSObjects(JSTracer *trc, XPCWrappedNativeScope* scope)
{
    NS_ASSERTION(scope, "bad scope");

    JSObject* obj;

    obj = scope->GetGlobalJSObject();
    NS_ASSERTION(obj, "bad scope JSObject");
    JS_CALL_OBJECT_TRACER(trc, obj, "XPCWrappedNativeScope::mGlobalJSObject");

    obj = scope->GetPrototypeJSObject();
    if(obj)
    {
        JS_CALL_OBJECT_TRACER(trc, obj,
                              "XPCWrappedNativeScope::mPrototypeJSObject");
    }

    obj = scope->GetPrototypeJSFunction();
    if(obj)
    {
        JS_CALL_OBJECT_TRACER(trc, obj,
                              "XPCWrappedNativeScope::mPrototypeJSFunction");
    }
}

void
xpc_TraceForValidWrapper(JSTracer *trc, XPCWrappedNative* wrapper)
{
    // NOTE: It might be nice to also do the wrapper->Mark() call here too
    // when we are called during the marking phase of JS GC to mark the
    // wrapper's and wrapper's proto's interface sets.
    //
    // We currently do that in the GC callback code. The reason we don't do that
    // here is because the bits used in that marking do unpleasant things to the
    // member counts in the interface and interface set objects. Those counts
    // are used in the DealWithDyingGCThings calls that are part of this JS GC
    // marking phase. By doing these calls later during our GC callback we 
    // avoid that problem. Arguably this could be changed. But it ain't broke.
    //
    // However, we do need to call the wrapper's TraceJS so that
    // it can be sure that its (potentially shared) JSClass is traced. The
    // danger is that a live wrapper might not be in a wrapper map and thus
    // won't be fully marked in the GC callback. This can happen if there is
    // a security exception during wrapper creation or if during wrapper
    // creation it is determined that the wrapper is not needed. In those cases
    // the wrapper can never actually be used from JS code - so resources like
    // the interface set will never be accessed. But the JS engine will still
    // need to use the JSClass. So, some marking is required for protection.

    wrapper->TraceJS(trc);
     
    TraceScopeJSObjects(trc, wrapper->GetScope());
}

static void
XPC_WN_Shared_Trace(JSTracer *trc, JSObject *obj)
{
    JSObject *obj2;
    XPCWrappedNative* wrapper =
        XPCWrappedNative::GetWrappedNativeOfJSObject(trc->context, obj, nsnull,
                                                     &obj2);

    if(wrapper)
    {
        if(wrapper->IsValid())
             xpc_TraceForValidWrapper(trc, wrapper);
    }
    else if(obj2)
    {
        GetSlimWrapperProto(obj2)->TraceJS(trc);
    }
}

static JSBool
XPC_WN_NoHelper_Resolve(JSContext *cx, JSObject *obj, jsid id)
{
    MORPH_SLIM_WRAPPER(cx, obj);
    XPCCallContext ccx(JS_CALLER, cx, obj, nsnull, id);
    XPCWrappedNative* wrapper = ccx.GetWrapper();
    THROW_AND_RETURN_IF_BAD_WRAPPER(cx, wrapper);

    XPCNativeSet* set = ccx.GetSet();
    if(!set)
        return JS_TRUE;

    // Don't resolve properties that are on our prototype.
    if(ccx.GetInterface() && !ccx.GetStaticMemberIsLocal())
        return JS_TRUE;

    return DefinePropertyIfFound(ccx, obj, id,
                                 set, nsnull, nsnull, wrapper->GetScope(),
                                 JS_TRUE, wrapper, wrapper, nsnull,
                                 JSPROP_ENUMERATE |
                                 JSPROP_READONLY |
                                 JSPROP_PERMANENT, nsnull);
}

nsISupports *
XPC_GetIdentityObject(JSContext *cx, JSObject *obj)
{
    XPCWrappedNative *wrapper;

    if(XPCNativeWrapper::IsNativeWrapper(obj))
        // Note: It's okay to use SafeGetWrappedNative here since we only do
        // identity checking on the returned object.
        wrapper = XPCNativeWrapper::SafeGetWrappedNative(obj);
    else
        wrapper = XPCWrappedNative::GetWrappedNativeOfJSObject(cx, obj);

    if(!wrapper) {
        JSObject *unsafeObj = XPCSafeJSObjectWrapper::GetUnsafeObject(cx, obj);
        if(unsafeObj)
            return XPC_GetIdentityObject(cx, unsafeObj);

        return nsnull;
    }

    return wrapper->GetIdentityObject();
}

JSBool
XPC_WN_Equality(JSContext *cx, JSObject *obj, const jsval *valp, JSBool *bp)
{
    jsval v = *valp;
    *bp = JS_FALSE;

    JSObject *obj2;
    XPCWrappedNative *wrapper =
        XPCWrappedNative::GetWrappedNativeOfJSObject(cx, obj, nsnull, &obj2);
    if(obj2)
    {
        *bp = !JSVAL_IS_PRIMITIVE(v) && (JSVAL_TO_OBJECT(v) == obj2);

        return JS_TRUE;
    }

    THROW_AND_RETURN_IF_BAD_WRAPPER(cx, wrapper);

    XPCNativeScriptableInfo* si = wrapper->GetScriptableInfo();
    if(si && si->GetFlags().WantEquality())
    {
        nsresult rv = si->GetCallback()->Equality(wrapper, cx, obj, v, bp);
        if(NS_FAILED(rv))
            return Throw(rv, cx);

        if(!*bp && !JSVAL_IS_PRIMITIVE(v) &&
           JSVAL_TO_OBJECT(v)->getJSClass() == &XPCSafeJSObjectWrapper::SJOWClass.base)
        {
            v = OBJECT_TO_JSVAL(XPCSafeJSObjectWrapper::GetUnsafeObject(cx, JSVAL_TO_OBJECT(v)));

            rv = si->GetCallback()->Equality(wrapper, cx, obj, v, bp);
            if(NS_FAILED(rv))
                return Throw(rv, cx);
        }
    }
    else if(!JSVAL_IS_PRIMITIVE(v))
    {
        JSObject *other = JSVAL_TO_OBJECT(v);

        *bp = (obj == other ||
               XPC_GetIdentityObject(cx, obj) ==
               XPC_GetIdentityObject(cx, other));
    }

    return JS_TRUE;
}

static JSObject *
XPC_WN_OuterObject(JSContext *cx, JSObject *obj)
{
    XPCWrappedNative *wrapper =
        static_cast<XPCWrappedNative *>(obj->getPrivate());
    if(!wrapper)
    {
        Throw(NS_ERROR_XPC_BAD_OP_ON_WN_PROTO, cx);

        return nsnull;
    }

    if(!wrapper->IsValid())
    {
        Throw(NS_ERROR_XPC_HAS_BEEN_SHUTDOWN, cx);

        return nsnull;
    }

    XPCNativeScriptableInfo* si = wrapper->GetScriptableInfo();
    if(si && si->GetFlags().WantOuterObject())
    {
        JSObject *newThis;
        nsresult rv =
            si->GetCallback()->OuterObject(wrapper, cx, obj, &newThis);

        if(NS_FAILED(rv))
        {
            Throw(rv, cx);

            return nsnull;
        }

        obj = newThis;
    }

    return obj;
}

static JSObject *
XPC_WN_InnerObject(JSContext *cx, JSObject *obj)
{
    XPCWrappedNative *wrapper =
        static_cast<XPCWrappedNative *>(obj->getPrivate());
    if(!wrapper)
    {
        Throw(NS_ERROR_XPC_BAD_OP_ON_WN_PROTO, cx);

        return nsnull;
    }

    if(!wrapper->IsValid())
    {
        Throw(NS_ERROR_XPC_HAS_BEEN_SHUTDOWN, cx);

        return nsnull;
    }

    XPCNativeScriptableInfo* si = wrapper->GetScriptableInfo();
    if(si && si->GetFlags().WantInnerObject())
    {
        JSObject *newThis;
        nsresult rv =
            si->GetCallback()->InnerObject(wrapper, cx, obj, &newThis);

        if(NS_FAILED(rv))
        {
            Throw(rv, cx);

            return nsnull;
        }

        obj = newThis;
    }

    return obj;
}

JSObjectOps *XPC_WN_GetObjectOpsNoCall(JSContext *cx, JSClass *clazz);

JSExtendedClass XPC_WN_NoHelper_JSClass = {
    {
        "XPCWrappedNative_NoHelper",    // name;
        WRAPPER_SLOTS |
        JSCLASS_PRIVATE_IS_NSISUPPORTS |
        JSCLASS_MARK_IS_TRACE |
        JSCLASS_IS_EXTENDED, // flags;

        /* Mandatory non-null function pointer members. */
        XPC_WN_OnlyIWrite_PropertyStub, // addProperty;
        XPC_WN_CannotModifyPropertyStub,// delProperty;
        JS_PropertyStub,                // getProperty;
        XPC_WN_OnlyIWrite_PropertyStub, // setProperty;

        XPC_WN_Shared_Enumerate,        // enumerate;
        XPC_WN_NoHelper_Resolve,        // resolve;
        XPC_WN_Shared_Convert,          // convert;
        XPC_WN_NoHelper_Finalize,       // finalize;

        /* Optionally non-null members start here. */
        XPC_WN_GetObjectOpsNoCall,      // getObjectOps;
        nsnull,                         // checkAccess;
        nsnull,                         // call;
        nsnull,                         // construct;
        nsnull,                         // xdrObject;
        nsnull,                         // hasInstance;
        JS_CLASS_TRACE(XPC_WN_Shared_Trace), // mark/trace;
        nsnull                          // spare;
    },
    XPC_WN_Equality,
    XPC_WN_OuterObject,
    XPC_WN_InnerObject,
    nsnull,nsnull,nsnull,nsnull,nsnull
};


/***************************************************************************/

static JSBool
XPC_WN_MaybeResolvingPropertyStub(JSContext *cx, JSObject *obj, jsid id, jsval *vp)
{
    MORPH_SLIM_WRAPPER(cx, obj);
    XPCCallContext ccx(JS_CALLER, cx, obj);
    XPCWrappedNative* wrapper = ccx.GetWrapper();
    THROW_AND_RETURN_IF_BAD_WRAPPER(cx, wrapper);

    if(ccx.GetResolvingWrapper() == wrapper)
        return JS_TRUE;
    return Throw(NS_ERROR_XPC_CANT_MODIFY_PROP_ON_WN, cx);
}

// macro fun!
#define PRE_HELPER_STUB_NO_SLIM                                              \
    XPCWrappedNative* wrapper =                                              \
        XPCWrappedNative::GetAndMorphWrappedNativeOfJSObject(cx, obj);       \
    THROW_AND_RETURN_IF_BAD_WRAPPER(cx, wrapper);                            \
    PRBool retval = JS_TRUE;                                                 \
    nsresult rv = wrapper->GetScriptableCallback()->

#define PRE_HELPER_STUB                                                      \
    XPCWrappedNative* wrapper;                                               \
    nsIXPCScriptable* si;                                                    \
    if(IS_SLIM_WRAPPER(obj))                                                 \
    {                                                                        \
        wrapper = nsnull;                                                    \
        si = GetSlimWrapperProto(obj)->GetScriptableInfo()->GetCallback();   \
    }                                                                        \
    else                                                                     \
    {                                                                        \
        wrapper = XPCWrappedNative::GetWrappedNativeOfJSObject(cx, obj);     \
        THROW_AND_RETURN_IF_BAD_WRAPPER(cx, wrapper);                        \
        si = wrapper->GetScriptableCallback();                               \
    }                                                                        \
    PRBool retval = JS_TRUE;                                                 \
    nsresult rv = si->

#define POST_HELPER_STUB                                                     \
    if(NS_FAILED(rv))                                                        \
        return Throw(rv, cx);                                                \
    return retval;

static JSBool
XPC_WN_Helper_AddProperty(JSContext *cx, JSObject *obj, jsid id, jsval *vp)
{
    PRE_HELPER_STUB
    AddProperty(wrapper, cx, obj, id, vp, &retval);
    POST_HELPER_STUB
}

static JSBool
XPC_WN_Helper_DelProperty(JSContext *cx, JSObject *obj, jsid id, jsval *vp)
{
    PRE_HELPER_STUB
    DelProperty(wrapper, cx, obj, id, vp, &retval);
    POST_HELPER_STUB
}

static JSBool
XPC_WN_Helper_GetProperty(JSContext *cx, JSObject *obj, jsid id, jsval *vp)
{
    PRE_HELPER_STUB
    GetProperty(wrapper, cx, obj, id, vp, &retval);
    POST_HELPER_STUB
}

static JSBool
XPC_WN_Helper_SetProperty(JSContext *cx, JSObject *obj, jsid id, jsval *vp)
{
    PRE_HELPER_STUB
    SetProperty(wrapper, cx, obj, id, vp, &retval);
    POST_HELPER_STUB
}

static JSBool
XPC_WN_Helper_Convert(JSContext *cx, JSObject *obj, JSType type, jsval *vp)
{
    SLIM_LOG_WILL_MORPH(cx, obj);
    PRE_HELPER_STUB_NO_SLIM
    Convert(wrapper, cx, obj, type, vp, &retval);
    POST_HELPER_STUB
}

static JSBool
XPC_WN_Helper_CheckAccess(JSContext *cx, JSObject *obj, jsid id,
                          JSAccessMode mode, jsval *vp)
{
    PRE_HELPER_STUB
    CheckAccess(wrapper, cx, obj, id, mode, vp, &retval);
    POST_HELPER_STUB
}

static JSBool
XPC_WN_Helper_Call(JSContext *cx, JSObject *obj, uintN argc, jsval *argv,
                   jsval *rval)
{
    // this is a hack to get the obj of the actual object not the object
    // that JS thinks is the 'this' (which it passes as 'obj').
    if(!(obj = JSVAL_TO_OBJECT(argv[-2])))
        return JS_FALSE;

    SLIM_LOG_WILL_MORPH(cx, obj);
    PRE_HELPER_STUB_NO_SLIM
    Call(wrapper, cx, obj, argc, argv, rval, &retval);
    POST_HELPER_STUB
}

static JSBool
XPC_WN_Helper_Construct(JSContext *cx, JSObject *obj, uintN argc, jsval *argv,
                        jsval *rval)
{
    // this is a hack to get the obj of the actual object not the object
    // that JS thinks is the 'this' (which it passes as 'obj').
    if(!(obj = JSVAL_TO_OBJECT(argv[-2])))
        return JS_FALSE;

    SLIM_LOG_WILL_MORPH(cx, obj);
    PRE_HELPER_STUB_NO_SLIM
    Construct(wrapper, cx, obj, argc, argv, rval, &retval);
    POST_HELPER_STUB
}

static JSBool
XPC_WN_Helper_HasInstance(JSContext *cx, JSObject *obj, const jsval *valp, JSBool *bp)
{
    SLIM_LOG_WILL_MORPH(cx, obj);
    PRE_HELPER_STUB_NO_SLIM
    HasInstance(wrapper, cx, obj, *valp, bp, &retval);
    POST_HELPER_STUB
}

static void
XPC_WN_Helper_Finalize(JSContext *cx, JSObject *obj)
{
    nsISupports* p = static_cast<nsISupports*>(xpc_GetJSPrivate(obj));
    if(IS_SLIM_WRAPPER(obj))
    {
        SLIM_LOG(("----- %i finalized slim wrapper (%p, %p)\n",
                  ++sFinalizedSlimWrappers, obj, p));

        nsWrapperCache* cache;
        CallQueryInterface(p, &cache);
        cache->ClearWrapper();
        NS_RELEASE(p);
        return;
    }

    XPCWrappedNative* wrapper = (XPCWrappedNative*)p;
    if(!wrapper)
        return;
    wrapper->GetScriptableCallback()->Finalize(wrapper, cx, obj);
    wrapper->FlatJSObjectFinalized(cx);
}

static void
XPC_WN_Helper_Trace(JSTracer *trc, JSObject *obj)
{
    JSObject *obj2;
    XPCWrappedNative* wrapper =
        XPCWrappedNative::GetWrappedNativeOfJSObject(trc->context, obj, nsnull,
                                                     &obj2);
    if(wrapper)
    {
        if(wrapper->IsValid())
        {
            wrapper->GetScriptableCallback()->Trace(wrapper, trc, obj);
            xpc_TraceForValidWrapper(trc, wrapper);
        }
    }
    else if(obj2)
    {
        GetSlimWrapperProto(obj2)->TraceJS(trc);
    }
}

static JSBool
XPC_WN_Helper_NewResolve(JSContext *cx, JSObject *obj, jsid id, uintN flags,
                         JSObject **objp)
{
    nsresult rv = NS_OK;
    JSBool retval = JS_TRUE;
    JSObject* obj2FromScriptable = nsnull;
    if(IS_SLIM_WRAPPER(obj))
    {
        XPCNativeScriptableInfo *si =
            GetSlimWrapperProto(obj)->GetScriptableInfo();
        if(!si->GetFlags().WantNewResolve())
            return retval;

        NS_ASSERTION(si->GetFlags().AllowPropModsToPrototype() &&
                     !si->GetFlags().AllowPropModsDuringResolve(),
                     "We don't support these flags for slim wrappers!");

        rv = si->GetCallback()->NewResolve(nsnull, cx, obj, id, flags,
                                           &obj2FromScriptable, &retval);
        if(NS_FAILED(rv))
            return Throw(rv, cx);

        if(obj2FromScriptable)
            *objp = obj2FromScriptable;

        return retval;
    }

    XPCCallContext ccx(JS_CALLER, cx, obj);
    XPCWrappedNative* wrapper = ccx.GetWrapper();
    THROW_AND_RETURN_IF_BAD_WRAPPER(cx, wrapper);

    jsid old = ccx.SetResolveName(id);

    XPCNativeScriptableInfo* si = wrapper->GetScriptableInfo();
    if(si && si->GetFlags().WantNewResolve())
    {
        XPCWrappedNative* oldResolvingWrapper;
        JSBool allowPropMods = si->GetFlags().AllowPropModsDuringResolve();

        if(allowPropMods)
            oldResolvingWrapper = ccx.SetResolvingWrapper(wrapper);

        rv = si->GetCallback()->NewResolve(wrapper, cx, obj, id, flags,
                                             &obj2FromScriptable, &retval);

        if(allowPropMods)
            (void)ccx.SetResolvingWrapper(oldResolvingWrapper);
    }

    old = ccx.SetResolveName(old);
    NS_ASSERTION(old == id, "bad nest");

    if(NS_FAILED(rv))
    {
        return Throw(rv, cx);
    }

    if(obj2FromScriptable)
    {
        *objp = obj2FromScriptable;
    }
    else if(wrapper->HasMutatedSet())
    {
        // We are here if scriptable did not resolve this property and
        // it *might* be in the instance set but not the proto set.

        XPCNativeSet* set = wrapper->GetSet();
        XPCNativeSet* protoSet = wrapper->HasProto() ?
                                    wrapper->GetProto()->GetSet() : nsnull;
        XPCNativeMember* member;
        XPCNativeInterface* iface;
        JSBool IsLocal;

        if(set->FindMember(id, &member, &iface, protoSet, &IsLocal) &&
           IsLocal)
        {
            XPCWrappedNative* oldResolvingWrapper;

            XPCNativeScriptableFlags siFlags(0);
            if(si)
                siFlags = si->GetFlags();

            uintN enumFlag =
                siFlags.DontEnumStaticProps() ? 0 : JSPROP_ENUMERATE;

            XPCWrappedNative* wrapperForInterfaceNames =
                siFlags.DontReflectInterfaceNames() ? nsnull : wrapper;

            JSBool resolved;
            oldResolvingWrapper = ccx.SetResolvingWrapper(wrapper);
            retval = DefinePropertyIfFound(ccx, obj, id,
                                           set, iface, member,
                                           wrapper->GetScope(),
                                           JS_FALSE,
                                           wrapperForInterfaceNames,
                                           nsnull, si,
                                           enumFlag, &resolved);
            (void)ccx.SetResolvingWrapper(oldResolvingWrapper);
            if(retval && resolved)
                *objp = obj;
        }
    }

    return retval;
}

/***************************************************************************/

extern JS_IMPORT_DATA(JSObjectOps) js_ObjectOps;

static JSObjectOps XPC_WN_WithCall_JSOps;
static JSObjectOps XPC_WN_NoCall_JSOps;

/*
    Here are the enumerator cases:

    set jsclass enumerate to stub (unless noted otherwise)

    if( helper wants new enumerate )
        if( DONT_ENUM_STATICS )
            forward to scriptable enumerate
        else
            if( set not mutated )
                forward to scriptable enumerate
            else
                call shared enumerate
                forward to scriptable enumerate
    else if( helper wants old enumerate )
        use this JSOp
        if( DONT_ENUM_STATICS )
            call scriptable enumerate
            call stub
        else
            if( set not mutated )
                call scriptable enumerate
                call stub
            else
                call shared enumerate
                call scriptable enumerate
                call stub

    else //... if( helper wants NO enumerate )
        if( DONT_ENUM_STATICS )
            use enumerate stub - don't use this JSOp thing at all
        else
            do shared enumerate - don't use this JSOp thing at all
*/

static JSBool
XPC_WN_JSOp_Enumerate(JSContext *cx, JSObject *obj, JSIterateOp enum_op,
                      jsval *statep, jsid *idp)
{
    JSClass *clazz = obj->getJSClass();
    if(!IS_WRAPPER_CLASS(clazz) || clazz == &XPC_WN_NoHelper_JSClass.base)
    {
        // obj must be a prototype object or a wrapper w/o a
        // helper. Short circuit this call to
        // js_ObjectOps.enumerate().

        return js_ObjectOps.enumerate(cx, obj, enum_op, js::Valueify(statep), idp);
    }

    MORPH_SLIM_WRAPPER(cx, obj);

    XPCCallContext ccx(JS_CALLER, cx, obj);
    XPCWrappedNative* wrapper = ccx.GetWrapper();
    THROW_AND_RETURN_IF_BAD_WRAPPER(cx, wrapper);

    XPCNativeScriptableInfo* si = wrapper->GetScriptableInfo();
    if(!si)
        return Throw(NS_ERROR_XPC_BAD_OP_ON_WN_PROTO, cx);

    PRBool retval = JS_TRUE;
    nsresult rv;

    if(si->GetFlags().WantNewEnumerate())
    {
        if(enum_op == JSENUMERATE_INIT &&
           !si->GetFlags().DontEnumStaticProps() &&
           wrapper->HasMutatedSet() &&
           !XPC_WN_Shared_Enumerate(cx, obj))
        {
            *statep = JSVAL_NULL;
            return JS_FALSE;
        }

        // XXX Might we really need to wrap this call and *also* call
        // js_ObjectOps.enumerate ???

        rv = si->GetCallback()->
            NewEnumerate(wrapper, cx, obj, enum_op, statep, idp, &retval);
        
        if(enum_op == JSENUMERATE_INIT && (NS_FAILED(rv) || !retval))
            *statep = JSVAL_NULL;
        
        if(NS_FAILED(rv))
            return Throw(rv, cx);
        return retval;
    }

    if(si->GetFlags().WantEnumerate())
    {
        if(enum_op == JSENUMERATE_INIT)
        {
            if(!si->GetFlags().DontEnumStaticProps() &&
               wrapper->HasMutatedSet() &&
               !XPC_WN_Shared_Enumerate(cx, obj))
            {
                *statep = JSVAL_NULL;
                return JS_FALSE;
            }
            rv = si->GetCallback()->
                Enumerate(wrapper, cx, obj, &retval);

            if(NS_FAILED(rv) || !retval)
                *statep = JSVAL_NULL;

            if(NS_FAILED(rv))
                return Throw(rv, cx);
            if(!retval)
                return JS_FALSE;
            // Then fall through and call js_ObjectOps.enumerate...
        }
    }

    // else call js_ObjectOps.enumerate...

    return js_ObjectOps.enumerate(cx, obj, enum_op, js::Valueify(statep), idp);
}

static JSType
XPC_WN_JSOp_TypeOf_Object(JSContext *cx, JSObject *obj)
{
    return JSTYPE_OBJECT;
}

static JSType
XPC_WN_JSOp_TypeOf_Function(JSContext *cx, JSObject *obj)
{
    return JSTYPE_FUNCTION;
}

static void
XPC_WN_JSOp_Clear(JSContext *cx, JSObject *obj)
{
    // We're likely to enter this JSOp with a wrapper prototype
    // object. In that case we won't find a wrapper, so we'll just
    // call into js_ObjectOps.clear(), which is exactly what we want.

    // If our scope is cleared, make sure we clear the scope of our
    // native wrapper as well.
    XPCWrappedNative *wrapper =
        XPCWrappedNative::GetWrappedNativeOfJSObject(cx, obj);

    if(wrapper && wrapper->IsValid())
    {
        XPCNativeWrapper::ClearWrappedNativeScopes(cx, wrapper);

        nsXPConnect* xpc = nsXPConnect::GetXPConnect();
        xpc->UpdateXOWs(cx, wrapper, nsIXPConnect::XPC_XOW_CLEARSCOPE);
    }

    js_ObjectOps.clear(cx, obj);
}

namespace {

NS_STACK_CLASS class AutoPopJSContext
{
public:
  AutoPopJSContext(XPCJSContextStack *stack)
  : mCx(nsnull), mStack(stack)
  {
      NS_ASSERTION(stack, "Null stack!");
  }

  ~AutoPopJSContext()
  {
      if(mCx)
          mStack->Pop(nsnull);
  }

  void PushIfNotTop(JSContext *cx)
  {
      NS_ASSERTION(cx, "Null context!");
      NS_ASSERTION(!mCx, "This class is only meant to be used once!");

      JSContext *cxTop = nsnull;
      mStack->Peek(&cxTop);

      if(cxTop != cx && NS_SUCCEEDED(mStack->Push(cx)))
          mCx = cx;
  }

private:
  JSContext *mCx;
  XPCJSContextStack *mStack;
};

} // namespace

static JSObject*
XPC_WN_JSOp_ThisObject(JSContext *cx, JSObject *obj)
{
    // None of the wrappers we could potentially hand out are threadsafe so
    // just hand out the given object.
    if(!XPCPerThreadData::IsMainThread(cx))
        return obj;

    Outerize(cx, &obj);
    if(!obj)
        return nsnull;

    JSObject *scope = JS_GetGlobalForScopeChain(cx);
    if(!scope)
    {
        XPCThrower::Throw(NS_ERROR_FAILURE, cx);
        return nsnull;
    }

    // Note that by innerizing the incoming object instead of outerizing the
    // scope, we are doing an implicit security check: if the window has
    // already navigated, then we don't want to use our cache.
    JSObject* innerobj = obj;
    OBJ_TO_INNER_OBJECT(cx, innerobj);
    if(!innerobj)
        return nsnull;

<<<<<<< HEAD
    AutoPopJSContext popper(threadData->GetJSContextStack());
    popper.PushIfNotTop(cx);

    JSObject* outerscope = scope;
    Outerize(cx, &outerscope);
    if(!outerscope)
        return nsnull;

    if(obj == outerscope)
=======
    if(innerobj == scope)
>>>>>>> e3d9276b
    {
        // Fast-path for the common case: a window being wrapped in its own
        // scope. Check to see if the object actually needs a XOW, and then
        // give it one in its own scope.

        XPCWrappedNative *wn =
            static_cast<XPCWrappedNative *>(xpc_GetJSPrivate(obj));

        if(!wn->NeedsXOW())
            return obj;

<<<<<<< HEAD
        js::AutoValueRooter tvr(cx, js::ObjectTag(*obj));
        if(!XPCCrossOriginWrapper::WrapObject(cx, scope, tvr.jsval_addr()))
            return nsnull;

        return &tvr.value().asObject();
=======
        XPCWrappedNativeWithXOW *wnxow =
            static_cast<XPCWrappedNativeWithXOW *>(wn);
        JSObject *wrapper = wnxow->GetXOW();
        if(wrapper)
            return wrapper;

        // Otherwise, this is our first time through,
        // XPCCrossOriginWrapper::WrapObject will fill the cache.
>>>>>>> e3d9276b
    }

    XPCPerThreadData *threadData = XPCPerThreadData::GetData(cx);
    if(!threadData)
    {
        XPCThrower::Throw(NS_ERROR_FAILURE, cx);
        return nsnull;
    }

    AutoPopJSContext popper(threadData->GetJSContextStack());
    popper.PushIfNotTop(cx);

    nsIScriptSecurityManager* secMan = XPCWrapper::GetSecurityManager();
    if(!secMan)
    {
        XPCThrower::Throw(NS_ERROR_FAILURE, cx);
        return nsnull;
    }

    JSStackFrame *fp;
    nsIPrincipal *principal = secMan->GetCxSubjectPrincipalAndFrame(cx, &fp);

    js::AutoValueRooter retval(cx, js::ObjectTag(*obj));

    if(principal && fp)
    {
        JSScript* script = JS_GetFrameScript(cx, fp);

        PRUint32 flags = script ? JS_GetScriptFilenameFlags(script) : 0;
        NS_ASSERTION(flags != JSFILENAME_NULL, "Null filename!");

        nsXPConnect *xpc = nsXPConnect::GetXPConnect();
        if(!xpc)
        {
            XPCThrower::Throw(NS_ERROR_FAILURE, cx);
            return nsnull;
        }

        nsresult rv = xpc->GetWrapperForObject(cx, obj, scope, principal, flags,
                                               retval.jsval_addr());
        if(NS_FAILED(rv))
        {
            XPCThrower::Throw(rv, cx);
            return nsnull;
        }
    }

    return JSVAL_TO_OBJECT(retval.jsval_value());
}

JSObjectOps *
XPC_WN_GetObjectOpsNoCall(JSContext *cx, JSClass *clazz)
{
    return &XPC_WN_NoCall_JSOps;
}

JSObjectOps *
XPC_WN_GetObjectOpsWithCall(JSContext *cx, JSClass *clazz)
{
    return &XPC_WN_WithCall_JSOps;
}

JSBool xpc_InitWrappedNativeJSOps()
{
    if(!XPC_WN_NoCall_JSOps.lookupProperty)
    {
        memcpy(&XPC_WN_NoCall_JSOps, &js_ObjectOps, sizeof(JSObjectOps));
        XPC_WN_NoCall_JSOps.enumerate = js::Valueify(XPC_WN_JSOp_Enumerate);
        XPC_WN_NoCall_JSOps.call = nsnull;
        XPC_WN_NoCall_JSOps.construct = nsnull;
        XPC_WN_NoCall_JSOps.typeOf = XPC_WN_JSOp_TypeOf_Object;
        XPC_WN_NoCall_JSOps.clear = XPC_WN_JSOp_Clear;
        XPC_WN_NoCall_JSOps.thisObject = XPC_WN_JSOp_ThisObject;

        memcpy(&XPC_WN_WithCall_JSOps, &js_ObjectOps, sizeof(JSObjectOps));
        XPC_WN_WithCall_JSOps.enumerate = js::Valueify(XPC_WN_JSOp_Enumerate);
        XPC_WN_WithCall_JSOps.typeOf = XPC_WN_JSOp_TypeOf_Function;
        XPC_WN_WithCall_JSOps.clear = XPC_WN_JSOp_Clear;
        XPC_WN_WithCall_JSOps.thisObject = XPC_WN_JSOp_ThisObject;
    }
    return JS_TRUE;
}

/***************************************************************************/

// static
XPCNativeScriptableInfo*
XPCNativeScriptableInfo::Construct(XPCCallContext& ccx,
                                   JSBool isGlobal,
                                   const XPCNativeScriptableCreateInfo* sci)
{
    NS_ASSERTION(sci, "bad param");
    NS_ASSERTION(sci->GetCallback(), "bad param");

    XPCNativeScriptableInfo* newObj =
        new XPCNativeScriptableInfo(sci->GetCallback());
    if(!newObj)
        return nsnull;

    char* name = nsnull;
    if(NS_FAILED(sci->GetCallback()->GetClassName(&name)) || !name)
    {
        delete newObj;
        return nsnull;
    }

    JSBool success;

    XPCJSRuntime* rt = ccx.GetRuntime();
    XPCNativeScriptableSharedMap* map = rt->GetNativeScriptableSharedMap();
    {   // scoped lock
        XPCAutoLock lock(rt->GetMapLock());
        success = map->GetNewOrUsed(sci->GetFlags(), name, isGlobal,
                                    sci->GetInterfacesBitmap(), newObj);
    }

    if(!success)
    {
        delete newObj;
        return nsnull;
    }

    return newObj;
}

void
XPCNativeScriptableShared::PopulateJSClass(JSBool isGlobal)
{
    NS_ASSERTION(mJSClass.base.name, "bad state!");

    mJSClass.base.flags = WRAPPER_SLOTS |
                          JSCLASS_PRIVATE_IS_NSISUPPORTS |
                          JSCLASS_NEW_RESOLVE |
                          JSCLASS_MARK_IS_TRACE |
                          JSCLASS_IS_EXTENDED;

    if(isGlobal)
        mJSClass.base.flags |= JSCLASS_GLOBAL_FLAGS;

    if(mFlags.WantAddProperty())
        mJSClass.base.addProperty = XPC_WN_Helper_AddProperty;
    else if(mFlags.UseJSStubForAddProperty())
        mJSClass.base.addProperty = JS_PropertyStub;
    else if(mFlags.AllowPropModsDuringResolve())
        mJSClass.base.addProperty = XPC_WN_MaybeResolvingPropertyStub;
    else
        mJSClass.base.addProperty = XPC_WN_CannotModifyPropertyStub;

    if(mFlags.WantDelProperty())
        mJSClass.base.delProperty = XPC_WN_Helper_DelProperty;
    else if(mFlags.UseJSStubForDelProperty())
        mJSClass.base.delProperty = JS_PropertyStub;
    else if(mFlags.AllowPropModsDuringResolve())
        mJSClass.base.delProperty = XPC_WN_MaybeResolvingPropertyStub;
    else
        mJSClass.base.delProperty = XPC_WN_CannotModifyPropertyStub;

    if(mFlags.WantGetProperty())
        mJSClass.base.getProperty = XPC_WN_Helper_GetProperty;
    else
        mJSClass.base.getProperty = JS_PropertyStub;

    if(mFlags.WantSetProperty())
        mJSClass.base.setProperty = XPC_WN_Helper_SetProperty;
    else if(mFlags.UseJSStubForSetProperty())
        mJSClass.base.setProperty = JS_PropertyStub;
    else if(mFlags.AllowPropModsDuringResolve())
        mJSClass.base.setProperty = XPC_WN_MaybeResolvingPropertyStub;
    else
        mJSClass.base.setProperty = XPC_WN_CannotModifyPropertyStub;

    // We figure out most of the enumerate strategy at call time.

    if(mFlags.WantNewEnumerate() || mFlags.WantEnumerate() ||
       mFlags.DontEnumStaticProps())
        mJSClass.base.enumerate = JS_EnumerateStub;
    else
        mJSClass.base.enumerate = XPC_WN_Shared_Enumerate;

    // We have to figure out resolve strategy at call time
    mJSClass.base.resolve = (JSResolveOp) XPC_WN_Helper_NewResolve;

    if(mFlags.WantConvert())
        mJSClass.base.convert = XPC_WN_Helper_Convert;
    else
        mJSClass.base.convert = XPC_WN_Shared_Convert;

    if(mFlags.WantFinalize())
        mJSClass.base.finalize = XPC_WN_Helper_Finalize;
    else
        mJSClass.base.finalize = XPC_WN_NoHelper_Finalize;

    // We let the rest default to nsnull unless the helper wants them...
    if(mFlags.WantCheckAccess())
        mJSClass.base.checkAccess = XPC_WN_Helper_CheckAccess;

    // Note that we *must* set
    //   mJSClass.base.getObjectOps = XPC_WN_GetObjectOpsNoCall
    // or
    //   mJSClass.base.getObjectOps = XPC_WN_GetObjectOpsWithCall
    // (even for the cases were it does not do much) because with these
    // dynamically generated JSClasses, the code in
    // XPCWrappedNative::GetWrappedNativeOfJSObject() needs to look for
    // that this callback pointer in order to identify that a given
    // JSObject represents a wrapper.

    if(mFlags.WantCall() || mFlags.WantConstruct())
    {
        mJSClass.base.getObjectOps = XPC_WN_GetObjectOpsWithCall;
        if(mFlags.WantCall())
            mJSClass.base.call = XPC_WN_Helper_Call;
        if(mFlags.WantConstruct())
            mJSClass.base.construct = XPC_WN_Helper_Construct;
    }
    else
    {
        mJSClass.base.getObjectOps = XPC_WN_GetObjectOpsNoCall;
    }

    if(mFlags.WantHasInstance())
        mJSClass.base.hasInstance = XPC_WN_Helper_HasInstance;

    if(mFlags.WantTrace())
        mJSClass.base.mark = JS_CLASS_TRACE(XPC_WN_Helper_Trace);
    else
        mJSClass.base.mark = JS_CLASS_TRACE(XPC_WN_Shared_Trace);

    // Equality is a required hook.
    mJSClass.equality = XPC_WN_Equality;

    if(mFlags.WantOuterObject())
        mJSClass.outerObject = XPC_WN_OuterObject;
    if(mFlags.WantInnerObject())
        mJSClass.innerObject = XPC_WN_InnerObject;

    if(!(mFlags & (nsIXPCScriptable::WANT_OUTER_OBJECT |
                   nsIXPCScriptable::WANT_INNER_OBJECT)))
        mCanBeSlim = JS_TRUE;
}

/***************************************************************************/
/***************************************************************************/

JSBool
XPC_WN_CallMethod(JSContext *cx, JSObject *obj,
                  uintN argc, jsval *argv, jsval *vp)
{
    NS_ASSERTION(JS_TypeOfValue(cx, argv[-2]) == JSTYPE_FUNCTION, "bad function");
    JSObject* funobj = JSVAL_TO_OBJECT(argv[-2]);

#ifdef DEBUG_slimwrappers
    const char* funname = nsnull;
    if(JS_TypeOfValue(cx, argv[-2]) == JSTYPE_FUNCTION)
    {
        JSFunction *fun = GET_FUNCTION_PRIVATE(cx, funobj);
        funname = JS_GetFunctionName(fun);
    }
    SLIM_LOG_WILL_MORPH_FOR_PROP(cx, obj, funname);
#endif
    if(IS_SLIM_WRAPPER(obj) && !MorphSlimWrapper(cx, obj))
        return Throw(NS_ERROR_XPC_BAD_OP_ON_WN_PROTO, cx);

    XPCCallContext ccx(JS_CALLER, cx, obj, funobj, JSID_VOID, argc, argv, vp);
    XPCWrappedNative* wrapper = ccx.GetWrapper();
    THROW_AND_RETURN_IF_BAD_WRAPPER(cx, wrapper);

    XPCNativeInterface* iface;
    XPCNativeMember*    member;

    if(!XPCNativeMember::GetCallInfo(ccx, funobj, &iface, &member))
        return Throw(NS_ERROR_XPC_CANT_GET_METHOD_INFO, cx);
    ccx.SetCallInfo(iface, member, JS_FALSE);
    return XPCWrappedNative::CallMethod(ccx);
}

JSBool
XPC_WN_GetterSetter(JSContext *cx, JSObject *obj,
                    uintN argc, jsval *argv, jsval *vp)
{
    NS_ASSERTION(JS_TypeOfValue(cx, argv[-2]) == JSTYPE_FUNCTION, "bad function");
    JSObject* funobj = JSVAL_TO_OBJECT(argv[-2]);

#ifdef DEBUG_slimwrappers
    const char* funname = nsnull;
    if(JS_TypeOfValue(cx, argv[-2]) == JSTYPE_FUNCTION)
    {
        JSFunction *fun = GET_FUNCTION_PRIVATE(cx, funobj);
        funname = JS_GetFunctionName(fun);
    }
    SLIM_LOG_WILL_MORPH_FOR_PROP(cx, obj, funname);
#endif
    if(IS_SLIM_WRAPPER(obj) && !MorphSlimWrapper(cx, obj))
        return Throw(NS_ERROR_XPC_BAD_OP_ON_WN_PROTO, cx);

    XPCCallContext ccx(JS_CALLER, cx, obj, funobj);
    XPCWrappedNative* wrapper = ccx.GetWrapper();
    THROW_AND_RETURN_IF_BAD_WRAPPER(cx, wrapper);

    XPCNativeInterface* iface;
    XPCNativeMember*    member;

    if(!XPCNativeMember::GetCallInfo(ccx, funobj, &iface, &member))
        return Throw(NS_ERROR_XPC_CANT_GET_METHOD_INFO, cx);

    ccx.SetArgsAndResultPtr(argc, argv, vp);
    if(argc && member->IsWritableAttribute())
    {
        ccx.SetCallInfo(iface, member, JS_TRUE);
        JSBool retval = XPCWrappedNative::SetAttribute(ccx);
        if(retval && vp)
            *vp = argv[0];
        return retval;
    }
    // else...

    ccx.SetCallInfo(iface, member, JS_FALSE);
    return XPCWrappedNative::GetAttribute(ccx);
}

/***************************************************************************/

static JSBool
XPC_WN_Shared_Proto_Enumerate(JSContext *cx, JSObject *obj)
{
    NS_ASSERTION(
        JS_InstanceOf(cx, obj, &XPC_WN_ModsAllowed_WithCall_Proto_JSClass,
                      nsnull) ||
        JS_InstanceOf(cx, obj, &XPC_WN_ModsAllowed_NoCall_Proto_JSClass,
                      nsnull) ||
        JS_InstanceOf(cx, obj, &XPC_WN_NoMods_WithCall_Proto_JSClass, nsnull) ||
        JS_InstanceOf(cx, obj, &XPC_WN_NoMods_NoCall_Proto_JSClass, nsnull),
        "bad proto");
    XPCWrappedNativeProto* self =
        (XPCWrappedNativeProto*) xpc_GetJSPrivate(obj);
    if(!self)
        return JS_FALSE;

    if(self->GetScriptableInfo() &&
       self->GetScriptableInfo()->GetFlags().DontEnumStaticProps())
        return JS_TRUE;

    XPCNativeSet* set = self->GetSet();
    if(!set)
        return JS_FALSE;

    XPCCallContext ccx(JS_CALLER, cx);
    if(!ccx.IsValid())
        return JS_FALSE;

    PRUint16 interface_count = set->GetInterfaceCount();
    XPCNativeInterface** interfaceArray = set->GetInterfaceArray();
    for(PRUint16 i = 0; i < interface_count; i++)
    {
        XPCNativeInterface* iface = interfaceArray[i];
        PRUint16 member_count = iface->GetMemberCount();

        for(PRUint16 k = 0; k < member_count; k++)
        {
            if(!xpc_ForcePropertyResolve(cx, obj, iface->GetMemberAt(k)->GetName()))
                return JS_FALSE;
        }
    }

    return JS_TRUE;
}

static JSBool
XPC_WN_Shared_Proto_Convert(JSContext *cx, JSObject *obj, JSType type, jsval *vp)
{
    // XXX ?
    return JS_TRUE;
}

static void
XPC_WN_Shared_Proto_Finalize(JSContext *cx, JSObject *obj)
{
    // This can be null if xpc shutdown has already happened
    XPCWrappedNativeProto* p = (XPCWrappedNativeProto*) xpc_GetJSPrivate(obj);
    if(p)
        p->JSProtoObjectFinalized(cx, obj);
}

static void
XPC_WN_Shared_Proto_Trace(JSTracer *trc, JSObject *obj)
{
    // This can be null if xpc shutdown has already happened
    XPCWrappedNativeProto* p =
        (XPCWrappedNativeProto*) xpc_GetJSPrivate(obj);
    if(p)
        TraceScopeJSObjects(trc, p->GetScope());
}

/*****************************************************/

static JSBool
XPC_WN_ModsAllowed_Proto_Resolve(JSContext *cx, JSObject *obj, jsid id)
{
    NS_ASSERTION(
        JS_InstanceOf(cx, obj, &XPC_WN_ModsAllowed_WithCall_Proto_JSClass,
                      nsnull) ||
        JS_InstanceOf(cx, obj, &XPC_WN_ModsAllowed_NoCall_Proto_JSClass,
                      nsnull),
                 "bad proto");

    XPCWrappedNativeProto* self =
        (XPCWrappedNativeProto*) xpc_GetJSPrivate(obj);
    if(!self)
        return JS_FALSE;

    XPCCallContext ccx(JS_CALLER, cx);
    if(!ccx.IsValid())
        return JS_FALSE;

    XPCNativeScriptableInfo* si = self->GetScriptableInfo();
    uintN enumFlag = (si && si->GetFlags().DontEnumStaticProps()) ?
                                                0 : JSPROP_ENUMERATE;

    return DefinePropertyIfFound(ccx, obj, id,
                                 self->GetSet(), nsnull, nsnull,
                                 self->GetScope(),
                                 JS_TRUE, nsnull, nsnull, si,
                                 enumFlag, nsnull);
}

// Give our proto classes object ops that match the respective
// wrappers so that the JS engine can share scope (maps) among
// wrappers. This essentially duplicates the number of JSClasses we
// use for prototype objects (from 2 to 4), but the scope sharing
// benefit is well worth it.
JSObjectOps *
XPC_WN_Proto_GetObjectOps(JSContext *cx, JSClass *clazz)
{
    // Protos for wrappers that want calls to their call() hooks get
    // jsops with a call hook, others get jsops w/o a call hook.

    if(clazz == &XPC_WN_ModsAllowed_WithCall_Proto_JSClass ||
       clazz == &XPC_WN_NoMods_WithCall_Proto_JSClass)
        return &XPC_WN_WithCall_JSOps;

    NS_ASSERTION(clazz == &XPC_WN_ModsAllowed_NoCall_Proto_JSClass ||
                 clazz == &XPC_WN_NoMods_NoCall_Proto_JSClass ||
                 clazz == &XPC_WN_NoHelper_Proto_JSClass,
                 "bad proto");

    return &XPC_WN_NoCall_JSOps;
}

JSClass XPC_WN_ModsAllowed_WithCall_Proto_JSClass = {
    "XPC_WN_ModsAllowed_WithCall_Proto_JSClass", // name;
    WRAPPER_SLOTS | JSCLASS_MARK_IS_TRACE, // flags;

    /* Mandatory non-null function pointer members. */
    JS_PropertyStub,                // addProperty;
    JS_PropertyStub,                // delProperty;
    JS_PropertyStub,                // getProperty;
    JS_PropertyStub,                // setProperty;
    XPC_WN_Shared_Proto_Enumerate,         // enumerate;
    XPC_WN_ModsAllowed_Proto_Resolve,      // resolve;
    XPC_WN_Shared_Proto_Convert,           // convert;
    XPC_WN_Shared_Proto_Finalize,          // finalize;

    /* Optionally non-null members start here. */
    XPC_WN_Proto_GetObjectOps,      // getObjectOps;
    nsnull,                         // checkAccess;
    nsnull,                         // call;
    nsnull,                         // construct;
    nsnull,                         // xdrObject;
    nsnull,                         // hasInstance;
    JS_CLASS_TRACE(XPC_WN_Shared_Proto_Trace), // mark/trace;
    nsnull                          // spare;
};

JSObjectOps *
XPC_WN_ModsAllowedProto_NoCall_GetObjectOps(JSContext *cx, JSClass *clazz)
{
    return &XPC_WN_NoCall_JSOps;
}

JSClass XPC_WN_ModsAllowed_NoCall_Proto_JSClass = {
    "XPC_WN_ModsAllowed_NoCall_Proto_JSClass", // name;
    WRAPPER_SLOTS | JSCLASS_MARK_IS_TRACE, // flags;

    /* Mandatory non-null function pointer members. */
    JS_PropertyStub,                // addProperty;
    JS_PropertyStub,                // delProperty;
    JS_PropertyStub,                // getProperty;
    JS_PropertyStub,                // setProperty;
    XPC_WN_Shared_Proto_Enumerate,         // enumerate;
    XPC_WN_ModsAllowed_Proto_Resolve,      // resolve;
    XPC_WN_Shared_Proto_Convert,           // convert;
    XPC_WN_Shared_Proto_Finalize,          // finalize;

    /* Optionally non-null members start here. */
    XPC_WN_Proto_GetObjectOps,      // getObjectOps;
    nsnull,                         // checkAccess;
    nsnull,                         // call;
    nsnull,                         // construct;
    nsnull,                         // xdrObject;
    nsnull,                         // hasInstance;
    JS_CLASS_TRACE(XPC_WN_Shared_Proto_Trace), // mark/trace;
    nsnull                          // spare;
};

/***************************************************************************/

static JSBool
XPC_WN_OnlyIWrite_Proto_PropertyStub(JSContext *cx, JSObject *obj, jsid id, jsval *vp)
{
    NS_ASSERTION(
        JS_InstanceOf(cx, obj, &XPC_WN_NoMods_WithCall_Proto_JSClass, nsnull) ||
        JS_InstanceOf(cx, obj, &XPC_WN_NoMods_NoCall_Proto_JSClass, nsnull),
                 "bad proto");

    XPCWrappedNativeProto* self =
        (XPCWrappedNativeProto*) xpc_GetJSPrivate(obj);
    if(!self)
        return JS_FALSE;

    XPCCallContext ccx(JS_CALLER, cx);
    if(!ccx.IsValid())
        return JS_FALSE;

    // Allow XPConnect to add the property only
    if(ccx.GetResolveName() == id)
        return JS_TRUE;

    return Throw(NS_ERROR_XPC_BAD_OP_ON_WN_PROTO, cx);
}

static JSBool
XPC_WN_NoMods_Proto_Resolve(JSContext *cx, JSObject *obj, jsid id)
{
    NS_ASSERTION(
        JS_InstanceOf(cx, obj, &XPC_WN_NoMods_WithCall_Proto_JSClass, nsnull) ||
        JS_InstanceOf(cx, obj, &XPC_WN_NoMods_NoCall_Proto_JSClass, nsnull),
                 "bad proto");

    XPCWrappedNativeProto* self =
        (XPCWrappedNativeProto*) xpc_GetJSPrivate(obj);
    if(!self)
        return JS_FALSE;

    XPCCallContext ccx(JS_CALLER, cx);
    if(!ccx.IsValid())
        return JS_FALSE;

    XPCNativeScriptableInfo* si = self->GetScriptableInfo();
    uintN enumFlag = (si && si->GetFlags().DontEnumStaticProps()) ?
                                                0 : JSPROP_ENUMERATE;

    return DefinePropertyIfFound(ccx, obj, id,
                                 self->GetSet(), nsnull, nsnull,
                                 self->GetScope(),
                                 JS_TRUE, nsnull, nsnull, si,
                                 JSPROP_READONLY |
                                 JSPROP_PERMANENT |
                                 enumFlag, nsnull);
}

JSClass XPC_WN_NoMods_WithCall_Proto_JSClass = {
    "XPC_WN_NoMods_WithCall_Proto_JSClass",      // name;
    WRAPPER_SLOTS | JSCLASS_MARK_IS_TRACE, // flags;

    /* Mandatory non-null function pointer members. */
    XPC_WN_OnlyIWrite_Proto_PropertyStub,  // addProperty;
    XPC_WN_CannotModifyPropertyStub,       // delProperty;
    JS_PropertyStub,                       // getProperty;
    XPC_WN_OnlyIWrite_Proto_PropertyStub,  // setProperty;
    XPC_WN_Shared_Proto_Enumerate,         // enumerate;
    XPC_WN_NoMods_Proto_Resolve,           // resolve;
    XPC_WN_Shared_Proto_Convert,           // convert;
    XPC_WN_Shared_Proto_Finalize,          // finalize;

    /* Optionally non-null members start here. */
    XPC_WN_Proto_GetObjectOps,      // getObjectOps;
    nsnull,                         // checkAccess;
    nsnull,                         // call;
    nsnull,                         // construct;
    nsnull,                         // xdrObject;
    nsnull,                         // hasInstance;
    JS_CLASS_TRACE(XPC_WN_Shared_Proto_Trace), // mark/trace;
    nsnull                          // spare;
};

JSClass XPC_WN_NoMods_NoCall_Proto_JSClass = {
    "XPC_WN_NoMods_NoCall_Proto_JSClass",      // name;
    WRAPPER_SLOTS | JSCLASS_MARK_IS_TRACE, // flags;

    /* Mandatory non-null function pointer members. */
    XPC_WN_OnlyIWrite_Proto_PropertyStub,  // addProperty;
    XPC_WN_CannotModifyPropertyStub,       // delProperty;
    JS_PropertyStub,                       // getProperty;
    XPC_WN_OnlyIWrite_Proto_PropertyStub,  // setProperty;
    XPC_WN_Shared_Proto_Enumerate,         // enumerate;
    XPC_WN_NoMods_Proto_Resolve,           // resolve;
    XPC_WN_Shared_Proto_Convert,           // convert;
    XPC_WN_Shared_Proto_Finalize,          // finalize;

    /* Optionally non-null members start here. */
    XPC_WN_Proto_GetObjectOps,      // getObjectOps;
    nsnull,                         // checkAccess;
    nsnull,                         // call;
    nsnull,                         // construct;
    nsnull,                         // xdrObject;
    nsnull,                         // hasInstance;
    JS_CLASS_TRACE(XPC_WN_Shared_Proto_Trace), // mark/trace;
    nsnull                          // spare;
};

/***************************************************************************/

static JSBool
XPC_WN_TearOff_Enumerate(JSContext *cx, JSObject *obj)
{
    MORPH_SLIM_WRAPPER(cx, obj);
    XPCCallContext ccx(JS_CALLER, cx, obj);
    XPCWrappedNative* wrapper = ccx.GetWrapper();
    THROW_AND_RETURN_IF_BAD_WRAPPER(cx, wrapper);

    XPCWrappedNativeTearOff* to = ccx.GetTearOff();
    XPCNativeInterface* iface;

    if(!to || nsnull == (iface = to->GetInterface()))
        return Throw(NS_ERROR_XPC_BAD_OP_ON_WN_PROTO, cx);

    PRUint16 member_count = iface->GetMemberCount();
    for(PRUint16 k = 0; k < member_count; k++)
    {
        if(!xpc_ForcePropertyResolve(cx, obj, iface->GetMemberAt(k)->GetName()))
            return JS_FALSE;
    }

    return JS_TRUE;
}

static JSBool
XPC_WN_TearOff_Resolve(JSContext *cx, JSObject *obj, jsid id)
{
    MORPH_SLIM_WRAPPER(cx, obj);
    XPCCallContext ccx(JS_CALLER, cx, obj);
    XPCWrappedNative* wrapper = ccx.GetWrapper();
    THROW_AND_RETURN_IF_BAD_WRAPPER(cx, wrapper);

    XPCWrappedNativeTearOff* to = ccx.GetTearOff();
    XPCNativeInterface* iface;

    if(!to || nsnull == (iface = to->GetInterface()))
        return Throw(NS_ERROR_XPC_BAD_OP_ON_WN_PROTO, cx);

    return DefinePropertyIfFound(ccx, obj, id, nsnull, iface, nsnull,
                                 wrapper->GetScope(),
                                 JS_TRUE, nsnull, nsnull, nsnull,
                                 JSPROP_READONLY |
                                 JSPROP_PERMANENT |
                                 JSPROP_ENUMERATE, nsnull);
}

static void
XPC_WN_TearOff_Finalize(JSContext *cx, JSObject *obj)
{
    XPCWrappedNativeTearOff* p = (XPCWrappedNativeTearOff*)
        xpc_GetJSPrivate(obj);
    if(!p)
        return;
    p->JSObjectFinalized();
}

JSClass XPC_WN_Tearoff_JSClass = {
    "WrappedNative_TearOff",            // name;
    WRAPPER_SLOTS | JSCLASS_MARK_IS_TRACE, // flags;

    /* Mandatory non-null function pointer members. */
    XPC_WN_OnlyIWrite_PropertyStub,     // addProperty;
    XPC_WN_CannotModifyPropertyStub,    // delProperty;
    JS_PropertyStub,                    // getProperty;
    XPC_WN_OnlyIWrite_PropertyStub,     // setProperty;
    XPC_WN_TearOff_Enumerate,           // enumerate;
    XPC_WN_TearOff_Resolve,             // resolve;
    XPC_WN_Shared_Convert,              // convert;
    XPC_WN_TearOff_Finalize,            // finalize;

    /* Optionally non-null members start here. */
    nsnull,                         // getObjectOps;
    nsnull,                         // checkAccess;
    nsnull,                         // call;
    nsnull,                         // construct;
    nsnull,                         // xdrObject;
    nsnull,                         // hasInstance;
    nsnull,                         // mark/trace;
    nsnull                          // spare;
};<|MERGE_RESOLUTION|>--- conflicted
+++ resolved
@@ -1467,19 +1467,7 @@
     if(!innerobj)
         return nsnull;
 
-<<<<<<< HEAD
-    AutoPopJSContext popper(threadData->GetJSContextStack());
-    popper.PushIfNotTop(cx);
-
-    JSObject* outerscope = scope;
-    Outerize(cx, &outerscope);
-    if(!outerscope)
-        return nsnull;
-
-    if(obj == outerscope)
-=======
     if(innerobj == scope)
->>>>>>> e3d9276b
     {
         // Fast-path for the common case: a window being wrapped in its own
         // scope. Check to see if the object actually needs a XOW, and then
@@ -1491,13 +1479,6 @@
         if(!wn->NeedsXOW())
             return obj;
 
-<<<<<<< HEAD
-        js::AutoValueRooter tvr(cx, js::ObjectTag(*obj));
-        if(!XPCCrossOriginWrapper::WrapObject(cx, scope, tvr.jsval_addr()))
-            return nsnull;
-
-        return &tvr.value().asObject();
-=======
         XPCWrappedNativeWithXOW *wnxow =
             static_cast<XPCWrappedNativeWithXOW *>(wn);
         JSObject *wrapper = wnxow->GetXOW();
@@ -1506,7 +1487,6 @@
 
         // Otherwise, this is our first time through,
         // XPCCrossOriginWrapper::WrapObject will fill the cache.
->>>>>>> e3d9276b
     }
 
     XPCPerThreadData *threadData = XPCPerThreadData::GetData(cx);
