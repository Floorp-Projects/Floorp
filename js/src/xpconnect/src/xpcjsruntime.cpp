/* -*- Mode: C++; tab-width: 8; indent-tabs-mode: nil; c-basic-offset: 4 -*-
 *
 * ***** BEGIN LICENSE BLOCK *****
 * Version: MPL 1.1/GPL 2.0/LGPL 2.1
 *
 * The contents of this file are subject to the Mozilla Public License Version
 * 1.1 (the "License"); you may not use this file except in compliance with
 * the License. You may obtain a copy of the License at
 * http://www.mozilla.org/MPL/
 *
 * Software distributed under the License is distributed on an "AS IS" basis,
 * WITHOUT WARRANTY OF ANY KIND, either express or implied. See the License
 * for the specific language governing rights and limitations under the
 * License.
 *
 * The Original Code is Mozilla Communicator client code, released
 * March 31, 1998.
 *
 * The Initial Developer of the Original Code is
 * Netscape Communications Corporation.
 * Portions created by the Initial Developer are Copyright (C) 1998
 * the Initial Developer. All Rights Reserved.
 *
 * Contributor(s):
 *   John Bandhauer <jband@netscape.com> (original author)
 *
 * Alternatively, the contents of this file may be used under the terms of
 * either of the GNU General Public License Version 2 or later (the "GPL"),
 * or the GNU Lesser General Public License Version 2.1 or later (the "LGPL"),
 * in which case the provisions of the GPL or the LGPL are applicable instead
 * of those above. If you wish to allow use of your version of this file only
 * under the terms of either the GPL or the LGPL, and not to allow others to
 * use your version of this file under the terms of the MPL, indicate your
 * decision by deleting the provisions above and replace them with the notice
 * and other provisions required by the GPL or the LGPL. If you do not delete
 * the provisions above, a recipient may use your version of this file under
 * the terms of any one of the MPL, the GPL or the LGPL.
 *
 * ***** END LICENSE BLOCK ***** */

/* Per JSRuntime object */

#include "xpcprivate.h"
#include "WrapperFactory.h"
#include "dom_quickstubs.h"

#include "jsgcchunk.h"
#include "nsIMemoryReporter.h"
#include "mozilla/FunctionTimer.h"
#include "prsystem.h"

using namespace mozilla;

/***************************************************************************/

const char* XPCJSRuntime::mStrings[] = {
    "constructor",          // IDX_CONSTRUCTOR
    "toString",             // IDX_TO_STRING
    "toSource",             // IDX_TO_SOURCE
    "lastResult",           // IDX_LAST_RESULT
    "returnCode",           // IDX_RETURN_CODE
    "value",                // IDX_VALUE
    "QueryInterface",       // IDX_QUERY_INTERFACE
    "Components",           // IDX_COMPONENTS
    "wrappedJSObject",      // IDX_WRAPPED_JSOBJECT
    "Object",               // IDX_OBJECT
    "Function",             // IDX_FUNCTION
    "prototype",            // IDX_PROTOTYPE
    "createInstance",       // IDX_CREATE_INSTANCE
    "item",                 // IDX_ITEM
    "__proto__",            // IDX_PROTO
    "__iterator__",         // IDX_ITERATOR
    "__exposedProps__",     // IDX_EXPOSEDPROPS
    "__scriptOnly__"        // IDX_SCRIPTONLY
};

/***************************************************************************/

// data holder class for the enumerator callback below
struct JSDyingJSObjectData
{
    JSContext* cx;
    nsTArray<nsXPCWrappedJS*>* array;
};

static JSDHashOperator
WrappedJSDyingJSObjectFinder(JSDHashTable *table, JSDHashEntryHdr *hdr,
                uint32 number, void *arg)
{
    JSDyingJSObjectData* data = (JSDyingJSObjectData*) arg;
    nsXPCWrappedJS* wrapper = ((JSObject2WrappedJSMap::Entry*)hdr)->value;
    NS_ASSERTION(wrapper, "found a null JS wrapper!");

    // walk the wrapper chain and find any whose JSObject is to be finalized
    while(wrapper)
    {
        if(wrapper->IsSubjectToFinalization())
        {
            js::SwitchToCompartment sc(data->cx,
                                       wrapper->GetJSObjectPreserveColor());
            if(JS_IsAboutToBeFinalized(data->cx,
                                       wrapper->GetJSObjectPreserveColor()))
                data->array->AppendElement(wrapper);
        }
        wrapper = wrapper->GetNextWrapper();
    }
    return JS_DHASH_NEXT;
}

struct CX_AND_XPCRT_Data
{
    JSContext* cx;
    XPCJSRuntime* rt;
};

static JSDHashOperator
NativeInterfaceSweeper(JSDHashTable *table, JSDHashEntryHdr *hdr,
                       uint32 number, void *arg)
{
    XPCNativeInterface* iface = ((IID2NativeInterfaceMap::Entry*)hdr)->value;
    if(iface->IsMarked())
    {
        iface->Unmark();
        return JS_DHASH_NEXT;
    }

#ifdef XPC_REPORT_NATIVE_INTERFACE_AND_SET_FLUSHING
    fputs("- Destroying XPCNativeInterface for ", stdout);
    JS_PutString(JSVAL_TO_STRING(iface->GetName()), stdout);
    putc('\n', stdout);
#endif

    XPCNativeInterface::DestroyInstance(iface);
    return JS_DHASH_REMOVE;
}

// *Some* NativeSets are referenced from mClassInfo2NativeSetMap.
// *All* NativeSets are referenced from mNativeSetMap.
// So, in mClassInfo2NativeSetMap we just clear references to the unmarked.
// In mNativeSetMap we clear the references to the unmarked *and* delete them.

static JSDHashOperator
NativeUnMarkedSetRemover(JSDHashTable *table, JSDHashEntryHdr *hdr,
                         uint32 number, void *arg)
{
    XPCNativeSet* set = ((ClassInfo2NativeSetMap::Entry*)hdr)->value;
    if(set->IsMarked())
        return JS_DHASH_NEXT;
    return JS_DHASH_REMOVE;
}

static JSDHashOperator
NativeSetSweeper(JSDHashTable *table, JSDHashEntryHdr *hdr,
                 uint32 number, void *arg)
{
    XPCNativeSet* set = ((NativeSetMap::Entry*)hdr)->key_value;
    if(set->IsMarked())
    {
        set->Unmark();
        return JS_DHASH_NEXT;
    }

#ifdef XPC_REPORT_NATIVE_INTERFACE_AND_SET_FLUSHING
    printf("- Destroying XPCNativeSet for:\n");
    PRUint16 count = set->GetInterfaceCount();
    for(PRUint16 k = 0; k < count; k++)
    {
        XPCNativeInterface* iface = set->GetInterfaceAt(k);
        fputs("    ", stdout);
        JS_PutString(JSVAL_TO_STRING(iface->GetName()), stdout);
        putc('\n', stdout);
    }
#endif

    XPCNativeSet::DestroyInstance(set);
    return JS_DHASH_REMOVE;
}

static JSDHashOperator
JSClassSweeper(JSDHashTable *table, JSDHashEntryHdr *hdr,
               uint32 number, void *arg)
{
    XPCNativeScriptableShared* shared =
        ((XPCNativeScriptableSharedMap::Entry*) hdr)->key;
    if(shared->IsMarked())
    {
#ifdef off_XPC_REPORT_JSCLASS_FLUSHING
        printf("+ Marked XPCNativeScriptableShared for: %s @ %x\n",
               shared->GetJSClass()->name,
               shared->GetJSClass());
#endif
        shared->Unmark();
        return JS_DHASH_NEXT;
    }

#ifdef XPC_REPORT_JSCLASS_FLUSHING
    printf("- Destroying XPCNativeScriptableShared for: %s @ %x\n",
           shared->GetJSClass()->name,
           shared->GetJSClass());
#endif

    delete shared;
    return JS_DHASH_REMOVE;
}

static JSDHashOperator
DyingProtoKiller(JSDHashTable *table, JSDHashEntryHdr *hdr,
                 uint32 number, void *arg)
{
    XPCWrappedNativeProto* proto =
        (XPCWrappedNativeProto*)((JSDHashEntryStub*)hdr)->key;
    delete proto;
    return JS_DHASH_REMOVE;
}

static JSDHashOperator
DetachedWrappedNativeProtoMarker(JSDHashTable *table, JSDHashEntryHdr *hdr,
                                 uint32 number, void *arg)
{
    XPCWrappedNativeProto* proto = 
        (XPCWrappedNativeProto*)((JSDHashEntryStub*)hdr)->key;

    proto->Mark();
    return JS_DHASH_NEXT;
}

// GCCallback calls are chained
static JSBool
ContextCallback(JSContext *cx, uintN operation)
{
    XPCJSRuntime* self = nsXPConnect::GetRuntimeInstance();
    if(self)
    {
        if(operation == JSCONTEXT_NEW)
        {
            if(!self->OnJSContextNew(cx))
                return JS_FALSE;
        }
        else if(operation == JSCONTEXT_DESTROY)
        {
            delete XPCContext::GetXPCContext(cx);
        }
    }
    return JS_TRUE;
}

xpc::CompartmentPrivate::~CompartmentPrivate()
{
    delete waiverWrapperMap;
    delete expandoMap;
}

static JSBool
CompartmentCallback(JSContext *cx, JSCompartment *compartment, uintN op)
{
    JS_ASSERT(op == JSCOMPARTMENT_DESTROY);

    XPCJSRuntime* self = nsXPConnect::GetRuntimeInstance();
    if(!self)
        return JS_TRUE;

    nsAutoPtr<xpc::CompartmentPrivate> priv(
        static_cast<xpc::CompartmentPrivate*>(JS_SetCompartmentPrivate(cx, compartment, nsnull)));
    if(!priv)
        return JS_TRUE;

    if(xpc::PtrAndPrincipalHashKey *key = priv->key)
    {
        XPCCompartmentMap &map = self->GetCompartmentMap();
#ifdef DEBUG
        {
            JSCompartment *current;
            NS_ASSERTION(map.Get(key, &current), "no compartment?");
            NS_ASSERTION(current == compartment, "compartment mismatch");
        }
#endif
        map.Remove(key);
    }
    else
    {
        nsISupports *ptr = priv->ptr;
        XPCMTCompartmentMap &map = self->GetMTCompartmentMap();
#ifdef DEBUG
        {
            JSCompartment *current;
            NS_ASSERTION(map.Get(ptr, &current), "no compartment?");
            NS_ASSERTION(current == compartment, "compartment mismatch");
        }
#endif
        map.Remove(ptr);
    }

    return JS_TRUE;
}

struct ObjectHolder : public JSDHashEntryHdr
{
    void *holder;
    nsScriptObjectTracer* tracer;
};

nsresult
XPCJSRuntime::AddJSHolder(void* aHolder, nsScriptObjectTracer* aTracer)
{
    if(!mJSHolders.ops)
        return NS_ERROR_OUT_OF_MEMORY;

    ObjectHolder *entry =
        reinterpret_cast<ObjectHolder*>(JS_DHashTableOperate(&mJSHolders,
                                                             aHolder,
                                                             JS_DHASH_ADD));
    if(!entry)
        return NS_ERROR_OUT_OF_MEMORY;

    entry->holder = aHolder;
    entry->tracer = aTracer;

    return NS_OK;
}

nsresult
XPCJSRuntime::RemoveJSHolder(void* aHolder)
{
    if(!mJSHolders.ops)
        return NS_ERROR_OUT_OF_MEMORY;

    JS_DHashTableOperate(&mJSHolders, aHolder, JS_DHASH_REMOVE);

    return NS_OK;
}

// static
void XPCJSRuntime::TraceJS(JSTracer* trc, void* data)
{
    XPCJSRuntime* self = (XPCJSRuntime*)data;

    // Skip this part if XPConnect is shutting down. We get into
    // bad locking problems with the thread iteration otherwise.
    if(!self->GetXPConnect()->IsShuttingDown())
    {
        Mutex* threadLock = XPCPerThreadData::GetLock();
        if(threadLock)
        { // scoped lock
            MutexAutoLock lock(*threadLock);

            XPCPerThreadData* iterp = nsnull;
            XPCPerThreadData* thread;

            while(nsnull != (thread =
                             XPCPerThreadData::IterateThreads(&iterp)))
            {
                // Trace those AutoMarkingPtr lists!
                thread->TraceJS(trc);
            }
        }
    }

    {
        XPCAutoLock lock(self->mMapLock);

        // XPCJSObjectHolders don't participate in cycle collection, so always
        // trace them here.
        XPCRootSetElem *e;
        for(e = self->mObjectHolderRoots; e; e = e->GetNextRoot())
            static_cast<XPCJSObjectHolder*>(e)->TraceJS(trc);
    }

    // Mark these roots as gray so the CC can walk them later.
    js::GCMarker *gcmarker = NULL;
    if (IS_GC_MARKING_TRACER(trc)) {
        gcmarker = static_cast<js::GCMarker *>(trc);
        JS_ASSERT(gcmarker->getMarkColor() == XPC_GC_COLOR_BLACK);
        gcmarker->setMarkColor(XPC_GC_COLOR_GRAY);
    }
    self->TraceXPConnectRoots(trc);
    if (gcmarker)
        gcmarker->setMarkColor(XPC_GC_COLOR_BLACK);
}

static void
TraceJSObject(PRUint32 aLangID, void *aScriptThing, const char *name,
              void *aClosure)
{
    if(aLangID == nsIProgrammingLanguage::JAVASCRIPT)
    {
        JS_CALL_TRACER(static_cast<JSTracer*>(aClosure), aScriptThing,
                       js_GetGCThingTraceKind(aScriptThing), name);
    }
}

static JSDHashOperator
TraceJSHolder(JSDHashTable *table, JSDHashEntryHdr *hdr, uint32 number,
              void *arg)
{
    ObjectHolder* entry = reinterpret_cast<ObjectHolder*>(hdr);

    entry->tracer->Trace(entry->holder, TraceJSObject, arg);

    return JS_DHASH_NEXT;
}

struct ClearedGlobalObject : public JSDHashEntryHdr
{
    JSContext* mContext;
    JSObject* mGlobalObject;
};

static PLDHashOperator
TraceExpandos(XPCWrappedNative *wn, JSObject *&expando, void *aClosure)
{
    if(wn->IsWrapperExpired())
        return PL_DHASH_REMOVE;
    JS_CALL_OBJECT_TRACER(static_cast<JSTracer *>(aClosure), expando, "expando object");
    return PL_DHASH_NEXT;
}

static PLDHashOperator
TraceCompartment(xpc::PtrAndPrincipalHashKey *aKey, JSCompartment *compartment, void *aClosure)
{
    xpc::CompartmentPrivate *priv = (xpc::CompartmentPrivate *)
        JS_GetCompartmentPrivate(static_cast<JSTracer *>(aClosure)->context, compartment);
    if (priv->expandoMap)
        priv->expandoMap->Enumerate(TraceExpandos, aClosure);
    return PL_DHASH_NEXT;
}

void XPCJSRuntime::TraceXPConnectRoots(JSTracer *trc)
{
    JSContext *iter = nsnull, *acx;
    while ((acx = JS_ContextIterator(GetJSRuntime(), &iter))) {
        JS_ASSERT(acx->hasRunOption(JSOPTION_UNROOTED_GLOBAL));
        if (acx->globalObject)
            JS_CALL_OBJECT_TRACER(trc, acx->globalObject, "global object");
    }

    XPCAutoLock lock(mMapLock);

    XPCWrappedNativeScope::TraceJS(trc, this);

    for(XPCRootSetElem *e = mVariantRoots; e ; e = e->GetNextRoot())
        static_cast<XPCTraceableVariant*>(e)->TraceJS(trc);

    for(XPCRootSetElem *e = mWrappedJSRoots; e ; e = e->GetNextRoot())
        static_cast<nsXPCWrappedJS*>(e)->TraceJS(trc);

    if(mJSHolders.ops)
        JS_DHashTableEnumerate(&mJSHolders, TraceJSHolder, trc);

    // Trace compartments.
    GetCompartmentMap().EnumerateRead(TraceCompartment, trc);
}

struct Closure
{
    JSContext *cx;
    bool cycleCollectionEnabled;
    nsCycleCollectionTraversalCallback *cb;
};

static void
CheckParticipatesInCycleCollection(PRUint32 aLangID, void *aThing,
                                   const char *name, void *aClosure)
{
    Closure *closure = static_cast<Closure*>(aClosure);

    if(!closure->cycleCollectionEnabled &&
       aLangID == nsIProgrammingLanguage::JAVASCRIPT &&
       js_GetGCThingTraceKind(aThing) == JSTRACE_OBJECT)
    {
        closure->cycleCollectionEnabled =
            xpc::ParticipatesInCycleCollection(closure->cx,
                                               static_cast<JSObject*>(aThing));
    }
}

static JSDHashOperator
NoteJSHolder(JSDHashTable *table, JSDHashEntryHdr *hdr, uint32 number,
             void *arg)
{
    ObjectHolder* entry = reinterpret_cast<ObjectHolder*>(hdr);
    Closure *closure = static_cast<Closure*>(arg);

    closure->cycleCollectionEnabled = PR_FALSE;
    entry->tracer->Trace(entry->holder, CheckParticipatesInCycleCollection,
                         closure);
    if(!closure->cycleCollectionEnabled)
        return JS_DHASH_NEXT;

    closure->cb->NoteRoot(nsIProgrammingLanguage::CPLUSPLUS, entry->holder,
                          entry->tracer);

    return JS_DHASH_NEXT;
}

// static
void
XPCJSRuntime::SuspectWrappedNative(JSContext *cx, XPCWrappedNative *wrapper,
                                   nsCycleCollectionTraversalCallback &cb)
{
    if(!wrapper->IsValid() || wrapper->IsWrapperExpired())
        return;

    NS_ASSERTION(NS_IsMainThread() || NS_IsCycleCollectorThread(), 
                 "Suspecting wrapped natives from non-CC thread");

    // Only suspect wrappedJSObjects that are in a compartment that
    // participates in cycle collection.
    JSObject* obj = wrapper->GetFlatJSObjectPreserveColor();
    if(!xpc::ParticipatesInCycleCollection(cx, obj))
        return;

    // Only record objects that might be part of a cycle as roots, unless
    // the callback wants all traces (a debug feature).
    if(xpc_IsGrayGCThing(obj) || cb.WantAllTraces())
        cb.NoteRoot(nsIProgrammingLanguage::JAVASCRIPT, obj,
                    nsXPConnect::GetXPConnect());
}

static PLDHashOperator
SuspectExpandos(XPCWrappedNative *wrapper, JSObject *&expando, void *arg)
{
    Closure* closure = static_cast<Closure*>(arg);
    XPCJSRuntime::SuspectWrappedNative(closure->cx, wrapper, *closure->cb);

    return PL_DHASH_NEXT;
}

static PLDHashOperator
SuspectCompartment(xpc::PtrAndPrincipalHashKey *key, JSCompartment *compartment, void *arg)
{
    Closure* closure = static_cast<Closure*>(arg);
    xpc::CompartmentPrivate *priv = (xpc::CompartmentPrivate *)
        JS_GetCompartmentPrivate(closure->cx, compartment);
    if (priv->expandoMap)
        priv->expandoMap->Enumerate(SuspectExpandos, arg);
    return PL_DHASH_NEXT;
}

void
XPCJSRuntime::AddXPConnectRoots(JSContext* cx,
                                nsCycleCollectionTraversalCallback &cb)
{
    // For all JS objects that are held by native objects but aren't held
    // through rooting or locking, we need to add all the native objects that
    // hold them so that the JS objects are colored correctly in the cycle
    // collector. This includes JSContexts that don't have outstanding requests,
    // because their global object wasn't marked by the JS GC. All other JS
    // roots were marked by the JS GC and will be colored correctly in the cycle
    // collector.

    JSContext *iter = nsnull, *acx;
    while((acx = JS_ContextIterator(GetJSRuntime(), &iter)))
    {
        // Only skip JSContexts with outstanding requests if the
        // callback does not want all traces (a debug feature).
        // Otherwise, we do want to know about all JSContexts to get
        // better graphs and explanations.
        if(!cb.WantAllTraces() && nsXPConnect::GetXPConnect()->GetOutstandingRequests(acx))
            continue;
        cb.NoteRoot(nsIProgrammingLanguage::CPLUSPLUS, acx,
                    nsXPConnect::JSContextParticipant());
    }

    XPCAutoLock lock(mMapLock);

    XPCWrappedNativeScope::SuspectAllWrappers(this, cx, cb);

    for(XPCRootSetElem *e = mVariantRoots; e ; e = e->GetNextRoot())
        cb.NoteXPCOMRoot(static_cast<XPCTraceableVariant*>(e));

    for(XPCRootSetElem *e = mWrappedJSRoots; e ; e = e->GetNextRoot())
    {
        nsXPCWrappedJS *wrappedJS = static_cast<nsXPCWrappedJS*>(e);
        JSObject *obj = wrappedJS->GetJSObjectPreserveColor();

        // Only suspect wrappedJSObjects that are in a compartment that
        // participates in cycle collection.
        if(!xpc::ParticipatesInCycleCollection(cx, obj))
            continue;

        cb.NoteXPCOMRoot(static_cast<nsIXPConnectWrappedJS *>(wrappedJS));
    }

    Closure closure = { cx, PR_TRUE, &cb };
    if(mJSHolders.ops)
    {
        JS_DHashTableEnumerate(&mJSHolders, NoteJSHolder, &closure);
    }

    // Suspect wrapped natives with expando objects.
    GetCompartmentMap().EnumerateRead(SuspectCompartment, &closure);
}

template<class T> static void
DoDeferredRelease(nsTArray<T> &array)
{
    while(1)
    {
        PRUint32 count = array.Length();
        if(!count)
        {
            array.Compact();
            break;
        }
        T wrapper = array[count-1];
        array.RemoveElementAt(count-1);
        NS_RELEASE(wrapper);
    }
}

static JSDHashOperator
SweepWaiverWrappers(JSDHashTable *table, JSDHashEntryHdr *hdr,
                    uint32 number, void *arg)
{
    JSContext *cx = (JSContext *)arg;
    JSObject *key = ((JSObject2JSObjectMap::Entry *)hdr)->key;
    JSObject *value = ((JSObject2JSObjectMap::Entry *)hdr)->value;

    if(JS_IsAboutToBeFinalized(cx, key) || JS_IsAboutToBeFinalized(cx, value))
        return JS_DHASH_REMOVE;
    return JS_DHASH_NEXT;
}

static PLDHashOperator
SweepExpandos(XPCWrappedNative *wn, JSObject *&expando, void *arg)
{
    JSContext *cx = (JSContext *)arg;
    return JS_IsAboutToBeFinalized(cx, wn->GetFlatJSObjectPreserveColor())
           ? PL_DHASH_REMOVE
           : PL_DHASH_NEXT;
}

static PLDHashOperator
SweepCompartment(nsCStringHashKey& aKey, JSCompartment *compartment, void *aClosure)
{
    xpc::CompartmentPrivate *priv = (xpc::CompartmentPrivate *)
        JS_GetCompartmentPrivate((JSContext *)aClosure, compartment);
    if (priv->waiverWrapperMap)
        priv->waiverWrapperMap->Enumerate(SweepWaiverWrappers, (JSContext *)aClosure);
    if (priv->expandoMap)
        priv->expandoMap->Enumerate(SweepExpandos, (JSContext *)aClosure);
    return PL_DHASH_NEXT;
}

// static
JSBool XPCJSRuntime::GCCallback(JSContext *cx, JSGCStatus status)
{
    XPCJSRuntime* self = nsXPConnect::GetRuntimeInstance();
    if(!self)
        return JS_TRUE;

    switch(status)
    {
        case JSGC_BEGIN:
        {
            if(!NS_IsMainThread())
            {
                return JS_FALSE;
            }

            // We seem to sometime lose the unrooted global flag. Restore it
            // here. FIXME: bug 584495.
            JSContext *iter = nsnull, *acx;

            while((acx = JS_ContextIterator(cx->runtime, &iter))) {
                if (!acx->hasRunOption(JSOPTION_UNROOTED_GLOBAL))
                    JS_ToggleOptions(acx, JSOPTION_UNROOTED_GLOBAL);
            }
            break;
        }
        case JSGC_MARK_END:
        {
            NS_ASSERTION(!self->mDoingFinalization, "bad state");

            // mThreadRunningGC indicates that GC is running
            { // scoped lock
                XPCAutoLock lock(self->GetMapLock());
                NS_ASSERTION(!self->mThreadRunningGC, "bad state");
                self->mThreadRunningGC = PR_GetCurrentThread();
            }

            nsTArray<nsXPCWrappedJS*>* dyingWrappedJSArray =
                &self->mWrappedJSToReleaseArray;

            {
                JSDyingJSObjectData data = {cx, dyingWrappedJSArray};

                // Add any wrappers whose JSObjects are to be finalized to
                // this array. Note that we do not want to be changing the
                // refcount of these wrappers.
                // We add them to the array now and Release the array members
                // later to avoid the posibility of doing any JS GCThing
                // allocations during the gc cycle.
                self->mWrappedJSMap->
                    Enumerate(WrappedJSDyingJSObjectFinder, &data);
            }

            // Find dying scopes.
            XPCWrappedNativeScope::FinishedMarkPhaseOfGC(cx, self);

            // Sweep compartments.
            self->GetCompartmentMap().EnumerateRead(
                (XPCCompartmentMap::EnumReadFunction)
                SweepCompartment, cx);

            self->mDoingFinalization = JS_TRUE;
            break;
        }
        case JSGC_FINALIZE_END:
        {
            NS_ASSERTION(self->mDoingFinalization, "bad state");
            self->mDoingFinalization = JS_FALSE;

            // Release all the members whose JSObjects are now known
            // to be dead.
            DoDeferredRelease(self->mWrappedJSToReleaseArray);

#ifdef XPC_REPORT_NATIVE_INTERFACE_AND_SET_FLUSHING
            printf("--------------------------------------------------------------\n");
            int setsBefore = (int) self->mNativeSetMap->Count();
            int ifacesBefore = (int) self->mIID2NativeInterfaceMap->Count();
#endif

            // We use this occasion to mark and sweep NativeInterfaces,
            // NativeSets, and the WrappedNativeJSClasses...

            // Do the marking...
            XPCWrappedNativeScope::MarkAllWrappedNativesAndProtos();

            self->mDetachedWrappedNativeProtoMap->
                Enumerate(DetachedWrappedNativeProtoMarker, nsnull);

            DOM_MarkInterfaces();

            // Mark the sets used in the call contexts. There is a small
            // chance that a wrapper's set will change *while* a call is
            // happening which uses that wrapper's old interfface set. So,
            // we need to do this marking to avoid collecting those sets
            // that might no longer be otherwise reachable from the wrappers
            // or the wrapperprotos.

            // Skip this part if XPConnect is shutting down. We get into
            // bad locking problems with the thread iteration otherwise.
            if(!self->GetXPConnect()->IsShuttingDown())
            {
                Mutex* threadLock = XPCPerThreadData::GetLock();
                if(threadLock)
                { // scoped lock
                    MutexAutoLock lock(*threadLock);

                    XPCPerThreadData* iterp = nsnull;
                    XPCPerThreadData* thread;

                    while(nsnull != (thread =
                                 XPCPerThreadData::IterateThreads(&iterp)))
                    {
                        // Mark those AutoMarkingPtr lists!
                        thread->MarkAutoRootsAfterJSFinalize();

                        XPCCallContext* ccxp = thread->GetCallContext();
                        while(ccxp)
                        {
                            // Deal with the strictness of callcontext that
                            // complains if you ask for a set when
                            // it is in a state where the set could not
                            // possibly be valid.
                            if(ccxp->CanGetSet())
                            {
                                XPCNativeSet* set = ccxp->GetSet();
                                if(set)
                                    set->Mark();
                            }
                            if(ccxp->CanGetInterface())
                            {
                                XPCNativeInterface* iface = ccxp->GetInterface();
                                if(iface)
                                    iface->Mark();
                            }
                            ccxp = ccxp->GetPrevCallContext();
                        }
                    }
                }
            }

            // Do the sweeping...

            // We don't want to sweep the JSClasses at shutdown time.
            // At this point there may be JSObjects using them that have
            // been removed from the other maps.
            if(!self->GetXPConnect()->IsShuttingDown())
            {
                self->mNativeScriptableSharedMap->
                    Enumerate(JSClassSweeper, nsnull);
            }

            self->mClassInfo2NativeSetMap->
                Enumerate(NativeUnMarkedSetRemover, nsnull);

            self->mNativeSetMap->
                Enumerate(NativeSetSweeper, nsnull);

            self->mIID2NativeInterfaceMap->
                Enumerate(NativeInterfaceSweeper, nsnull);

#ifdef DEBUG
            XPCWrappedNativeScope::ASSERT_NoInterfaceSetsAreMarked();
#endif

#ifdef XPC_REPORT_NATIVE_INTERFACE_AND_SET_FLUSHING
            int setsAfter = (int) self->mNativeSetMap->Count();
            int ifacesAfter = (int) self->mIID2NativeInterfaceMap->Count();

            printf("\n");
            printf("XPCNativeSets:        before: %d  collected: %d  remaining: %d\n",
                   setsBefore, setsBefore - setsAfter, setsAfter);
            printf("XPCNativeInterfaces:  before: %d  collected: %d  remaining: %d\n",
                   ifacesBefore, ifacesBefore - ifacesAfter, ifacesAfter);
            printf("--------------------------------------------------------------\n");
#endif

            // Sweep scopes needing cleanup
            XPCWrappedNativeScope::FinishedFinalizationPhaseOfGC(cx);

            // Now we are going to recycle any unused WrappedNativeTearoffs.
            // We do this by iterating all the live callcontexts (on all
            // threads!) and marking the tearoffs in use. And then we
            // iterate over all the WrappedNative wrappers and sweep their
            // tearoffs.
            //
            // This allows us to perhaps minimize the growth of the
            // tearoffs. And also makes us not hold references to interfaces
            // on our wrapped natives that we are not actually using.
            //
            // XXX We may decide to not do this on *every* gc cycle.

            // Skip this part if XPConnect is shutting down. We get into
            // bad locking problems with the thread iteration otherwise.
            if(!self->GetXPConnect()->IsShuttingDown())
            {
                Mutex* threadLock = XPCPerThreadData::GetLock();
                if(threadLock)
                {
                    // Do the marking...
                    
                    { // scoped lock
                        MutexAutoLock lock(*threadLock);

                        XPCPerThreadData* iterp = nsnull;
                        XPCPerThreadData* thread;

                        while(nsnull != (thread =
                                 XPCPerThreadData::IterateThreads(&iterp)))
                        {
                            XPCCallContext* ccxp = thread->GetCallContext();
                            while(ccxp)
                            {
                                // Deal with the strictness of callcontext that
                                // complains if you ask for a tearoff when
                                // it is in a state where the tearoff could not
                                // possibly be valid.
                                if(ccxp->CanGetTearOff())
                                {
                                    XPCWrappedNativeTearOff* to = 
                                        ccxp->GetTearOff();
                                    if(to)
                                        to->Mark();
                                }
                                ccxp = ccxp->GetPrevCallContext();
                            }
                        }
                    }

                    // Do the sweeping...
                    XPCWrappedNativeScope::SweepAllWrappedNativeTearOffs();
                }
            }

            // Now we need to kill the 'Dying' XPCWrappedNativeProtos.
            // We transfered these native objects to this table when their
            // JSObject's were finalized. We did not destroy them immediately
            // at that point because the ordering of JS finalization is not
            // deterministic and we did not yet know if any wrappers that
            // might still be referencing the protos where still yet to be
            // finalized and destroyed. We *do* know that the protos'
            // JSObjects would not have been finalized if there were any
            // wrappers that referenced the proto but where not themselves
            // slated for finalization in this gc cycle. So... at this point
            // we know that any and all wrappers that might have been
            // referencing the protos in the dying list are themselves dead.
            // So, we can safely delete all the protos in the list.

            self->mDyingWrappedNativeProtoMap->
                Enumerate(DyingProtoKiller, nsnull);


            // mThreadRunningGC indicates that GC is running.
            // Clear it and notify waiters.
            { // scoped lock
                XPCAutoLock lock(self->GetMapLock());
                NS_ASSERTION(self->mThreadRunningGC == PR_GetCurrentThread(), "bad state");
                self->mThreadRunningGC = nsnull;
                xpc_NotifyAll(self->GetMapLock());
            }

            break;
        }
        case JSGC_END:
        {
            // NOTE that this event happens outside of the gc lock in
            // the js engine. So this could be simultaneous with the
            // events above.

            // Do any deferred released of native objects.
#ifdef XPC_TRACK_DEFERRED_RELEASES
            printf("XPC - Begin deferred Release of %d nsISupports pointers\n",
                   self->mNativesToReleaseArray.Length());
#endif
            DoDeferredRelease(self->mNativesToReleaseArray);
#ifdef XPC_TRACK_DEFERRED_RELEASES
            printf("XPC - End deferred Releases\n");
#endif
            break;
        }
        default:
            break;
    }

    nsTArray<JSGCCallback> callbacks(self->extraGCCallbacks);
    for (PRUint32 i = 0; i < callbacks.Length(); ++i) {
        if (!callbacks[i](cx, status))
            return JS_FALSE;
    }

    return JS_TRUE;
}

// Auto JS GC lock helper.
class AutoLockJSGC
{
public:
    AutoLockJSGC(JSRuntime* rt) : mJSRuntime(rt) { JS_LOCK_GC(mJSRuntime); }
    ~AutoLockJSGC() { JS_UNLOCK_GC(mJSRuntime); }
private:
    JSRuntime* mJSRuntime;

    // Disable copy or assignment semantics.
    AutoLockJSGC(const AutoLockJSGC&);
    void operator=(const AutoLockJSGC&);
};

//static
void
XPCJSRuntime::WatchdogMain(void *arg)
{
    XPCJSRuntime* self = static_cast<XPCJSRuntime*>(arg);

    // Lock lasts until we return
    AutoLockJSGC lock(self->mJSRuntime);

    PRIntervalTime sleepInterval;
    while (self->mWatchdogThread)
    {
        // Sleep only 1 second if recently (or currently) active; otherwise, hibernate
        if (self->mLastActiveTime == -1 || PR_Now() - self->mLastActiveTime <= PRTime(2*PR_USEC_PER_SEC))
            sleepInterval = PR_TicksPerSecond();
        else
        {
            sleepInterval = PR_INTERVAL_NO_TIMEOUT;
            self->mWatchdogHibernating = PR_TRUE;
        }
#ifdef DEBUG
        PRStatus status =
#endif
            PR_WaitCondVar(self->mWatchdogWakeup, sleepInterval);
        JS_ASSERT(status == PR_SUCCESS);
        JSContext* cx = nsnull;
        while((cx = js_NextActiveContext(self->mJSRuntime, cx)))
        {
            js::TriggerOperationCallback(cx);
        }
    }

    /* Wake up the main thread waiting for the watchdog to terminate. */
    PR_NotifyCondVar(self->mWatchdogWakeup);
}

//static
void
XPCJSRuntime::ActivityCallback(void *arg, PRBool active)
{
    XPCJSRuntime* self = static_cast<XPCJSRuntime*>(arg);
    if (active) {
        self->mLastActiveTime = -1;
        if (self->mWatchdogHibernating)
        {
            self->mWatchdogHibernating = PR_FALSE;
            PR_NotifyCondVar(self->mWatchdogWakeup);
        }
    } else {
        self->mLastActiveTime = PR_Now();
    }
}


/***************************************************************************/

#ifdef XPC_CHECK_WRAPPERS_AT_SHUTDOWN
static JSDHashOperator
DEBUG_WrapperChecker(JSDHashTable *table, JSDHashEntryHdr *hdr,
                     uint32 number, void *arg)
{
    XPCWrappedNative* wrapper = (XPCWrappedNative*)((JSDHashEntryStub*)hdr)->key;
    NS_ASSERTION(!wrapper->IsValid(), "found a 'valid' wrapper!");
    ++ *((int*)arg);
    return JS_DHASH_NEXT;
}
#endif

static JSDHashOperator
WrappedJSShutdownMarker(JSDHashTable *table, JSDHashEntryHdr *hdr,
                        uint32 number, void *arg)
{
    JSRuntime* rt = (JSRuntime*) arg;
    nsXPCWrappedJS* wrapper = ((JSObject2WrappedJSMap::Entry*)hdr)->value;
    NS_ASSERTION(wrapper, "found a null JS wrapper!");
    NS_ASSERTION(wrapper->IsValid(), "found an invalid JS wrapper!");
    wrapper->SystemIsBeingShutDown(rt);
    return JS_DHASH_NEXT;
}

static JSDHashOperator
DetachedWrappedNativeProtoShutdownMarker(JSDHashTable *table, JSDHashEntryHdr *hdr,
                                         uint32 number, void *arg)
{
    XPCWrappedNativeProto* proto = 
        (XPCWrappedNativeProto*)((JSDHashEntryStub*)hdr)->key;

    proto->SystemIsBeingShutDown((JSContext*)arg);
    return JS_DHASH_NEXT;
}

void XPCJSRuntime::SystemIsBeingShutDown(JSContext* cx)
{
    DOM_ClearInterfaces();

    if(mDetachedWrappedNativeProtoMap)
        mDetachedWrappedNativeProtoMap->
            Enumerate(DetachedWrappedNativeProtoShutdownMarker, cx);
}

XPCJSRuntime::~XPCJSRuntime()
{
    if (mWatchdogWakeup)
    {
        // If the watchdog thread is running, tell it to terminate waking it
        // up if necessary and wait until it signals that it finished. As we
        // must release the lock before calling PR_DestroyCondVar, we use an
        // extra block here.
        {
            AutoLockJSGC lock(mJSRuntime);
            if (mWatchdogThread) {
                mWatchdogThread = nsnull;
                PR_NotifyCondVar(mWatchdogWakeup);
                PR_WaitCondVar(mWatchdogWakeup, PR_INTERVAL_NO_TIMEOUT);
            }
        }
        PR_DestroyCondVar(mWatchdogWakeup);
        mWatchdogWakeup = nsnull;
    }

#ifdef XPC_DUMP_AT_SHUTDOWN
    {
    // count the total JSContexts in use
    JSContext* iter = nsnull;
    int count = 0;
    while(JS_ContextIterator(mJSRuntime, &iter))
        count ++;
    if(count)
        printf("deleting XPCJSRuntime with %d live JSContexts\n", count);
    }
#endif

    // clean up and destroy maps...
    if(mWrappedJSMap)
    {
#ifdef XPC_DUMP_AT_SHUTDOWN
        uint32 count = mWrappedJSMap->Count();
        if(count)
            printf("deleting XPCJSRuntime with %d live wrapped JSObject\n", (int)count);
#endif
        mWrappedJSMap->Enumerate(WrappedJSShutdownMarker, mJSRuntime);
        delete mWrappedJSMap;
    }

    if(mWrappedJSClassMap)
    {
#ifdef XPC_DUMP_AT_SHUTDOWN
        uint32 count = mWrappedJSClassMap->Count();
        if(count)
            printf("deleting XPCJSRuntime with %d live nsXPCWrappedJSClass\n", (int)count);
#endif
        delete mWrappedJSClassMap;
    }

    if(mIID2NativeInterfaceMap)
    {
#ifdef XPC_DUMP_AT_SHUTDOWN
        uint32 count = mIID2NativeInterfaceMap->Count();
        if(count)
            printf("deleting XPCJSRuntime with %d live XPCNativeInterfaces\n", (int)count);
#endif
        delete mIID2NativeInterfaceMap;
    }

    if(mClassInfo2NativeSetMap)
    {
#ifdef XPC_DUMP_AT_SHUTDOWN
        uint32 count = mClassInfo2NativeSetMap->Count();
        if(count)
            printf("deleting XPCJSRuntime with %d live XPCNativeSets\n", (int)count);
#endif
        delete mClassInfo2NativeSetMap;
    }

    if(mNativeSetMap)
    {
#ifdef XPC_DUMP_AT_SHUTDOWN
        uint32 count = mNativeSetMap->Count();
        if(count)
            printf("deleting XPCJSRuntime with %d live XPCNativeSets\n", (int)count);
#endif
        delete mNativeSetMap;
    }

    if(mMapLock)
        XPCAutoLock::DestroyLock(mMapLock);

    if(mThisTranslatorMap)
    {
#ifdef XPC_DUMP_AT_SHUTDOWN
        uint32 count = mThisTranslatorMap->Count();
        if(count)
            printf("deleting XPCJSRuntime with %d live ThisTranslator\n", (int)count);
#endif
        delete mThisTranslatorMap;
    }

#ifdef XPC_CHECK_WRAPPERS_AT_SHUTDOWN
    if(DEBUG_WrappedNativeHashtable)
    {
        int LiveWrapperCount = 0;
        JS_DHashTableEnumerate(DEBUG_WrappedNativeHashtable,
                               DEBUG_WrapperChecker, &LiveWrapperCount);
        if(LiveWrapperCount)
            printf("deleting XPCJSRuntime with %d live XPCWrappedNative (found in wrapper check)\n", (int)LiveWrapperCount);
        JS_DHashTableDestroy(DEBUG_WrappedNativeHashtable);
    }
#endif

    if(mNativeScriptableSharedMap)
    {
#ifdef XPC_DUMP_AT_SHUTDOWN
        uint32 count = mNativeScriptableSharedMap->Count();
        if(count)
            printf("deleting XPCJSRuntime with %d live XPCNativeScriptableShared\n", (int)count);
#endif
        delete mNativeScriptableSharedMap;
    }

    if(mDyingWrappedNativeProtoMap)
    {
#ifdef XPC_DUMP_AT_SHUTDOWN
        uint32 count = mDyingWrappedNativeProtoMap->Count();
        if(count)
            printf("deleting XPCJSRuntime with %d live but dying XPCWrappedNativeProto\n", (int)count);
#endif
        delete mDyingWrappedNativeProtoMap;
    }

    if(mDetachedWrappedNativeProtoMap)
    {
#ifdef XPC_DUMP_AT_SHUTDOWN
        uint32 count = mDetachedWrappedNativeProtoMap->Count();
        if(count)
            printf("deleting XPCJSRuntime with %d live detached XPCWrappedNativeProto\n", (int)count);
#endif
        delete mDetachedWrappedNativeProtoMap;
    }

    if(mExplicitNativeWrapperMap)
    {
#ifdef XPC_DUMP_AT_SHUTDOWN
        uint32 count = mExplicitNativeWrapperMap->Count();
        if(count)
            printf("deleting XPCJSRuntime with %d live explicit XPCNativeWrapper\n", (int)count);
#endif
        delete mExplicitNativeWrapperMap;
    }

    // unwire the readable/JSString sharing magic
    XPCStringConvert::ShutdownDOMStringFinalizer();

    XPCConvert::RemoveXPCOMUCStringFinalizer();

    if(mJSHolders.ops)
    {
        JS_DHashTableFinish(&mJSHolders);
        mJSHolders.ops = nsnull;
    }

    if(mJSRuntime)
    {
        JS_DestroyRuntime(mJSRuntime);
        JS_ShutDown();
#ifdef DEBUG_shaver_off
        fprintf(stderr, "nJRSI: destroyed runtime %p\n", (void *)mJSRuntime);
#endif
    }

    XPCPerThreadData::ShutDown();
}

class XPConnectGCChunkAllocator
    : public js::GCChunkAllocator
{
public:
    XPConnectGCChunkAllocator() {}

    PRInt64 GetGCChunkBytesInUse() {
        return mNumGCChunksInUse * js::GC_CHUNK_SIZE;
    }
private:
    virtual void *doAlloc() {
        void *chunk;
#ifdef MOZ_MEMORY
        // posix_memalign returns zero on success, nonzero on failure.
        if (posix_memalign(&chunk, js::GC_CHUNK_SIZE, js::GC_CHUNK_SIZE))
            chunk = 0;
#else
        chunk = js::AllocGCChunk();
#endif
        if (chunk)
            mNumGCChunksInUse++;
        return chunk;
    }

    virtual void doFree(void *chunk) {
        mNumGCChunksInUse--;
#ifdef MOZ_MEMORY
        free(chunk);
#else
        js::FreeGCChunk(chunk);
#endif
    }

protected:
    PRUint32 mNumGCChunksInUse;
};

static XPConnectGCChunkAllocator gXPCJSChunkAllocator;

#ifdef MOZ_MEMORY
#define JS_GC_HEAP_KIND  nsIMemoryReporter::KIND_HEAP
#else
#define JS_GC_HEAP_KIND  nsIMemoryReporter::KIND_MAPPED
#endif

// We have per-compartment GC heap totals, so we can't put the total GC heap
// size in the explicit allocations tree.  But it's a useful figure, so put it
// in the "others" list.
NS_MEMORY_REPORTER_IMPLEMENT(XPConnectJSGCHeap,
    "js-gc-heap",
    KIND_OTHER,
    nsIMemoryReporter::UNITS_BYTES,
    gXPCJSChunkAllocator.GetGCChunkBytesInUse,
    "Memory used by the garbage-collected JavaScript heap.")

static PRInt64
GetJSStack()
{
    JSRuntime *rt = nsXPConnect::GetRuntimeInstance()->GetJSRuntime();
    PRInt64 n = 0;
    for (js::ThreadDataIter i(rt); !i.empty(); i.popFront())
        n += i.threadData()->stackSpace.committedSize();
    return n;
}

NS_MEMORY_REPORTER_IMPLEMENT(XPConnectJSStack,
    "explicit/js/stack",
    KIND_MAPPED,
    nsIMemoryReporter::UNITS_BYTES,
    GetJSStack,
    "Memory used for the JavaScript stack.  This is the committed portion "
    "of the stack;  any uncommitted portion is not measured because it "
    "hardly costs anything.")

class XPConnectJSCompartmentsMultiReporter : public nsIMemoryMultiReporter
{
private:
    struct CompartmentStats
    {
        CompartmentStats(JSContext *cx, JSCompartment *c) {
            memset(this, 0, sizeof(*this));

            if (c == cx->runtime->atomsCompartment) {
                name = NS_LITERAL_CSTRING("atoms");
            } else if (c->principals) {
                if (c->principals->codebase) {
                    // A hack: replace forward slashes with '\\' so they aren't
                    // treated as path separators.  Users of the reporters
                    // (such as about:memory) have to undo this change.
                    name.Assign(c->principals->codebase);
                    char* cur = name.BeginWriting();
                    char* end = name.EndWriting();
                    for (; cur < end; ++cur) {
                        if ('/' == *cur) {
                            *cur = '\\';
                        }
                    }
                } else {
                    name = NS_LITERAL_CSTRING("null-codebase");
                }
            } else {
                name = NS_LITERAL_CSTRING("null-principal");
            }
        }

        nsCString name;
        PRInt64 gcHeapArenaHeaders;
        PRInt64 gcHeapArenaPadding;
        PRInt64 gcHeapArenaUnused;

        PRInt64 gcHeapObjects;
        PRInt64 gcHeapStrings;
        PRInt64 gcHeapShapes;
        PRInt64 gcHeapXml;

        PRInt64 objectSlots;
        PRInt64 stringChars;

        PRInt64 scripts;
#ifdef JS_METHODJIT
        PRInt64 mjitCode;
        PRInt64 mjitData;
#endif
<<<<<<< HEAD
void
GetJSObjectSlotsCallback(JSContext *cx, void *v, size_t traceKind, void *thing)
{
    JS_ASSERT(traceKind == JSTRACE_OBJECT);
    JSObject *obj = (JSObject *)thing;
    PRInt64Data *data = (PRInt64Data *) v;
    data->n += JS_ObjectCountDynamicSlots(obj) * sizeof(js::Value);
}
#ifdef _MSC_VER
#pragma optimize("", on)
=======
#ifdef JS_TRACER
        PRInt64 tjitCode;
        PRInt64 tjitDataAllocatorsMain;
        PRInt64 tjitDataAllocatorsReserve;
>>>>>>> 289351b0
#endif
    };

    struct IterateData
    {
        IterateData(JSRuntime *rt)
        : compartmentStatsVector()
        , currCompartmentStats(NULL)
        {
            compartmentStatsVector.reserve(rt->compartments.length());
        }

        js::Vector<CompartmentStats, 0, js::SystemAllocPolicy> compartmentStatsVector;
        CompartmentStats *currCompartmentStats;
    };

    static PRInt64
    GetCompartmentScriptsSize(JSCompartment *c)
    {
        PRInt64 n = 0;
        for (JSScript *script = (JSScript *)c->scripts.next;
             &script->links != &c->scripts;
             script = (JSScript *)script->links.next)
        {
            n += script->totalSize(); 
        }
        return n;
    }

    #ifdef JS_METHODJIT

    static PRInt64
    GetCompartmentMjitCodeSize(JSCompartment *c)
    {
        return c->getMjitCodeSize();
    }

    static PRInt64
    GetCompartmentMjitDataSize(JSCompartment *c)
    {
        PRInt64 n = 0;
        for (JSScript *script = (JSScript *)c->scripts.next;
             &script->links != &c->scripts;
             script = (JSScript *)script->links.next)
        {
            n += script->jitDataSize(); 
        }
        return n;
    }

    #endif  // JS_METHODJIT

    #ifdef JS_TRACER

    static PRInt64
    GetCompartmentTjitCodeSize(JSCompartment *c)
    {
        if (c->hasTraceMonitor()) {
            size_t total, frag_size, free_size;
            c->traceMonitor()->getCodeAllocStats(total, frag_size, free_size);
            return total;
        }
        return 0;
    }

    static PRInt64
    GetCompartmentTjitDataAllocatorsMainSize(JSCompartment *c)
    {
        return c->hasTraceMonitor()
             ? c->traceMonitor()->getVMAllocatorsMainSize()
             : 0;
    }

    static PRInt64
    GetCompartmentTjitDataAllocatorsReserveSize(JSCompartment *c)
    {
        return c->hasTraceMonitor()
             ? c->traceMonitor()->getVMAllocatorsReserveSize()
             : 0;
    }

    #endif  // JS_TRACER

    static void
    CompartmentCallback(JSContext *cx, void *vdata, JSCompartment *compartment)
    {
        // Append a new CompartmentStats to the vector.
        IterateData *data = static_cast<IterateData *>(vdata);
        CompartmentStats compartmentStats(cx, compartment);
        data->compartmentStatsVector.infallibleAppend(compartmentStats);
        CompartmentStats *curr = data->compartmentStatsVector.end() - 1;
        data->currCompartmentStats = curr;

        // Get the compartment-level numbers.
        curr->scripts = GetCompartmentScriptsSize(compartment);
#ifdef JS_METHODJIT
        curr->mjitCode = GetCompartmentMjitCodeSize(compartment);
        curr->mjitData = GetCompartmentMjitDataSize(compartment);
#endif
#ifdef JS_TRACER
        curr->tjitCode = GetCompartmentTjitCodeSize(compartment);
        curr->tjitDataAllocatorsMain = GetCompartmentTjitDataAllocatorsMainSize(compartment);
        curr->tjitDataAllocatorsReserve = GetCompartmentTjitDataAllocatorsReserveSize(compartment);
#endif
    }

    static void
    ArenaCallback(JSContext *cx, void *vdata, js::gc::Arena *arena,
                  size_t traceKind, size_t thingSize)
    {
        IterateData *data = static_cast<IterateData *>(vdata);
        data->currCompartmentStats->gcHeapArenaHeaders +=
            sizeof(js::gc::ArenaHeader);
        data->currCompartmentStats->gcHeapArenaPadding +=
            arena->thingsStartOffset(thingSize) - sizeof(js::gc::ArenaHeader);
        // We don't call the callback on unused things.  So we compute the
        // unused space like this:  arenaUnused = maxArenaUnused - arenaUsed.
        // We do this by setting arenaUnused to maxArenaUnused here, and then
        // subtracting thingSize for every used cell, in CellCallback().
        data->currCompartmentStats->gcHeapArenaUnused += arena->thingsSpan(thingSize);
    }

    static void
    CellCallback(JSContext *cx, void *vdata, void *thing, size_t traceKind,
                 size_t thingSize)
    {
        IterateData *data = static_cast<IterateData *>(vdata);
        CompartmentStats *curr = data->currCompartmentStats;
        if (traceKind == JSTRACE_OBJECT) {
            JSObject *obj = static_cast<JSObject *>(thing);
            curr->gcHeapObjects += thingSize;
            if (obj->hasSlotsArray()) {
                curr->objectSlots += obj->numSlots() * sizeof(js::Value);
            }
        } else if (traceKind == JSTRACE_STRING) {
            JSString *str = static_cast<JSString *>(thing);
            curr->gcHeapStrings += thingSize;
            curr->stringChars += str->charsHeapSize();
        } else if (traceKind == JSTRACE_SHAPE) {
            curr->gcHeapShapes += thingSize;
        } else {
            JS_ASSERT(traceKind == JSTRACE_XML);
            curr->gcHeapXml += thingSize;
        }
        // Yes, this is a subtraction:  see ArenaCallback() for details.
        curr->gcHeapArenaUnused -= thingSize;
    }

public:
    NS_DECL_ISUPPORTS

    XPConnectJSCompartmentsMultiReporter()
    {
    }

    nsCString mkPath(const nsACString &compartmentName,
                     const char* reporterName)
    {
        nsCString path(NS_LITERAL_CSTRING("explicit/js/compartment("));
        path += compartmentName;
        path += NS_LITERAL_CSTRING(")/");
        path += nsDependentCString(reporterName);
        return path;
    }

    NS_IMETHOD CollectReports(nsIMemoryMultiReporterCallback *callback,
                              nsISupports *closure)
    {
        JSRuntime *rt = nsXPConnect::GetRuntimeInstance()->GetJSRuntime();
        IterateData data(rt);

        // In the first step we get all the stats and stash them in a local
        // data structure.  In the second step we pass all the stashed stats to
        // the callback.  Separating these steps is important because the
        // callback may be a JS function, and executing JS while getting these
        // stats seems like a bad idea.
        {
            JSContext *cx = JS_NewContext(rt, 0);
            if (!cx) {
                NS_ERROR("couldn't create context for memory tracing");
                return NS_ERROR_FAILURE;
            }
            JS_BeginRequest(cx);
            js::IterateCompartmentsArenasCells(cx, &data, CompartmentCallback, ArenaCallback,
                                               CellCallback);
            JS_EndRequest(cx);
            JS_DestroyContextNoGC(cx);
        }

        NS_NAMED_LITERAL_CSTRING(p, "");

        PRInt64 gcHeapChunkTotal = gXPCJSChunkAllocator.GetGCChunkBytesInUse();
        // This is initialized to gcHeapChunkUnused, and then we subtract used
        // space from it each time around the loop.
        PRInt64 gcHeapChunkUnused = gcHeapChunkTotal;

        #define DO(path, kind, amount, desc) \
            callback->Callback(p, path, kind, nsIMemoryReporter::UNITS_BYTES, \
                               amount, NS_LITERAL_CSTRING(desc), closure);

        // This is the second step (see above).
        for (CompartmentStats *stats = data.compartmentStatsVector.begin();
             stats != data.compartmentStatsVector.end();
             ++stats)
        {
            nsCString &name = stats->name;

            gcHeapChunkUnused -=
                stats->gcHeapArenaHeaders + stats->gcHeapArenaPadding +
                stats->gcHeapArenaUnused +
                stats->gcHeapObjects + stats->gcHeapStrings +
                stats->gcHeapShapes + stats->gcHeapXml;

            DO(mkPath(name, "gc-heap/arena-headers"),
               JS_GC_HEAP_KIND, stats->gcHeapArenaHeaders,
    "Memory on the garbage-collected JavaScript heap, within arenas, that is "
    "used to hold internal book-keeping information.");

            DO(mkPath(name, "gc-heap/arena-padding"),
               JS_GC_HEAP_KIND, stats->gcHeapArenaPadding,
    "Memory on the garbage-collected JavaScript heap, within arenas, that is "
    "unused and present only so that other data is aligned.");

            DO(mkPath(name, "gc-heap/arena-unused"),
               JS_GC_HEAP_KIND, stats->gcHeapArenaUnused,
    "Memory on the garbage-collected JavaScript heap, within arenas, that "
    "could be holding useful data but currently isn't.");

            DO(mkPath(name, "gc-heap/objects"),
               JS_GC_HEAP_KIND, stats->gcHeapObjects,
    "Memory on the garbage-collected JavaScript heap that holds objects.");

            DO(mkPath(name, "gc-heap/strings"),
               JS_GC_HEAP_KIND, stats->gcHeapStrings,
    "Memory on the garbage-collected JavaScript heap that holds string "
    "headers.");

            DO(mkPath(name, "gc-heap/shapes"),
               JS_GC_HEAP_KIND, stats->gcHeapShapes,
    "Memory on the garbage-collected JavaScript heap that holds shapes. "
    "A shape is an internal data structure that makes property accesses "
    "fast.");

            DO(mkPath(name, "gc-heap/xml"),
               JS_GC_HEAP_KIND, stats->gcHeapXml,
    "Memory on the garbage-collected JavaScript heap that holds E4X XML "
    "objects.");

            DO(mkPath(name, "object-slots"),
               nsIMemoryReporter::KIND_HEAP, stats->objectSlots,
    "Memory allocated for non-fixed object slot arrays, which are used "
    "to represent object properties.  Some objects also contain a fixed "
    "number of slots which are stored on the JavaScript heap;  those slots "
    "are not counted here, but in 'gc-heap/objects'.");

            DO(mkPath(name, "string-chars"),
               nsIMemoryReporter::KIND_HEAP, stats->stringChars,
    "Memory allocated to hold string characters.  Not all of this allocated "
    "memory is necessarily used to hold characters.  Each string also "
    "includes a header which is stored on the JavaScript heap;  that header "
    "is not counted here, but in 'gc-heap/strings'.");

            DO(mkPath(name, "scripts"),
               nsIMemoryReporter::KIND_HEAP, stats->scripts,
    "Memory allocated for JSScripts.  A JSScript is created for each "
    "user-defined function in a script.  One is also created for "
    "the top-level code in a script.  Each JSScript includes byte-code and "
    "various other things.");

#ifdef JS_METHODJIT
            DO(mkPath(name, "mjit-code"),
               nsIMemoryReporter::KIND_MAPPED, stats->mjitCode,
    "Memory used by the method JIT to hold generated code.");

            DO(mkPath(name, "mjit-data"),
               nsIMemoryReporter::KIND_HEAP, stats->mjitData,
    "Memory used by the method JIT for the following data: "
    "JITScripts, native maps, and inline cache structs.");
#endif
#ifdef JS_TRACER
            DO(mkPath(name, "tjit-code"),
               nsIMemoryReporter::KIND_MAPPED, stats->tjitCode,
    "Memory used by the trace JIT to hold generated code.");

            DO(mkPath(name, "tjit-data/allocators-main"),
               nsIMemoryReporter::KIND_HEAP, stats->tjitDataAllocatorsMain,
    "Memory used by the trace JIT's VMAllocators.");

            DO(mkPath(name, "tjit-data/allocators-reserve"),
               nsIMemoryReporter::KIND_HEAP, stats->tjitDataAllocatorsReserve,
    "Memory used by the trace JIT and held in reserve for VMAllocators "
    "in case of OOM.");
#endif
        }

        JS_ASSERT(gcHeapChunkTotal % js::GC_CHUNK_SIZE == 0);
        size_t numChunks = gcHeapChunkTotal / js::GC_CHUNK_SIZE;
        PRInt64 perChunkAdmin =
            sizeof(js::gc::Chunk) - (sizeof(js::gc::Arena) * js::gc::ArenasPerChunk);
        PRInt64 gcHeapChunkAdmin = numChunks * perChunkAdmin;
        gcHeapChunkUnused -= gcHeapChunkAdmin;

        DO(NS_LITERAL_CSTRING("explicit/js/gc-heap-chunk-unused"),
           JS_GC_HEAP_KIND, gcHeapChunkUnused,
    "Memory on the garbage-collected JavaScript heap, within chunks, that "
    "could be holding useful data but currently isn't.");

        DO(NS_LITERAL_CSTRING("explicit/js/gc-heap-chunk-admin"),
           JS_GC_HEAP_KIND, gcHeapChunkAdmin,
    "Memory on the garbage-collected JavaScript heap, within chunks, that is "
    "used to hold internal book-keeping information.");

        return NS_OK;
    }
};
NS_IMPL_THREADSAFE_ISUPPORTS1(
  XPConnectJSCompartmentsMultiReporter
, nsIMemoryMultiReporter
)

XPCJSRuntime::XPCJSRuntime(nsXPConnect* aXPConnect)
 : mXPConnect(aXPConnect),
   mJSRuntime(nsnull),
   mWrappedJSMap(JSObject2WrappedJSMap::newMap(XPC_JS_MAP_SIZE)),
   mWrappedJSClassMap(IID2WrappedJSClassMap::newMap(XPC_JS_CLASS_MAP_SIZE)),
   mIID2NativeInterfaceMap(IID2NativeInterfaceMap::newMap(XPC_NATIVE_INTERFACE_MAP_SIZE)),
   mClassInfo2NativeSetMap(ClassInfo2NativeSetMap::newMap(XPC_NATIVE_SET_MAP_SIZE)),
   mNativeSetMap(NativeSetMap::newMap(XPC_NATIVE_SET_MAP_SIZE)),
   mThisTranslatorMap(IID2ThisTranslatorMap::newMap(XPC_THIS_TRANSLATOR_MAP_SIZE)),
   mNativeScriptableSharedMap(XPCNativeScriptableSharedMap::newMap(XPC_NATIVE_JSCLASS_MAP_SIZE)),
   mDyingWrappedNativeProtoMap(XPCWrappedNativeProtoMap::newMap(XPC_DYING_NATIVE_PROTO_MAP_SIZE)),
   mDetachedWrappedNativeProtoMap(XPCWrappedNativeProtoMap::newMap(XPC_DETACHED_NATIVE_PROTO_MAP_SIZE)),
   mExplicitNativeWrapperMap(XPCNativeWrapperMap::newMap(XPC_NATIVE_WRAPPER_MAP_SIZE)),
   mMapLock(XPCAutoLock::NewLock("XPCJSRuntime::mMapLock")),
   mThreadRunningGC(nsnull),
   mWrappedJSToReleaseArray(),
   mNativesToReleaseArray(),
   mDoingFinalization(JS_FALSE),
   mVariantRoots(nsnull),
   mWrappedJSRoots(nsnull),
   mObjectHolderRoots(nsnull),
   mWatchdogWakeup(nsnull),
   mWatchdogThread(nsnull),
   mWatchdogHibernating(PR_FALSE),
   mLastActiveTime(-1)
{
#ifdef XPC_CHECK_WRAPPERS_AT_SHUTDOWN
    DEBUG_WrappedNativeHashtable =
        JS_NewDHashTable(JS_DHashGetStubOps(), nsnull,
                         sizeof(JSDHashEntryStub), 128);
#endif
    NS_TIME_FUNCTION;

    DOM_InitInterfaces();

    // these jsids filled in later when we have a JSContext to work with.
    mStrIDs[0] = JSID_VOID;

    mJSRuntime = JS_NewRuntime(32L * 1024L * 1024L); // pref ?
    if (!mJSRuntime)
        NS_RUNTIMEABORT("JS_NewRuntime failed.");

    {
        // Unconstrain the runtime's threshold on nominal heap size, to avoid
        // triggering GC too often if operating continuously near an arbitrary
        // finite threshold (0xffffffff is infinity for uint32 parameters).
        // This leaves the maximum-JS_malloc-bytes threshold still in effect
        // to cause period, and we hope hygienic, last-ditch GCs from within
        // the GC's allocator.
        JS_SetGCParameter(mJSRuntime, JSGC_MAX_BYTES, 0xffffffff);
        JS_SetContextCallback(mJSRuntime, ContextCallback);
        JS_SetCompartmentCallback(mJSRuntime, CompartmentCallback);
        JS_SetGCCallbackRT(mJSRuntime, GCCallback);
        JS_SetExtraGCRoots(mJSRuntime, TraceJS, this);
        JS_SetWrapObjectCallbacks(mJSRuntime,
                                  xpc::WrapperFactory::Rewrap,
                                  xpc::WrapperFactory::PrepareForWrapping);
        mWatchdogWakeup = JS_NEW_CONDVAR(mJSRuntime->gcLock);
        if (!mWatchdogWakeup)
            NS_RUNTIMEABORT("JS_NEW_CONDVAR failed.");

        mJSRuntime->setActivityCallback(ActivityCallback, this);

        mJSRuntime->setCustomGCChunkAllocator(&gXPCJSChunkAllocator);

        NS_RegisterMemoryReporter(new NS_MEMORY_REPORTER_NAME(XPConnectJSGCHeap));
        NS_RegisterMemoryReporter(new NS_MEMORY_REPORTER_NAME(XPConnectJSStack));
        NS_RegisterMemoryMultiReporter(new XPConnectJSCompartmentsMultiReporter);
    }

    if(!JS_DHashTableInit(&mJSHolders, JS_DHashGetStubOps(), nsnull,
                          sizeof(ObjectHolder), 512))
        mJSHolders.ops = nsnull;

    mCompartmentMap.Init();
    mMTCompartmentMap.Init();

    // Install a JavaScript 'debugger' keyword handler in debug builds only
#ifdef DEBUG
    if(mJSRuntime && !JS_GetGlobalDebugHooks(mJSRuntime)->debuggerHandler)
        xpc_InstallJSDebuggerKeywordHandler(mJSRuntime);
#endif

    if (mWatchdogWakeup) {
        AutoLockJSGC lock(mJSRuntime);

        mWatchdogThread = PR_CreateThread(PR_USER_THREAD, WatchdogMain, this,
                                          PR_PRIORITY_NORMAL, PR_LOCAL_THREAD,
                                          PR_UNJOINABLE_THREAD, 0);
        if (!mWatchdogThread)
            NS_RUNTIMEABORT("PR_CreateThread failed!");
    }
}

// static
XPCJSRuntime*
XPCJSRuntime::newXPCJSRuntime(nsXPConnect* aXPConnect)
{
    NS_PRECONDITION(aXPConnect,"bad param");

    XPCJSRuntime* self = new XPCJSRuntime(aXPConnect);

    if(self                                  &&
       self->GetJSRuntime()                  &&
       self->GetWrappedJSMap()               &&
       self->GetWrappedJSClassMap()          &&
       self->GetIID2NativeInterfaceMap()     &&
       self->GetClassInfo2NativeSetMap()     &&
       self->GetNativeSetMap()               &&
       self->GetThisTranslatorMap()          &&
       self->GetNativeScriptableSharedMap()  &&
       self->GetDyingWrappedNativeProtoMap() &&
       self->GetExplicitNativeWrapperMap()   &&
       self->GetMapLock()                    &&
       self->mWatchdogThread)
    {
        return self;
    }

    NS_RUNTIMEABORT("new XPCJSRuntime failed to initialize.");

    delete self;
    return nsnull;
}

JSBool
XPCJSRuntime::OnJSContextNew(JSContext *cx)
{
    NS_TIME_FUNCTION;

    // if it is our first context then we need to generate our string ids
    JSBool ok = JS_TRUE;
    if(JSID_IS_VOID(mStrIDs[0]))
    {
        JS_SetGCParameterForThread(cx, JSGC_MAX_CODE_CACHE_BYTES, 16 * 1024 * 1024);
        JSAutoRequest ar(cx);
        for(uintN i = 0; i < IDX_TOTAL_COUNT; i++)
        {
            JSString* str = JS_InternString(cx, mStrings[i]);
            if(!str || !JS_ValueToId(cx, STRING_TO_JSVAL(str), &mStrIDs[i]))
            {
                mStrIDs[0] = JSID_VOID;
                ok = JS_FALSE;
                break;
            }
            mStrJSVals[i] = STRING_TO_JSVAL(str);
        }
    }
    if (!ok)
        return JS_FALSE;

    XPCPerThreadData* tls = XPCPerThreadData::GetData(cx);
    if(!tls)
        return JS_FALSE;

    XPCContext* xpc = new XPCContext(this, cx);
    if (!xpc)
        return JS_FALSE;

    JS_SetNativeStackQuota(cx, 128 * sizeof(size_t) * 1024);

    // we want to mark the global object ourselves since we use a different color
    JS_ToggleOptions(cx, JSOPTION_UNROOTED_GLOBAL);

    return JS_TRUE;
}

JSBool
XPCJSRuntime::DeferredRelease(nsISupports* obj)
{
    NS_ASSERTION(obj, "bad param");

    if(mNativesToReleaseArray.IsEmpty())
    {
        // This array sometimes has 1000's
        // of entries, and usually has 50-200 entries. Avoid lots
        // of incremental grows.  We compact it down when we're done.
        mNativesToReleaseArray.SetCapacity(256);
    }
    return mNativesToReleaseArray.AppendElement(obj) != nsnull;
}

/***************************************************************************/

#ifdef DEBUG
static JSDHashOperator
WrappedJSClassMapDumpEnumerator(JSDHashTable *table, JSDHashEntryHdr *hdr,
                                uint32 number, void *arg)
{
    ((IID2WrappedJSClassMap::Entry*)hdr)->value->DebugDump(*(PRInt16*)arg);
    return JS_DHASH_NEXT;
}
static JSDHashOperator
WrappedJSMapDumpEnumerator(JSDHashTable *table, JSDHashEntryHdr *hdr,
                           uint32 number, void *arg)
{
    ((JSObject2WrappedJSMap::Entry*)hdr)->value->DebugDump(*(PRInt16*)arg);
    return JS_DHASH_NEXT;
}
static JSDHashOperator
NativeSetDumpEnumerator(JSDHashTable *table, JSDHashEntryHdr *hdr,
                        uint32 number, void *arg)
{
    ((NativeSetMap::Entry*)hdr)->key_value->DebugDump(*(PRInt16*)arg);
    return JS_DHASH_NEXT;
}
#endif

void
XPCJSRuntime::DebugDump(PRInt16 depth)
{
#ifdef DEBUG
    depth--;
    XPC_LOG_ALWAYS(("XPCJSRuntime @ %x", this));
        XPC_LOG_INDENT();
        XPC_LOG_ALWAYS(("mXPConnect @ %x", mXPConnect));
        XPC_LOG_ALWAYS(("mJSRuntime @ %x", mJSRuntime));
        XPC_LOG_ALWAYS(("mMapLock @ %x", mMapLock));

        XPC_LOG_ALWAYS(("mWrappedJSToReleaseArray @ %x with %d wrappers(s)", \
                         &mWrappedJSToReleaseArray,
                         mWrappedJSToReleaseArray.Length()));

        int cxCount = 0;
        JSContext* iter = nsnull;
        while(JS_ContextIterator(mJSRuntime, &iter))
            ++cxCount;
        XPC_LOG_ALWAYS(("%d JS context(s)", cxCount));

        iter = nsnull;
        while(JS_ContextIterator(mJSRuntime, &iter))
        {
            XPCContext *xpc = XPCContext::GetXPCContext(iter);
            XPC_LOG_INDENT();
            xpc->DebugDump(depth);
            XPC_LOG_OUTDENT();
        }

        XPC_LOG_ALWAYS(("mWrappedJSClassMap @ %x with %d wrapperclasses(s)", \
                         mWrappedJSClassMap, mWrappedJSClassMap ? \
                                            mWrappedJSClassMap->Count() : 0));
        // iterate wrappersclasses...
        if(depth && mWrappedJSClassMap && mWrappedJSClassMap->Count())
        {
            XPC_LOG_INDENT();
            mWrappedJSClassMap->Enumerate(WrappedJSClassMapDumpEnumerator, &depth);
            XPC_LOG_OUTDENT();
        }
        XPC_LOG_ALWAYS(("mWrappedJSMap @ %x with %d wrappers(s)", \
                         mWrappedJSMap, mWrappedJSMap ? \
                                            mWrappedJSMap->Count() : 0));
        // iterate wrappers...
        if(depth && mWrappedJSMap && mWrappedJSMap->Count())
        {
            XPC_LOG_INDENT();
            mWrappedJSMap->Enumerate(WrappedJSMapDumpEnumerator, &depth);
            XPC_LOG_OUTDENT();
        }

        XPC_LOG_ALWAYS(("mIID2NativeInterfaceMap @ %x with %d interface(s)", \
                         mIID2NativeInterfaceMap, mIID2NativeInterfaceMap ? \
                                    mIID2NativeInterfaceMap->Count() : 0));

        XPC_LOG_ALWAYS(("mClassInfo2NativeSetMap @ %x with %d sets(s)", \
                         mClassInfo2NativeSetMap, mClassInfo2NativeSetMap ? \
                                    mClassInfo2NativeSetMap->Count() : 0));

        XPC_LOG_ALWAYS(("mThisTranslatorMap @ %x with %d translator(s)", \
                         mThisTranslatorMap, mThisTranslatorMap ? \
                                    mThisTranslatorMap->Count() : 0));

        XPC_LOG_ALWAYS(("mNativeSetMap @ %x with %d sets(s)", \
                         mNativeSetMap, mNativeSetMap ? \
                                    mNativeSetMap->Count() : 0));

        // iterate sets...
        if(depth && mNativeSetMap && mNativeSetMap->Count())
        {
            XPC_LOG_INDENT();
            mNativeSetMap->Enumerate(NativeSetDumpEnumerator, &depth);
            XPC_LOG_OUTDENT();
        }

        XPC_LOG_OUTDENT();
#endif
}

/***************************************************************************/

void
XPCRootSetElem::AddToRootSet(XPCLock *lock, XPCRootSetElem **listHead)
{
    NS_ASSERTION(!mSelfp, "Must be not linked");

    XPCAutoLock autoLock(lock);

    mSelfp = listHead;
    mNext = *listHead;
    if(mNext)
    {
        NS_ASSERTION(mNext->mSelfp == listHead, "Must be list start");
        mNext->mSelfp = &mNext;
    }
    *listHead = this;
}

void
XPCRootSetElem::RemoveFromRootSet(XPCLock *lock)
{
    NS_ASSERTION(mSelfp, "Must be linked");

    XPCAutoLock autoLock(lock);

    NS_ASSERTION(*mSelfp == this, "Link invariant");
    *mSelfp = mNext;
    if(mNext)
        mNext->mSelfp = mSelfp;
#ifdef DEBUG
    mSelfp = nsnull;
    mNext = nsnull;
#endif
}

void
XPCJSRuntime::AddGCCallback(JSGCCallback cb)
{
    NS_ASSERTION(cb, "null callback");
    extraGCCallbacks.AppendElement(cb);
}

void
XPCJSRuntime::RemoveGCCallback(JSGCCallback cb)
{
    NS_ASSERTION(cb, "null callback");
    PRBool found = extraGCCallbacks.RemoveElement(cb);
    if (!found) {
        NS_ERROR("Removing a callback which was never added.");
    }
}<|MERGE_RESOLUTION|>--- conflicted
+++ resolved
@@ -1343,23 +1343,10 @@
         PRInt64 mjitCode;
         PRInt64 mjitData;
 #endif
-<<<<<<< HEAD
-void
-GetJSObjectSlotsCallback(JSContext *cx, void *v, size_t traceKind, void *thing)
-{
-    JS_ASSERT(traceKind == JSTRACE_OBJECT);
-    JSObject *obj = (JSObject *)thing;
-    PRInt64Data *data = (PRInt64Data *) v;
-    data->n += JS_ObjectCountDynamicSlots(obj) * sizeof(js::Value);
-}
-#ifdef _MSC_VER
-#pragma optimize("", on)
-=======
 #ifdef JS_TRACER
         PRInt64 tjitCode;
         PRInt64 tjitDataAllocatorsMain;
         PRInt64 tjitDataAllocatorsReserve;
->>>>>>> 289351b0
 #endif
     };
 
@@ -1491,9 +1478,7 @@
         if (traceKind == JSTRACE_OBJECT) {
             JSObject *obj = static_cast<JSObject *>(thing);
             curr->gcHeapObjects += thingSize;
-            if (obj->hasSlotsArray()) {
-                curr->objectSlots += obj->numSlots() * sizeof(js::Value);
-            }
+            curr->objectSlots += JS_ObjectCountDynamicSlots(obj) * sizeof(js::Value);
         } else if (traceKind == JSTRACE_STRING) {
             JSString *str = static_cast<JSString *>(thing);
             curr->gcHeapStrings += thingSize;
