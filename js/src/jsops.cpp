/* -*- Mode: C++; tab-width: 4; indent-tabs-mode: nil; c-basic-offset: 4 -*-
 * vim: set ts=8 sw=4 et tw=79:
 *
 * ***** BEGIN LICENSE BLOCK *****
 * Version: MPL 1.1/GPL 2.0/LGPL 2.1
 *
 * The contents of this file are subject to the Mozilla Public License Version
 * 1.1 (the "License"); you may not use this file except in compliance with
 * the License. You may obtain a copy of the License at
 * http://www.mozilla.org/MPL/
 *
 * Software distributed under the License is distributed on an "AS IS" basis,
 * WITHOUT WARRANTY OF ANY KIND, either express or implied. See the License
 * for the specific language governing rights and limitations under the
 * License.
 *
 * The Original Code is Mozilla Communicator client code, released
 * March 31, 1998.
 *
 * The Initial Developer of the Original Code is
 * Netscape Communications Corporation.
 * Portions created by the Initial Developer are Copyright (C) 1998
 * the Initial Developer. All Rights Reserved.
 *
 * Contributor(s):
 *
 * Alternatively, the contents of this file may be used under the terms of
 * either of the GNU General Public License Version 2 or later (the "GPL"),
 * or the GNU Lesser General Public License Version 2.1 or later (the "LGPL"),
 * in which case the provisions of the GPL or the LGPL are applicable instead
 * of those above. If you wish to allow use of your version of this file only
 * under the terms of either the GPL or the LGPL, and not to allow others to
 * use your version of this file under the terms of the MPL, indicate your
 * decision by deleting the provisions above and replace them with the notice
 * and other provisions required by the GPL or the LGPL. If you do not delete
 * the provisions above, a recipient may use your version of this file under
 * the terms of any one of the MPL, the GPL or the LGPL.
 *
 * ***** END LICENSE BLOCK ***** */

/* This file needs to be included in possibly multiple places. */

#if JS_THREADED_INTERP
  interrupt:
#else /* !JS_THREADED_INTERP */
  case -1:
    JS_ASSERT(switchMask == -1);
#endif /* !JS_THREADED_INTERP */
    {
        bool moreInterrupts = false;
        JSInterruptHook hook = cx->debugHooks->interruptHook;
        if (hook) {
#ifdef JS_TRACER
            if (TRACE_RECORDER(cx))
                AbortRecording(cx, "interrupt hook");
#endif
            Value rval;
            switch (hook(cx, script, regs.pc, Jsvalify(&rval),
                         cx->debugHooks->interruptHookData)) {
              case JSTRAP_ERROR:
                goto error;
              case JSTRAP_CONTINUE:
                break;
              case JSTRAP_RETURN:
                fp->rval = rval;
                interpReturnOK = JS_TRUE;
                goto forced_return;
              case JSTRAP_THROW:
                cx->throwing = JS_TRUE;
                cx->exception = rval;
                goto error;
              default:;
            }
            moreInterrupts = true;
        }

#ifdef JS_TRACER
        if (TraceRecorder* tr = TRACE_RECORDER(cx)) {
            AbortableRecordingStatus status = tr->monitorRecording(op);
            JS_ASSERT_IF(cx->throwing, status == ARECORD_ERROR);
            switch (status) {
              case ARECORD_CONTINUE:
                moreInterrupts = true;
                break;
              case ARECORD_IMACRO:
                atoms = COMMON_ATOMS_START(&rt->atomState);
                op = JSOp(*regs.pc);
                DO_OP();    /* keep interrupting for op. */
                break;
              case ARECORD_ERROR:
                // The code at 'error:' aborts the recording.
                goto error;
              case ARECORD_ABORTED:
              case ARECORD_COMPLETED:
                break;
              case ARECORD_STOP:
                /* A 'stop' error should have already aborted recording. */
              default:
                JS_NOT_REACHED("Bad recording status");
            }
        }
#endif /* !JS_TRACER */

#if JS_THREADED_INTERP
#ifdef MOZ_TRACEVIS
        if (!moreInterrupts)
            ExitTraceVisState(cx, R_ABORT);
#endif
        jumpTable = moreInterrupts ? interruptJumpTable : normalJumpTable;
        JS_EXTENSION_(goto *normalJumpTable[op]);
#else
        switchMask = moreInterrupts ? -1 : 0;
        switchOp = intN(op);
        goto do_switch;
#endif
    }

/* No-ops for ease of decompilation. */
ADD_EMPTY_CASE(JSOP_NOP)
ADD_EMPTY_CASE(JSOP_CONDSWITCH)
ADD_EMPTY_CASE(JSOP_TRY)
ADD_EMPTY_CASE(JSOP_TRACE)
#if JS_HAS_XML_SUPPORT
ADD_EMPTY_CASE(JSOP_STARTXML)
ADD_EMPTY_CASE(JSOP_STARTXMLEXPR)
#endif
END_EMPTY_CASES

/* ADD_EMPTY_CASE is not used here as JSOP_LINENO_LENGTH == 3. */
BEGIN_CASE(JSOP_LINENO)
END_CASE(JSOP_LINENO)

BEGIN_CASE(JSOP_PUSH)
    PUSH_UNDEFINED();
END_CASE(JSOP_PUSH)

BEGIN_CASE(JSOP_POP)
    regs.sp--;
END_CASE(JSOP_POP)

BEGIN_CASE(JSOP_POPN)
{
    regs.sp -= GET_UINT16(regs.pc);
#ifdef DEBUG
    JS_ASSERT(fp->base() <= regs.sp);
    JSObject *obj = fp->blockChain;
    JS_ASSERT_IF(obj,
                 OBJ_BLOCK_DEPTH(cx, obj) + OBJ_BLOCK_COUNT(cx, obj)
                 <= (size_t) (regs.sp - fp->base()));
    for (obj = fp->scopeChain; obj; obj = obj->getParent()) {
        Class *clasp = obj->getClass();
        if (clasp != &js_BlockClass && clasp != &js_WithClass)
            continue;
        if (obj->getPrivate() != js_FloatingFrameIfGenerator(cx, fp))
            break;
        JS_ASSERT(fp->base() + OBJ_BLOCK_DEPTH(cx, obj)
                             + ((clasp == &js_BlockClass)
                                ? OBJ_BLOCK_COUNT(cx, obj)
                                : 1)
                  <= regs.sp);
    }
#endif
}
END_CASE(JSOP_POPN)

BEGIN_CASE(JSOP_SETRVAL)
BEGIN_CASE(JSOP_POPV)
    ASSERT_NOT_THROWING(cx);
    POP_COPY_TO(fp->rval);
END_CASE(JSOP_POPV)

BEGIN_CASE(JSOP_ENTERWITH)
    if (!js_EnterWith(cx, -1))
        goto error;

    /*
     * We must ensure that different "with" blocks have different stack depth
     * associated with them. This allows the try handler search to properly
     * recover the scope chain. Thus we must keep the stack at least at the
     * current level.
     *
     * We set sp[-1] to the current "with" object to help asserting the
     * enter/leave balance in [leavewith].
     */
    regs.sp[-1].setNonFunObj(*fp->scopeChain);
END_CASE(JSOP_ENTERWITH)

BEGIN_CASE(JSOP_LEAVEWITH)
    JS_ASSERT(&regs.sp[-1].asNonFunObj() == fp->scopeChain);
    regs.sp--;
    js_LeaveWith(cx);
END_CASE(JSOP_LEAVEWITH)

BEGIN_CASE(JSOP_RETURN)
    POP_COPY_TO(fp->rval);
    /* FALL THROUGH */

BEGIN_CASE(JSOP_RETRVAL)    /* fp->rval already set */
BEGIN_CASE(JSOP_STOP)
{
    /*
     * When the inlined frame exits with an exception or an error, ok will be
     * false after the inline_return label.
     */
    ASSERT_NOT_THROWING(cx);
    CHECK_BRANCH();

    if (fp->imacpc) {
        /*
         * If we are at the end of an imacro, return to its caller in the
         * current frame.
         */
        JS_ASSERT(op == JSOP_STOP);
        JS_ASSERT((uintN)(regs.sp - fp->slots()) <= script->nslots);
        regs.pc = fp->imacpc + js_CodeSpec[*fp->imacpc].length;
        fp->imacpc = NULL;
        atoms = script->atomMap.vector;
        op = JSOp(*regs.pc);
        DO_OP();
    }

    JS_ASSERT(regs.sp == fp->base());
    if ((fp->flags & JSFRAME_CONSTRUCTING) && fp->rval.isPrimitive())
        fp->rval = fp->thisv;

    interpReturnOK = true;
    if (inlineCallCount)
  inline_return:
    {
        JS_ASSERT(!fp->blockChain);
        JS_ASSERT(!js_IsActiveWithOrBlock(cx, fp->scopeChain, 0));

        if (JS_LIKELY(script->staticLevel < JS_DISPLAY_SIZE))
            cx->display[script->staticLevel] = fp->displaySave;

        void *hookData = fp->hookData;
        if (JS_UNLIKELY(hookData != NULL)) {
            if (JSInterpreterHook hook = cx->debugHooks->callHook) {
                hook(cx, fp, JS_FALSE, &interpReturnOK, hookData);
                CHECK_INTERRUPT_HANDLER();
            }
        }

        /*
         * If fp has a call object, sync values and clear the back-
         * pointer. This can happen for a lightweight function if it calls eval
         * unexpectedly (in a way that is hidden from the compiler). See bug
         * 325540.
         */
        fp->putActivationObjects(cx);

        DTrace::exitJSFun(cx, fp, fp->fun, fp->rval);

        /* Restore context version only if callee hasn't set version. */
        if (JS_LIKELY(cx->version == currentVersion)) {
            currentVersion = fp->callerVersion;
            if (currentVersion != cx->version)
                js_SetVersion(cx, currentVersion);
        }

        /*
         * If inline-constructing, replace primitive rval with the new object
         * passed in via |this|, and instrument this constructor invocation.
         */
        if (fp->flags & JSFRAME_CONSTRUCTING) {
            if (fp->rval.isPrimitive())
                fp->rval = fp->thisv;
            JS_RUNTIME_METER(cx->runtime, constructs);
        }

        JSStackFrame *down = fp->down;
        bool recursive = fp->script == down->script;

        /* Pop the frame. */
        cx->stack().popInlineFrame(cx, fp, down);

        /* Propagate return value before fp is lost. */
        regs.sp[-1] = fp->rval;

        /* Sync interpreter registers. */
        fp = cx->fp;
        script = fp->script;
        atoms = FrameAtomBase(cx, fp);

        /* Resume execution in the calling frame. */
        inlineCallCount--;
        if (JS_LIKELY(interpReturnOK)) {
            JS_ASSERT(js_CodeSpec[js_GetOpcode(cx, script, regs.pc)].length
                      == JSOP_CALL_LENGTH);
            TRACE_0(LeaveFrame);
            if (!TRACE_RECORDER(cx) && recursive) {
                if (*(regs.pc + JSOP_CALL_LENGTH) == JSOP_TRACE) {
                    regs.pc += JSOP_CALL_LENGTH;
                    MONITOR_BRANCH(Record_LeaveFrame);
                    op = (JSOp)*regs.pc;
                    DO_OP();
                }
            }
            if (*(regs.pc + JSOP_CALL_LENGTH) == JSOP_TRACE ||
                *(regs.pc + JSOP_CALL_LENGTH) == JSOP_NOP) {
                JS_STATIC_ASSERT(JSOP_TRACE_LENGTH == JSOP_NOP_LENGTH);
                regs.pc += JSOP_CALL_LENGTH;
                len = JSOP_TRACE_LENGTH;
            } else {
                len = JSOP_CALL_LENGTH;
            }
            DO_NEXT_OP(len);
        }
        goto error;
    }
    interpReturnOK = true;
    goto exit;
}

BEGIN_CASE(JSOP_DEFAULT)
    regs.sp--;
    /* FALL THROUGH */
BEGIN_CASE(JSOP_GOTO)
{
    len = GET_JUMP_OFFSET(regs.pc);
    BRANCH(len);
}
END_CASE(JSOP_GOTO)

BEGIN_CASE(JSOP_IFEQ)
{
    bool cond;
    Value *_;
    POP_BOOLEAN(cx, _, cond);
    if (cond == false) {
        len = GET_JUMP_OFFSET(regs.pc);
        BRANCH(len);
    }
}
END_CASE(JSOP_IFEQ)

BEGIN_CASE(JSOP_IFNE)
{
    bool cond;
    Value *_;
    POP_BOOLEAN(cx, _, cond);
    if (cond != false) {
        len = GET_JUMP_OFFSET(regs.pc);
        BRANCH(len);
    }
}
END_CASE(JSOP_IFNE)

BEGIN_CASE(JSOP_OR)
{
    bool cond;
    Value *vp;
    POP_BOOLEAN(cx, vp, cond);
    if (cond == true) {
        len = GET_JUMP_OFFSET(regs.pc);
        PUSH_COPY(*vp);
        DO_NEXT_OP(len);
    }
}
END_CASE(JSOP_OR)

BEGIN_CASE(JSOP_AND)
{
    bool cond;
    Value *vp;
    POP_BOOLEAN(cx, vp, cond);
    if (cond == false) {
        len = GET_JUMP_OFFSET(regs.pc);
        PUSH_COPY(*vp);
        DO_NEXT_OP(len);
    }
}
END_CASE(JSOP_AND)

BEGIN_CASE(JSOP_DEFAULTX)
    regs.sp--;
    /* FALL THROUGH */
BEGIN_CASE(JSOP_GOTOX)
{
    len = GET_JUMPX_OFFSET(regs.pc);
    BRANCH(len);
}
END_CASE(JSOP_GOTOX);

BEGIN_CASE(JSOP_IFEQX)
{
    bool cond;
    Value *_;
    POP_BOOLEAN(cx, _, cond);
    if (cond == false) {
        len = GET_JUMPX_OFFSET(regs.pc);
        BRANCH(len);
    }
}
END_CASE(JSOP_IFEQX)

BEGIN_CASE(JSOP_IFNEX)
{
    bool cond;
    Value *_;
    POP_BOOLEAN(cx, _, cond);
    if (cond != false) {
        len = GET_JUMPX_OFFSET(regs.pc);
        BRANCH(len);
    }
}
END_CASE(JSOP_IFNEX)

BEGIN_CASE(JSOP_ORX)
{
    bool cond;
    Value *vp;
    POP_BOOLEAN(cx, vp, cond);
    if (cond == true) {
        len = GET_JUMPX_OFFSET(regs.pc);
        PUSH_COPY(*vp);
        DO_NEXT_OP(len);
    }
}
END_CASE(JSOP_ORX)

BEGIN_CASE(JSOP_ANDX)
{
    bool cond;
    Value *vp;
    POP_BOOLEAN(cx, vp, cond);
    if (cond == JS_FALSE) {
        len = GET_JUMPX_OFFSET(regs.pc);
        PUSH_COPY(*vp);
        DO_NEXT_OP(len);
    }
}
END_CASE(JSOP_ANDX)

/*
 * If the index value at sp[n] is not an int that fits in a jsval, it could
 * be an object (an XML QName, AttributeName, or AnyName), but only if we are
 * compiling with JS_HAS_XML_SUPPORT.  Otherwise convert the index value to a
 * string atom id.
 */
#define FETCH_ELEMENT_ID(obj, n, id)                                          \
    JS_BEGIN_MACRO                                                            \
        const Value &idval_ = regs.sp[n];                                     \
        int32_t i;                                                            \
        if (ValueFitsInInt32(idval_, &i) && INT32_FITS_IN_JSID(i)) {          \
            id = INT_TO_JSID(i);                                              \
        } else {                                                              \
            if (!js_InternNonIntElementId(cx, obj, idval_, &id, &regs.sp[n])) \
                goto error;                                                   \
        }                                                                     \
    JS_END_MACRO

#define TRY_BRANCH_AFTER_COND(cond,spdec)                                     \
    JS_BEGIN_MACRO                                                            \
        JS_ASSERT(js_CodeSpec[op].length == 1);                               \
        uintN diff_ = (uintN) regs.pc[1] - (uintN) JSOP_IFEQ;                 \
        if (diff_ <= 1) {                                                     \
            regs.sp -= spdec;                                                 \
            if (cond == (diff_ != 0)) {                                       \
                ++regs.pc;                                                    \
                len = GET_JUMP_OFFSET(regs.pc);                         \
                BRANCH(len);                                                  \
            }                                                                 \
            len = 1 + JSOP_IFEQ_LENGTH;                                 \
            DO_NEXT_OP(len);                                                  \
        }                                                                     \
    JS_END_MACRO

BEGIN_CASE(JSOP_IN)
{
    const Value &rref = regs.sp[-1];
    if (!rref.isObject()) {
        js_ReportValueError(cx, JSMSG_IN_NOT_OBJECT, -1, rref, NULL);
        goto error;
    }
    JSObject *obj = &rref.asObject();
    jsid id;
    FETCH_ELEMENT_ID(obj, -2, id);
    JSObject *obj2;
    JSProperty *prop;
    if (!obj->lookupProperty(cx, id, &obj2, &prop))
        goto error;
    bool cond = prop != NULL;
    if (prop)
        obj2->dropProperty(cx, prop);
    TRY_BRANCH_AFTER_COND(cond, 2);
    regs.sp--;
    regs.sp[-1].setBoolean(cond);
}
END_CASE(JSOP_IN)

BEGIN_CASE(JSOP_ITER)
{
    JS_ASSERT(regs.sp > fp->base());
    uintN flags = regs.pc[1];
    if (!js_ValueToIterator(cx, flags, &regs.sp[-1]))
        goto error;
    CHECK_INTERRUPT_HANDLER();
    JS_ASSERT(!regs.sp[-1].isPrimitive());
}
END_CASE(JSOP_ITER)

BEGIN_CASE(JSOP_MOREITER)
{
    JS_ASSERT(regs.sp - 1 >= fp->base());
    JS_ASSERT(regs.sp[-1].isObject());
    PUSH_NULL();
    bool cond;
    if (!IteratorMore(cx, &regs.sp[-2].asObject(), &cond, &regs.sp[-1]))
        goto error;
    CHECK_INTERRUPT_HANDLER();
    TRY_BRANCH_AFTER_COND(cond, 1);
    JS_ASSERT(regs.pc[1] == JSOP_IFNEX);
    regs.sp[-1].setBoolean(cond);
}
END_CASE(JSOP_MOREITER)

BEGIN_CASE(JSOP_ENDITER)
{
    JS_ASSERT(regs.sp - 1 >= fp->base());
    bool ok = !!js_CloseIterator(cx, regs.sp[-1]);
    regs.sp--;
    if (!ok)
        goto error;
}
END_CASE(JSOP_ENDITER)

BEGIN_CASE(JSOP_FORARG)
{
    JS_ASSERT(regs.sp - 1 >= fp->base());
    uintN slot = GET_ARGNO(regs.pc);
    JS_ASSERT(slot < fp->fun->nargs);
    JS_ASSERT(regs.sp[-1].isObject());
    if (!IteratorNext(cx, &regs.sp[-1].asObject(), &fp->argv[slot]))
        goto error;
}
END_CASE(JSOP_FORARG)

BEGIN_CASE(JSOP_FORLOCAL)
{
    JS_ASSERT(regs.sp - 1 >= fp->base());
    uintN slot = GET_SLOTNO(regs.pc);
    JS_ASSERT(slot < fp->script->nslots);
    JS_ASSERT(regs.sp[-1].isObject());
    if (!IteratorNext(cx, &regs.sp[-1].asObject(), &fp->slots()[slot]))
        goto error;
}
END_CASE(JSOP_FORLOCAL)

BEGIN_CASE(JSOP_FORNAME)
{
    JS_ASSERT(regs.sp - 1 >= fp->base());
    JSAtom *atom;
    LOAD_ATOM(0, atom);
    jsid id = ATOM_TO_JSID(atom);
    JSObject *obj, *obj2;
    JSProperty *prop;
    if (!js_FindProperty(cx, id, &obj, &obj2, &prop))
        goto error;
    if (prop)
        obj2->dropProperty(cx, prop);
    {
        AutoValueRooter tvr(cx);
        JS_ASSERT(regs.sp[-1].isObject());
        if (!IteratorNext(cx, &regs.sp[-1].asObject(), tvr.addr()))
            goto error;
        if (!obj->setProperty(cx, id, tvr.addr()))
            goto error;
    }
}
END_CASE(JSOP_FORNAME)

BEGIN_CASE(JSOP_FORPROP)
{
    JS_ASSERT(regs.sp - 2 >= fp->base());
    JSAtom *atom;
    LOAD_ATOM(0, atom);
    jsid id = ATOM_TO_JSID(atom);
    JSObject *obj;
    FETCH_OBJECT(cx, -1, obj);
    {
        AutoValueRooter tvr(cx);
        JS_ASSERT(regs.sp[-2].isObject());
        if (!IteratorNext(cx, &regs.sp[-2].asObject(), tvr.addr()))
            goto error;
        if (!obj->setProperty(cx, id, tvr.addr()))
            goto error;
    }
    regs.sp--;
}
END_CASE(JSOP_FORPROP)

BEGIN_CASE(JSOP_FORELEM)
    /*
     * JSOP_FORELEM simply dups the property identifier at top of stack and
     * lets the subsequent JSOP_ENUMELEM opcode sequence handle the left-hand
     * side expression evaluation and assignment. This opcode exists solely to
     * help the decompiler.
     */
    JS_ASSERT(regs.sp - 1 >= fp->base());
    JS_ASSERT(regs.sp[-1].isObject());
    PUSH_NULL();
    if (!IteratorNext(cx, &regs.sp[-2].asObject(), &regs.sp[-1]))
        goto error;
END_CASE(JSOP_FORELEM)

BEGIN_CASE(JSOP_DUP)
{
    JS_ASSERT(regs.sp > fp->base());
    const Value &rref = regs.sp[-1];
    PUSH_COPY(rref);
}
END_CASE(JSOP_DUP)

BEGIN_CASE(JSOP_DUP2)
{
    JS_ASSERT(regs.sp - 2 >= fp->base());
    const Value &lref = regs.sp[-2];
    const Value &rref = regs.sp[-1];
    PUSH_COPY(lref);
    PUSH_COPY(rref);
}
END_CASE(JSOP_DUP2)

BEGIN_CASE(JSOP_SWAP)
{
    JS_ASSERT(regs.sp - 2 >= fp->base());
    Value &lref = regs.sp[-2];
    Value &rref = regs.sp[-1];
    lref.swap(rref);
}
END_CASE(JSOP_SWAP)

BEGIN_CASE(JSOP_PICK)
{
    jsint i = regs.pc[1];
    JS_ASSERT(regs.sp - (i+1) >= fp->base());
    Value lval;
    lval = regs.sp[-(i+1)];
    memmove(regs.sp - (i+1), regs.sp - i, sizeof(Value)*i);
    regs.sp[-1] = lval;
}
END_CASE(JSOP_PICK)

#define NATIVE_GET(cx,obj,pobj,sprop,getHow,vp)                               \
    JS_BEGIN_MACRO                                                            \
        if (sprop->hasDefaultGetter()) {                                      \
            /* Fast path for Object instance properties. */                   \
            JS_ASSERT((sprop)->slot != SPROP_INVALID_SLOT ||                  \
                      !sprop->hasDefaultSetter());                            \
            if (((sprop)->slot != SPROP_INVALID_SLOT))                        \
                *(vp) = (pobj)->lockedGetSlot((sprop)->slot);                 \
            else                                                              \
                (vp)->setUndefined();                                         \
        } else {                                                              \
            if (!js_NativeGet(cx, obj, pobj, sprop, getHow, vp))              \
                goto error;                                                   \
        }                                                                     \
    JS_END_MACRO

#define NATIVE_SET(cx,obj,sprop,entry,vp)                                     \
    JS_BEGIN_MACRO                                                            \
        TRACE_2(SetPropHit, entry, sprop);                                    \
        if (sprop->hasDefaultSetter() &&                                      \
            (sprop)->slot != SPROP_INVALID_SLOT &&                            \
            !(obj)->scope()->brandedOrHasMethodBarrier()) {                   \
            /* Fast path for, e.g., plain Object instance properties. */      \
            (obj)->lockedSetSlot((sprop)->slot, *vp);                         \
        } else {                                                              \
            if (!js_NativeSet(cx, obj, sprop, false, vp))                     \
                goto error;                                                   \
        }                                                                     \
    JS_END_MACRO

/*
 * Skip the JSOP_POP typically found after a JSOP_SET* opcode, where oplen is
 * the constant length of the SET opcode sequence, and spdec is the constant
 * by which to decrease the stack pointer to pop all of the SET op's operands.
 *
 * NB: unlike macros that could conceivably be replaced by functions (ignoring
 * goto error), where a call should not have to be braced in order to expand
 * correctly (e.g., in if (cond) FOO(); else BAR()), these three macros lack
 * JS_{BEGIN,END}_MACRO brackets. They are also indented so as to align with
 * nearby opcode code.
 */
#define SKIP_POP_AFTER_SET(oplen,spdec)                                       \
            if (regs.pc[oplen] == JSOP_POP) {                                 \
                regs.sp -= spdec;                                             \
                regs.pc += oplen + JSOP_POP_LENGTH;                           \
                op = (JSOp) *regs.pc;                                         \
                DO_OP();                                                      \
            }

#define END_SET_CASE(OP)                                                      \
            SKIP_POP_AFTER_SET(OP##_LENGTH, 1);                               \
          END_CASE(OP)

#define END_SET_CASE_STORE_RVAL(OP,spdec)                                     \
            SKIP_POP_AFTER_SET(OP##_LENGTH, spdec);                           \
            {                                                                 \
                Value *newsp = regs.sp - ((spdec) - 1);                       \
                newsp[-1] = regs.sp[-1];                                      \
                regs.sp = newsp;                                              \
            }                                                                 \
          END_CASE(OP)

BEGIN_CASE(JSOP_SETCONST)
{
    JSAtom *atom;
    LOAD_ATOM(0, atom);
    JSObject *obj = fp->varobj(cx);
    const Value &ref = regs.sp[-1];
    if (!obj->defineProperty(cx, ATOM_TO_JSID(atom), ref,
                             PropertyStub, PropertyStub,
                             JSPROP_ENUMERATE | JSPROP_PERMANENT | JSPROP_READONLY)) {
        goto error;
    }
}
END_SET_CASE(JSOP_SETCONST);

#if JS_HAS_DESTRUCTURING
BEGIN_CASE(JSOP_ENUMCONSTELEM)
{
    const Value &ref = regs.sp[-3];
    JSObject *obj;
    FETCH_OBJECT(cx, -2, obj);
    jsid id;
    FETCH_ELEMENT_ID(obj, -1, id);
    if (!obj->defineProperty(cx, id, ref,
                             PropertyStub, PropertyStub,
                             JSPROP_ENUMERATE | JSPROP_PERMANENT | JSPROP_READONLY)) {
        goto error;
    }
    regs.sp -= 3;
}
END_CASE(JSOP_ENUMCONSTELEM)
#endif

BEGIN_CASE(JSOP_BINDNAME)
{
    JSObject *obj;
    do {
        /*
         * We can skip the property lookup for the global object. If the
         * property does not exist anywhere on the scope chain, JSOP_SETNAME
         * adds the property to the global.
         *
         * As a consequence of this optimization for the global object we run
         * its JSRESOLVE_ASSIGNING-tolerant resolve hooks only in JSOP_SETNAME,
         * after the interpreter evaluates the right- hand-side of the
         * assignment, and not here.
         *
         * This should be transparent to the hooks because the script, instead
         * of name = rhs, could have used global.name = rhs given a global
         * object reference, which also calls the hooks only after evaluating
         * the rhs. We desire such resolve hook equivalence between the two
         * forms.
         */
        obj = fp->scopeChain;
        if (!obj->getParent())
            break;

        PropertyCacheEntry *entry;
        JSObject *obj2;
        JSAtom *atom;
        JS_PROPERTY_CACHE(cx).test(cx, regs.pc, obj, obj2, entry, atom);
        if (!atom) {
            ASSERT_VALID_PROPERTY_CACHE_HIT(0, obj, obj2, entry);
            break;
        }

        jsid id = ATOM_TO_JSID(atom);
        obj = js_FindIdentifierBase(cx, fp->scopeChain, id);
        if (!obj)
            goto error;
    } while (0);
    PUSH_NONFUNOBJ(*obj);
}
END_CASE(JSOP_BINDNAME)

BEGIN_CASE(JSOP_IMACOP)
    JS_ASSERT(JS_UPTRDIFF(fp->imacpc, script->code) < script->length);
    op = JSOp(*fp->imacpc);
    DO_OP();

#define BITWISE_OP(OP)                                                        \
    JS_BEGIN_MACRO                                                            \
        int32_t i, j;                                                         \
        if (!ValueToECMAInt32(cx, regs.sp[-2], &i))                           \
            goto error;                                                       \
        if (!ValueToECMAInt32(cx, regs.sp[-1], &j))                           \
            goto error;                                                       \
        i = i OP j;                                                           \
        regs.sp--;                                                            \
        regs.sp[-1].setInt32(i);                                              \
    JS_END_MACRO

BEGIN_CASE(JSOP_BITOR)
    BITWISE_OP(|);
END_CASE(JSOP_BITOR)

BEGIN_CASE(JSOP_BITXOR)
    BITWISE_OP(^);
END_CASE(JSOP_BITXOR)

BEGIN_CASE(JSOP_BITAND)
    BITWISE_OP(&);
END_CASE(JSOP_BITAND)

#undef BITWISE_OP

/*
 * NB: These macros can't use JS_BEGIN_MACRO/JS_END_MACRO around their bodies
 * because they begin if/else chains, so callers must not put semicolons after
 * the call expressions!
 */
#if JS_HAS_XML_SUPPORT
#define XML_EQUALITY_OP(OP)                                                   \
    if ((lmask == JSVAL_NONFUNOBJ_MASK && lref.asObject().isXML()) ||         \
        (rmask == JSVAL_NONFUNOBJ_MASK && rref.asObject().isXML())) {         \
        if (!js_TestXMLEquality(cx, lref, rref, &cond))                       \
            goto error;                                                       \
        cond = cond OP JS_TRUE;                                               \
    } else

#define EXTENDED_EQUALITY_OP(OP)                                              \
    if (((clasp = l->getClass())->flags & JSCLASS_IS_EXTENDED) &&             \
        ((ExtendedClass *)clasp)->equality) {                                 \
        if (!((ExtendedClass *)clasp)->equality(cx, l, &rref, &cond))         \
            goto error;                                                       \
        cond = cond OP JS_TRUE;                                               \
    } else
#else
#define XML_EQUALITY_OP(OP)             /* nothing */
#define EXTENDED_EQUALITY_OP(OP)        /* nothing */
#endif

#define EQUALITY_OP(OP, IFNAN)                                                \
    JS_BEGIN_MACRO                                                            \
        /* Depends on the value representation. */                            \
        Class *clasp;                                                         \
        JSBool cond;                                                          \
        Value &rref = regs.sp[-1];                                            \
        Value &lref = regs.sp[-2];                                            \
        Value::MaskType rmask = rref.mask;                                    \
        Value::MaskType lmask = lref.mask;                                    \
        Value::MaskType maskxor;                                              \
        XML_EQUALITY_OP(OP)                                                   \
        if ((maskxor = lmask ^ rmask) == 0) {                                 \
            if (Value::isSingleton(lmask)) {                                  \
                cond = true OP true;                                          \
            } else if (lmask == JSVAL_INT32_MASK) {                           \
                cond = lref.asInt32() OP rref.asInt32();                      \
            } else if (lmask == JSVAL_DOUBLE_MASK) {                          \
                double l = lref.asDouble(), r = rref.asDouble();              \
                cond = JSDOUBLE_COMPARE(l, OP, r, IFNAN);                     \
            } else if (lmask & JSVAL_OBJECT_MASK) {                           \
                JSObject *l = &lref.asObject(), *r = &rref.asObject();        \
                EXTENDED_EQUALITY_OP(OP)                                      \
                cond = l OP r;                                                \
            } else if (lmask == JSVAL_STRING_MASK) {                          \
                JSString *l = lref.asString(), *r = rref.asString();          \
                cond = js_EqualStrings(l, r) OP JS_TRUE;                      \
            } else {                                                          \
                cond = lref.asBoolean() OP rref.asBoolean();                  \
            }                                                                 \
        } else {                                                              \
            JS_ASSERT(maskxor == (lmask | rmask));                            \
            Value::MaskType maskor = maskxor;                                 \
            if (lmask == Value::NullMask || rmask == Value::NullMask) {       \
                cond = maskxor OP JSVAL_UNDEFINED_MASK;                       \
            } else if (maskor & JSVAL_UNDEFINED_MASK) {                       \
                cond = true OP false;                                         \
            } else if (maskor == JSVAL_OBJECT_MASK) {                         \
                cond = true OP false;                                         \
            } else {                                                          \
                if (maskor & JSVAL_OBJECT_MASK) {                             \
                    if (lmask & JSVAL_OBJECT_MASK) {                          \
                        JSObject &obj = lref.asObject();                      \
                        if (!obj.defaultValue(cx, JSTYPE_VOID, &lref))        \
                            goto error;                                       \
                        lmask = lref.mask;                                    \
                    }                                                         \
                    if (rmask & JSVAL_OBJECT_MASK) {                          \
                        JSObject &obj = rref.asObject();                      \
                        if (!obj.defaultValue(cx, JSTYPE_VOID, &rref))        \
                            goto error;                                       \
                        rmask = rref.mask;                                    \
                    }                                                         \
                    maskor = lmask | rmask;                                   \
                }                                                             \
                if (maskor == JSVAL_STRING_MASK) {                            \
                    JSString *l = lref.asString(), *r = rref.asString();      \
                    cond = js_EqualStrings(l, r) OP JS_TRUE;                  \
                } else {                                                      \
                    double l, r;                                              \
                    if (!ValueToNumber(cx, lref, &l) ||                       \
                        !ValueToNumber(cx, rref, &r)) {                       \
                        goto error;                                           \
                    }                                                         \
                    cond = JSDOUBLE_COMPARE(l, OP, r, IFNAN);                 \
                }                                                             \
            }                                                                 \
        }                                                                     \
        TRY_BRANCH_AFTER_COND(cond, 2);                                       \
        regs.sp--;                                                            \
        regs.sp[-1].setBoolean(cond);                                         \
    JS_END_MACRO

BEGIN_CASE(JSOP_EQ)
    EQUALITY_OP(==, false);
END_CASE(JSOP_EQ)

BEGIN_CASE(JSOP_NE)
    EQUALITY_OP(!=, true);
END_CASE(JSOP_NE)

#undef EQUALITY_OP
#undef XML_EQUALITY_OP
#undef EXTENDED_EQUALITY_OP

#define STRICT_EQUALITY_OP(OP, COND)                                          \
    JS_BEGIN_MACRO                                                            \
        const Value &rref = regs.sp[-1];                                      \
        const Value &lref = regs.sp[-2];                                      \
        COND = StrictlyEqual(cx, lref, rref) OP true;                         \
        regs.sp--;                                                            \
    JS_END_MACRO

BEGIN_CASE(JSOP_STRICTEQ)
{
    bool cond;
    STRICT_EQUALITY_OP(==, cond);
    regs.sp[-1].setBoolean(cond);
}
END_CASE(JSOP_STRICTEQ)

BEGIN_CASE(JSOP_STRICTNE)
{
    bool cond;
    STRICT_EQUALITY_OP(!=, cond);
    regs.sp[-1].setBoolean(cond);
}
END_CASE(JSOP_STRICTNE)

BEGIN_CASE(JSOP_CASE)
{
    bool cond;
    STRICT_EQUALITY_OP(==, cond);
    if (cond) {
        regs.sp--;
        len = GET_JUMP_OFFSET(regs.pc);
        BRANCH(len);
    }
}
END_CASE(JSOP_CASE)

BEGIN_CASE(JSOP_CASEX)
{
    bool cond;
    STRICT_EQUALITY_OP(==, cond);
    if (cond) {
        regs.sp--;
        len = GET_JUMPX_OFFSET(regs.pc);
        BRANCH(len);
    }
}
END_CASE(JSOP_CASEX)

#undef STRICT_EQUALITY_OP

#define RELATIONAL_OP(OP)                                                     \
    JS_BEGIN_MACRO                                                            \
        /* Depends on the value representation */                             \
        Value &rref = regs.sp[-1];                                            \
        Value &lref = regs.sp[-2];                                            \
        JSValueMaskType rmask = rref.mask;                                    \
        JSValueMaskType lmask = lref.mask;                                    \
        JSValueMaskType maskand = lmask & rmask;                              \
        bool cond;                                                            \
        /* Optimize for two int-tagged operands (typical loop control). */    \
        if (maskand == JSVAL_INT32_MASK) {                                    \
            cond = lref.asInt32() OP rref.asInt32();                          \
        } else {                                                              \
            if ((lmask | rmask) & JSVAL_OBJECT_MASK) {                        \
                if (lmask & JSVAL_OBJECT_MASK) {                              \
                    JSObject &obj = lref.asObject();                          \
                    if (!obj.defaultValue(cx, JSTYPE_NUMBER, &lref))          \
                        goto error;                                           \
                    lmask = lref.mask;                                        \
                }                                                             \
                if (rmask & JSVAL_OBJECT_MASK) {                              \
                    JSObject &obj = rref.asObject();                          \
                    if (!obj.defaultValue(cx, JSTYPE_NUMBER, &rref))          \
                        goto error;                                           \
                    rmask = rref.mask;                                        \
                }                                                             \
                maskand = lmask & rmask;                                      \
            }                                                                 \
            if (maskand == JSVAL_STRING_MASK) {                               \
                JSString *l = lref.asString(), *r = rref.asString();          \
                cond = js_CompareStrings(l, r) OP 0;                          \
            } else {                                                          \
                double l, r;                                                  \
                if (!ValueToNumber(cx, lref, &l) ||                           \
                    !ValueToNumber(cx, rref, &r)) {                           \
                    goto error;                                               \
                }                                                             \
                cond = JSDOUBLE_COMPARE(l, OP, r, false);                     \
            }                                                                 \
        }                                                                     \
        TRY_BRANCH_AFTER_COND(cond, 2);                                       \
        regs.sp--;                                                            \
        regs.sp[-1].setBoolean(cond);                                         \
    JS_END_MACRO

BEGIN_CASE(JSOP_LT)
    RELATIONAL_OP(<);
END_CASE(JSOP_LT)

BEGIN_CASE(JSOP_LE)
    RELATIONAL_OP(<=);
END_CASE(JSOP_LE)

BEGIN_CASE(JSOP_GT)
    RELATIONAL_OP(>);
END_CASE(JSOP_GT)

BEGIN_CASE(JSOP_GE)
    RELATIONAL_OP(>=);
END_CASE(JSOP_GE)

#undef RELATIONAL_OP

#define SIGNED_SHIFT_OP(OP)                                                   \
    JS_BEGIN_MACRO                                                            \
        int32_t i, j;                                                         \
        if (!ValueToECMAInt32(cx, regs.sp[-2], &i))                           \
            goto error;                                                       \
        if (!ValueToECMAInt32(cx, regs.sp[-1], &j))                           \
            goto error;                                                       \
        i = i OP (j & 31);                                                    \
        regs.sp--;                                                            \
        regs.sp[-1].setInt32(i);                                              \
    JS_END_MACRO

BEGIN_CASE(JSOP_LSH)
    SIGNED_SHIFT_OP(<<);
END_CASE(JSOP_LSH)

BEGIN_CASE(JSOP_RSH)
    SIGNED_SHIFT_OP(>>);
END_CASE(JSOP_RSH)

#undef SIGNED_SHIFT_OP

BEGIN_CASE(JSOP_URSH)
{
    uint32_t u;
    if (!ValueToECMAUint32(cx, regs.sp[-2], &u))
        goto error;
    int32_t j;
    if (!ValueToECMAInt32(cx, regs.sp[-1], &j))
        goto error;

    u >>= (j & 31);

    regs.sp--;
    Uint32ToValue(u, &regs.sp[-1]);
}
END_CASE(JSOP_URSH)

BEGIN_CASE(JSOP_ADD)
{
    /* Depends on the value representation */
    Value &rref = regs.sp[-1];
    Value &lref = regs.sp[-2];
    Value::MaskType rmask = rref.mask;
    Value::MaskType lmask = lref.mask;

    if ((lmask & rmask) == JSVAL_INT32_MASK) {
        int32_t l = lref.asInt32(), r = rref.asInt32();
        int32_t sum = l + r;
        regs.sp--;
        if (JS_UNLIKELY(bool((l ^ sum) & (r ^ sum) & 0x80000000)))
            regs.sp[-1].setDouble(double(l) + double(r));
        else
            regs.sp[-1].setInt32(sum);
    } else
#if JS_HAS_XML_SUPPORT
    if (lmask == JSVAL_NONFUNOBJ_MASK && lref.asObject().isXML() &&
        rmask == JSVAL_NONFUNOBJ_MASK && rref.asObject().isXML()) {
        Value rval;
        if (!js_ConcatenateXML(cx, &lref.asObject(), &rref.asObject(), &rval))
            goto error;
        regs.sp--;
        regs.sp[-1] = rval;
    } else
#endif
    {
        if (lmask & JSVAL_OBJECT_MASK) {
            if (!lref.asObject().defaultValue(cx, JSTYPE_VOID, &lref))
                goto error;
            lmask = lref.mask;
        }
        if (rmask & JSVAL_OBJECT_MASK) {
            if (!rref.asObject().defaultValue(cx, JSTYPE_VOID, &rref))
                goto error;
            rmask = rref.mask;
        }
        if ((lmask | rmask) & JSVAL_STRING_MASK) {
            JSString *str1, *str2;
            if (lmask == rmask) {
                str1 = lref.asString();
                str2 = rref.asString();
            } else if (lmask == JSVAL_STRING_MASK) {
                str1 = lref.asString();
                str2 = js_ValueToString(cx, rref);
                if (!str2)
                    goto error;
            } else {
                str2 = rref.asString();
                str1 = js_ValueToString(cx, lref);
                if (!str1)
                    goto error;
            }
            JSString *str = js_ConcatStrings(cx, str1, str2);
            if (!str)
                goto error;
            regs.sp--;
            regs.sp[-1].setString(str);
        } else {
            double l, r;
            if (!ValueToNumber(cx, lref, &l) || !ValueToNumber(cx, rref, &r))
                goto error;
            l += r;
            regs.sp--;
            STORE_NUMBER(cx, -1, l);
        }
    }
}
END_CASE(JSOP_ADD)

BEGIN_CASE(JSOP_OBJTOSTR)
{
    const Value &ref = regs.sp[-1];
    if (ref.isObject()) {
        JSString *str = js_ValueToString(cx, ref);
        if (!str)
            goto error;
        regs.sp[-1].setString(str);
    }
}
END_CASE(JSOP_OBJTOSTR)

BEGIN_CASE(JSOP_CONCATN)
{
    JSCharBuffer buf(cx);
    uintN argc = GET_ARGC(regs.pc);
    for (Value *vp = regs.sp - argc; vp < regs.sp; vp++) {
        JS_ASSERT(vp->isPrimitive());
        if (!js_ValueToCharBuffer(cx, *vp, buf))
            goto error;
    }
    JSString *str = js_NewStringFromCharBuffer(cx, buf);
    if (!str)
        goto error;
    regs.sp -= argc - 1;
    regs.sp[-1].setString(str);
}
END_CASE(JSOP_CONCATN)

#define BINARY_OP(OP)                                                         \
    JS_BEGIN_MACRO                                                            \
        double d1, d2;                                                        \
        if (!ValueToNumber(cx, regs.sp[-2], &d1) ||                           \
            !ValueToNumber(cx, regs.sp[-1], &d2)) {                           \
            goto error;                                                       \
        }                                                                     \
        double d = d1 OP d2;                                                  \
        regs.sp--;                                                            \
        STORE_NUMBER(cx, -1, d);                                              \
    JS_END_MACRO

BEGIN_CASE(JSOP_SUB)
    BINARY_OP(-);
END_CASE(JSOP_SUB)

BEGIN_CASE(JSOP_MUL)
    BINARY_OP(*);
END_CASE(JSOP_MUL)

#undef BINARY_OP

BEGIN_CASE(JSOP_DIV)
{
    double d1, d2;
    if (!ValueToNumber(cx, regs.sp[-2], &d1) ||
        !ValueToNumber(cx, regs.sp[-1], &d2)) {
        goto error;
    }
    regs.sp--;
    if (d2 == 0) {
        const Value *vp;
#ifdef XP_WIN
        /* XXX MSVC miscompiles such that (NaN == 0) */
        if (JSDOUBLE_IS_NaN(d2))
            vp = &rt->NaNValue;
        else
#endif
        if (d1 == 0 || JSDOUBLE_IS_NaN(d1))
            vp = &rt->NaNValue;
        else if (JSDOUBLE_IS_NEG(d1) != JSDOUBLE_IS_NEG(d2))
            vp = &rt->negativeInfinityValue;
        else
            vp = &rt->positiveInfinityValue;
        regs.sp[-1] = *vp;
    } else {
        d1 /= d2;
        STORE_NUMBER(cx, -1, d1);
    }
}
END_CASE(JSOP_DIV)

BEGIN_CASE(JSOP_MOD)
{
    Value &lref = regs.sp[-2];
    Value &rref = regs.sp[-1];
    int32_t l, r;
    if (lref.isInt32() && rref.isInt32() &&
        (l = lref.asInt32()) >= 0 && (r = rref.asInt32()) > 0) {
        int32_t mod = l % r;
        regs.sp--;
        regs.sp[-1].setInt32(mod);
    } else {
        double d1, d2;
        if (!ValueToNumber(cx, regs.sp[-2], &d1) ||
            !ValueToNumber(cx, regs.sp[-1], &d2)) {
            goto error;
        }
        regs.sp--;
        if (d2 == 0) {
            regs.sp[-1].setDouble(js_NaN);
        } else {
            d1 = js_fmod(d1, d2);
            regs.sp[-1].setDouble(d1);
        }
    }
}
END_CASE(JSOP_MOD)

BEGIN_CASE(JSOP_NOT)
{
    Value *_;
    bool cond;
    POP_BOOLEAN(cx, _, cond);
    PUSH_BOOLEAN(!cond);
}
END_CASE(JSOP_NOT)

BEGIN_CASE(JSOP_BITNOT)
{
    int32_t i;
    if (!ValueToECMAInt32(cx, regs.sp[-1], &i))
        goto error;
    i = ~i;
    regs.sp[-1].setInt32(i);
}
END_CASE(JSOP_BITNOT)

BEGIN_CASE(JSOP_NEG)
{
    /*
     * When the operand is int jsval, INT32_FITS_IN_JSVAL(i) implies
     * INT32_FITS_IN_JSVAL(-i) unless i is 0 or INT32_MIN when the
     * results, -0.0 or INT32_MAX + 1, are jsdouble values.
     */
    const Value &ref = regs.sp[-1];
    int32_t i;
    if (ref.isInt32() && (i = ref.asInt32()) != 0 && i != INT32_MIN) {
        i = -i;
        regs.sp[-1].setInt32(i);
    } else {
        double d;
        if (!ValueToNumber(cx, regs.sp[-1], &d))
            goto error;
        d = -d;
        regs.sp[-1].setDouble(d);
    }
}
END_CASE(JSOP_NEG)

BEGIN_CASE(JSOP_POS)
    if (!ValueToNumber(cx, &regs.sp[-1]))
        goto error;
END_CASE(JSOP_POS)

BEGIN_CASE(JSOP_DELNAME)
{
    JSAtom *atom;
    LOAD_ATOM(0, atom);
    jsid id = ATOM_TO_JSID(atom);
    JSObject *obj, *obj2;
    JSProperty *prop;
    if (!js_FindProperty(cx, id, &obj, &obj2, &prop))
        goto error;

    /* ECMA says to return true if name is undefined or inherited. */
    PUSH_BOOLEAN(true);
    if (prop) {
        obj2->dropProperty(cx, prop);
        if (!obj->deleteProperty(cx, id, &regs.sp[-1]))
            goto error;
    }
}
END_CASE(JSOP_DELNAME)

BEGIN_CASE(JSOP_DELPROP)
{
    JSAtom *atom;
    LOAD_ATOM(0, atom);
    jsid id = ATOM_TO_JSID(atom);

    JSObject *obj;
    FETCH_OBJECT(cx, -1, obj);

    Value rval;
    if (!obj->deleteProperty(cx, id, &rval))
        goto error;

    regs.sp[-1] = rval;
}
END_CASE(JSOP_DELPROP)

BEGIN_CASE(JSOP_DELELEM)
{
    /* Fetch the left part and resolve it to a non-null object. */
    JSObject *obj;
    FETCH_OBJECT(cx, -2, obj);

    /* Fetch index and convert it to id suitable for use with obj. */
    jsid id;
    FETCH_ELEMENT_ID(obj, -1, id);

    /* Get or set the element. */
    if (!obj->deleteProperty(cx, id, &regs.sp[-2]))
        goto error;

    regs.sp--;
}
END_CASE(JSOP_DELELEM)

BEGIN_CASE(JSOP_TYPEOFEXPR)
BEGIN_CASE(JSOP_TYPEOF)
{
    const Value &ref = regs.sp[-1];
    JSType type = JS_TypeOfValue(cx, Jsvalify(ref));
    JSAtom *atom = rt->atomState.typeAtoms[type];
    regs.sp[-1].setString(ATOM_TO_STRING(atom));
}
END_CASE(JSOP_TYPEOF)

BEGIN_CASE(JSOP_VOID)
    regs.sp[-1].setUndefined();
END_CASE(JSOP_VOID)

{
    JSObject *obj;
    JSAtom *atom;
    jsid id;
    jsint i;

BEGIN_CASE(JSOP_INCELEM)
BEGIN_CASE(JSOP_DECELEM)
BEGIN_CASE(JSOP_ELEMINC)
BEGIN_CASE(JSOP_ELEMDEC)

    /*
     * Delay fetching of id until we have the object to ensure the proper
     * evaluation order. See bug 372331.
     */
    id = 0;
    i = -2;
    goto fetch_incop_obj;

BEGIN_CASE(JSOP_INCPROP)
BEGIN_CASE(JSOP_DECPROP)
BEGIN_CASE(JSOP_PROPINC)
BEGIN_CASE(JSOP_PROPDEC)
    LOAD_ATOM(0, atom);
    id = ATOM_TO_JSID(atom);
    i = -1;

  fetch_incop_obj:
    FETCH_OBJECT(cx, i, obj);
    if (id == 0)
        FETCH_ELEMENT_ID(obj, -1, id);
    goto do_incop;

BEGIN_CASE(JSOP_INCNAME)
BEGIN_CASE(JSOP_DECNAME)
BEGIN_CASE(JSOP_NAMEINC)
BEGIN_CASE(JSOP_NAMEDEC)
{
    obj = fp->scopeChain;

    JSObject *obj2;
    PropertyCacheEntry *entry;
    JS_PROPERTY_CACHE(cx).test(cx, regs.pc, obj, obj2, entry, atom);
    if (!atom) {
        ASSERT_VALID_PROPERTY_CACHE_HIT(0, obj, obj2, entry);
        if (obj == obj2 && entry->vword.isSlot()) {
            uint32 slot = entry->vword.toSlot();
            JS_ASSERT(slot < obj->scope()->freeslot);
            Value &rref = obj->getSlotRef(slot);
            int32_t tmp;
            if (JS_LIKELY(rref.isInt32() && CanIncDecWithoutOverflow(tmp = rref.asInt32()))) {
                int32_t inc = tmp + ((js_CodeSpec[op].format & JOF_INC) ? 1 : -1);
                if (!(js_CodeSpec[op].format & JOF_POST))
                    tmp = inc;
                rref.asInt32Ref() = inc;
                PUSH_INT32(tmp);
                len = JSOP_INCNAME_LENGTH;
                DO_NEXT_OP(len);
            }
        }
        LOAD_ATOM(0, atom);
    }

    id = ATOM_TO_JSID(atom);
    JSProperty *prop;
    if (!js_FindPropertyHelper(cx, id, true, &obj, &obj2, &prop))
        goto error;
    if (!prop) {
        atomNotDefined = atom;
        goto atom_not_defined;
    }
    obj2->dropProperty(cx, prop);
}

do_incop:
{
    /*
     * We need a root to store the value to leave on the stack until
     * we have done with obj->setProperty.
     */
    PUSH_NULL();
    if (!obj->getProperty(cx, id, &regs.sp[-1]))
        goto error;

    const JSCodeSpec *cs = &js_CodeSpec[op];
    JS_ASSERT(cs->ndefs == 1);
    JS_ASSERT((cs->format & JOF_TMPSLOT_MASK) == JOF_TMPSLOT2);
    Value &ref = regs.sp[-1];
    int32_t tmp;
    if (JS_LIKELY(ref.isInt32() && CanIncDecWithoutOverflow(tmp = ref.asInt32()))) {
        int incr = (cs->format & JOF_INC) ? 1 : -1;
        if (cs->format & JOF_POST)
            ref.asInt32Ref() = tmp + incr;
        else
            ref.asInt32Ref() = tmp += incr;
        fp->flags |= JSFRAME_ASSIGNING;
        JSBool ok = obj->setProperty(cx, id, &ref);
        fp->flags &= ~JSFRAME_ASSIGNING;
        if (!ok)
            goto error;

        /*
         * We must set regs.sp[-1] to tmp for both post and pre increments
         * as the setter overwrites regs.sp[-1].
         */
        ref.setInt32(tmp);
    } else {
        /* We need an extra root for the result. */
        PUSH_NULL();
        if (!js_DoIncDec(cx, cs, &regs.sp[-2], &regs.sp[-1]))
            goto error;
        fp->flags |= JSFRAME_ASSIGNING;
        JSBool ok = obj->setProperty(cx, id, &regs.sp[-1]);
        fp->flags &= ~JSFRAME_ASSIGNING;
        if (!ok)
            goto error;
        regs.sp--;
    }

    if (cs->nuses == 0) {
        /* regs.sp[-1] already contains the result of name increment. */
    } else {
        regs.sp[-1 - cs->nuses] = regs.sp[-1];
        regs.sp -= cs->nuses;
    }
    len = cs->length;
    DO_NEXT_OP(len);
}
}

{
    int incr, incr2;
    Value *vp;

BEGIN_CASE(JSOP_INCGLOBAL)
    incr =  1; incr2 =  1; goto do_bound_global_incop;
BEGIN_CASE(JSOP_DECGLOBAL)
    incr = -1; incr2 = -1; goto do_bound_global_incop;
BEGIN_CASE(JSOP_GLOBALINC)
    incr =  1; incr2 =  0; goto do_bound_global_incop;
BEGIN_CASE(JSOP_GLOBALDEC)
    incr = -1; incr2 =  0; goto do_bound_global_incop;

  do_bound_global_incop:
    uint32 slot = GET_SLOTNO(regs.pc);
    slot = script->getGlobalSlot(slot);
    JSObject *obj = fp->scopeChain->getGlobal();
    vp = &obj->getSlotRef(slot);
    goto do_int_fast_incop;
END_CASE(JSOP_INCGLOBAL)

    /* Position cases so the most frequent i++ does not need a jump. */
BEGIN_CASE(JSOP_DECARG)
    incr = -1; incr2 = -1; goto do_arg_incop;
BEGIN_CASE(JSOP_ARGDEC)
    incr = -1; incr2 =  0; goto do_arg_incop;
BEGIN_CASE(JSOP_INCARG)
    incr =  1; incr2 =  1; goto do_arg_incop;
BEGIN_CASE(JSOP_ARGINC)
    incr =  1; incr2 =  0;

  do_arg_incop:
<<<<<<< HEAD
=======
    // If we initialize in the declaration, MSVC complains that the labels skip init.
    uint32 slot;
>>>>>>> 5327b2db
    slot = GET_ARGNO(regs.pc);
    JS_ASSERT(slot < fp->fun->nargs);
    METER_SLOT_OP(op, slot);
    vp = fp->argv + slot;
    goto do_int_fast_incop;

BEGIN_CASE(JSOP_DECLOCAL)
    incr = -1; incr2 = -1; goto do_local_incop;
BEGIN_CASE(JSOP_LOCALDEC)
    incr = -1; incr2 =  0; goto do_local_incop;
BEGIN_CASE(JSOP_INCLOCAL)
    incr =  1; incr2 =  1; goto do_local_incop;
BEGIN_CASE(JSOP_LOCALINC)
    incr =  1; incr2 =  0;

  /*
   * do_local_incop comes right before do_int_fast_incop as we want to
   * avoid an extra jump for variable cases as local++ is more frequent
   * than arg++.
   */
  do_local_incop:
    slot = GET_SLOTNO(regs.pc);
    JS_ASSERT(slot < fp->script->nslots);
    vp = fp->slots() + slot;
    METER_SLOT_OP(op, slot);
    vp = fp->slots() + slot;

  do_int_fast_incop:
    int32_t tmp;
    if (JS_LIKELY(vp->isInt32() && CanIncDecWithoutOverflow(tmp = vp->asInt32()))) {
        vp->asInt32Ref() = tmp + incr;
        JS_ASSERT(JSOP_INCARG_LENGTH == js_CodeSpec[op].length);
        SKIP_POP_AFTER_SET(JSOP_INCARG_LENGTH, 0);
        PUSH_INT32(tmp + incr2);
    } else {
        PUSH_COPY(*vp);
        if (!js_DoIncDec(cx, &js_CodeSpec[op], &regs.sp[-1], vp))
            goto error;
    }
    len = JSOP_INCARG_LENGTH;
    JS_ASSERT(len == js_CodeSpec[op].length);
    DO_NEXT_OP(len);
}

/* NB: This macro doesn't use JS_BEGIN_MACRO/JS_END_MACRO around its body. */
#define FAST_GLOBAL_INCREMENT_OP(SLOWOP,INCR,INCR2)                           \
    op2 = SLOWOP;                                                             \
    incr = INCR;                                                              \
    incr2 = INCR2;                                                            \
    goto do_global_incop

{
    JSOp op2;
    int incr, incr2;

BEGIN_CASE(JSOP_DECGVAR)
    FAST_GLOBAL_INCREMENT_OP(JSOP_DECNAME, -1, -1);
BEGIN_CASE(JSOP_GVARDEC)
    FAST_GLOBAL_INCREMENT_OP(JSOP_NAMEDEC, -1,  0);
BEGIN_CASE(JSOP_INCGVAR)
    FAST_GLOBAL_INCREMENT_OP(JSOP_INCNAME,  1,  1);
BEGIN_CASE(JSOP_GVARINC)
    FAST_GLOBAL_INCREMENT_OP(JSOP_NAMEINC,  1,  0);

#undef FAST_GLOBAL_INCREMENT_OP

  do_global_incop:
    JS_ASSERT((js_CodeSpec[op].format & JOF_TMPSLOT_MASK) ==
              JOF_TMPSLOT2);
    uint32 slot = GET_SLOTNO(regs.pc);
    JS_ASSERT(slot < GlobalVarCount(fp));
    METER_SLOT_OP(op, slot);
    const Value &lref = fp->slots()[slot];
    if (lref.isNull()) {
        op = op2;
        DO_OP();
    }
    slot = (uint32)lref.asInt32();
    JS_ASSERT(fp->varobj(cx) == cx->activeCallStack()->getInitialVarObj());
    JSObject *varobj = cx->activeCallStack()->getInitialVarObj();

    /* XXX all this code assumes that varobj is either a callobj or global and
     * that it cannot be accessed in a MT way. This is either true now or
     * coming soon. */

    Value &rref = varobj->getSlotRef(slot);
    int32_t tmp;
    if (JS_LIKELY(rref.isInt32() && CanIncDecWithoutOverflow(tmp = rref.asInt32()))) {
        PUSH_INT32(tmp + incr2);
        rref.asInt32Ref() = tmp + incr;
    } else {
        PUSH_COPY(rref);
        if (!js_DoIncDec(cx, &js_CodeSpec[op], &regs.sp[-1], &rref))
            goto error;
    }
    len = JSOP_INCGVAR_LENGTH;  /* all gvar incops are same length */
    JS_ASSERT(len == js_CodeSpec[op].length);
    DO_NEXT_OP(len);
}

BEGIN_CASE(JSOP_THIS)
    if (!fp->getThisObject(cx))
        goto error;
    PUSH_COPY(fp->thisv);
END_CASE(JSOP_THIS)

BEGIN_CASE(JSOP_UNBRANDTHIS)
{
    JSObject *obj = fp->getThisObject(cx);
    if (!obj)
        goto error;
    if (!obj->unbrand(cx))
        goto error;
}
END_CASE(JSOP_UNBRANDTHIS)

{
    JSObject *obj;
    Value *vp;
    jsint i;

BEGIN_CASE(JSOP_GETTHISPROP)
    obj = fp->getThisObject(cx);
    if (!obj)
        goto error;
    i = 0;
    PUSH_NULL();
    goto do_getprop_with_obj;

BEGIN_CASE(JSOP_GETARGPROP)
{
    i = ARGNO_LEN;
    uint32 slot = GET_ARGNO(regs.pc);
    JS_ASSERT(slot < fp->fun->nargs);
    PUSH_COPY(fp->argv[slot]);
    goto do_getprop_body;
}

BEGIN_CASE(JSOP_GETLOCALPROP)
{
    i = SLOTNO_LEN;
    uint32 slot = GET_SLOTNO(regs.pc);
    JS_ASSERT(slot < script->nslots);
    PUSH_COPY(fp->slots()[slot]);
    goto do_getprop_body;
}

BEGIN_CASE(JSOP_GETPROP)
BEGIN_CASE(JSOP_GETXPROP)
    i = 0;

  do_getprop_body:
    vp = &regs.sp[-1];

  do_getprop_with_lval:
    VALUE_TO_OBJECT(cx, vp, obj);

  do_getprop_with_obj:
    {
        Value rval;
        do {
            /*
             * We do not impose the method read barrier if in an imacro,
             * assuming any property gets it does (e.g., for 'toString'
             * from JSOP_NEW) will not be leaked to the calling script.
             */
            JSObject *aobj = js_GetProtoIfDenseArray(obj);

            PropertyCacheEntry *entry;
            JSObject *obj2;
            JSAtom *atom;
            JS_PROPERTY_CACHE(cx).test(cx, regs.pc, aobj, obj2, entry, atom);
            if (!atom) {
                ASSERT_VALID_PROPERTY_CACHE_HIT(i, aobj, obj2, entry);
                if (entry->vword.isFunObj()) {
                    rval.setFunObj(entry->vword.toFunObj());
                } else if (entry->vword.isSlot()) {
                    uint32 slot = entry->vword.toSlot();
                    JS_ASSERT(slot < obj2->scope()->freeslot);
                    rval = obj2->lockedGetSlot(slot);
                } else {
                    JS_ASSERT(entry->vword.isSprop());
                    JSScopeProperty *sprop = entry->vword.toSprop();
                    NATIVE_GET(cx, obj, obj2, sprop,
                               fp->imacpc ? JSGET_NO_METHOD_BARRIER : JSGET_METHOD_BARRIER,
                               &rval);
                }
                break;
            }

            jsid id = ATOM_TO_JSID(atom);
            if (JS_LIKELY(aobj->map->ops->getProperty == js_GetProperty)
                ? !js_GetPropertyHelper(cx, obj, id,
                                        fp->imacpc
                                        ? JSGET_CACHE_RESULT | JSGET_NO_METHOD_BARRIER
                                        : JSGET_CACHE_RESULT | JSGET_METHOD_BARRIER,
                                        &rval)
                : !obj->getProperty(cx, id, &rval)) {
                goto error;
            }
        } while (0);

        regs.sp[-1] = rval;
        JS_ASSERT(JSOP_GETPROP_LENGTH + i == js_CodeSpec[op].length);
        len = JSOP_GETPROP_LENGTH + i;
    }
END_VARLEN_CASE

BEGIN_CASE(JSOP_LENGTH)
    vp = &regs.sp[-1];
    if (vp->isString()) {
        vp->setInt32(vp->asString()->length());
    } else if (vp->isObject()) {
        JSObject *obj = &vp->asObject();
        if (obj->isArray()) {
            jsuint length = obj->getArrayLength();
            regs.sp[-1].setDouble(length);
        } else if (obj->isArguments() && !obj->isArgsLengthOverridden()) {
            uint32 length = obj->getArgsLength();
            JS_ASSERT(length < INT32_MAX);
            regs.sp[-1].setInt32(int32_t(length));
        } else {
            i = -2;
            goto do_getprop_with_lval;
        }
    } else {
        i = -2;
        goto do_getprop_with_lval;
    }
END_CASE(JSOP_LENGTH)

}

BEGIN_CASE(JSOP_CALLPROP)
{
    Value lval;
    lval = regs.sp[-1];

    Value objv;
    if (lval.isObject()) {
        objv = lval;
    } else {
        JSProtoKey protoKey;
        if (lval.isString()) {
            protoKey = JSProto_String;
        } else if (lval.isNumber()) {
            protoKey = JSProto_Number;
        } else if (lval.isBoolean()) {
            protoKey = JSProto_Boolean;
        } else {
            JS_ASSERT(lval.isNull() || lval.isUndefined());
            js_ReportIsNullOrUndefined(cx, -1, lval, NULL);
            goto error;
        }
        JSObject *pobj;
        if (!js_GetClassPrototype(cx, NULL, protoKey, &pobj))
            goto error;
        objv.setNonFunObj(*pobj);
    }

    JSObject *aobj = js_GetProtoIfDenseArray(&objv.asObject());
    Value rval;

    PropertyCacheEntry *entry;
    JSObject *obj2;
    JSAtom *atom;
    JS_PROPERTY_CACHE(cx).test(cx, regs.pc, aobj, obj2, entry, atom);
    if (!atom) {
        ASSERT_VALID_PROPERTY_CACHE_HIT(0, aobj, obj2, entry);
        if (entry->vword.isFunObj()) {
            regs.sp[-1].setFunObj(entry->vword.toFunObj());
            PUSH_COPY(lval);
            goto end_callprop_with_funobj;
        } else if (entry->vword.isSlot()) {
            uint32 slot = entry->vword.toSlot();
            JS_ASSERT(slot < obj2->scope()->freeslot);
            rval = obj2->lockedGetSlot(slot);
        } else {
            JS_ASSERT(entry->vword.isSprop());
            JSScopeProperty *sprop = entry->vword.toSprop();
            NATIVE_GET(cx, &objv.asObject(), obj2, sprop, JSGET_NO_METHOD_BARRIER, &rval);
        }
        regs.sp[-1] = rval;
        PUSH_COPY(lval);
        goto end_callprop;
    }

    /*
     * Cache miss: use the immediate atom that was loaded for us under
     * PropertyCache::test.
     */
    jsid id;
    id = ATOM_TO_JSID(atom);

    PUSH_NULL();
    if (lval.isObject()) {
        if (!js_GetMethod(cx, &objv.asObject(), id,
                          JS_LIKELY(aobj->map->ops->getProperty == js_GetProperty)
                          ? JSGET_CACHE_RESULT | JSGET_NO_METHOD_BARRIER
                          : JSGET_NO_METHOD_BARRIER,
                          &rval)) {
            goto error;
        }
        regs.sp[-1] = objv;
        regs.sp[-2] = rval;
    } else {
        JS_ASSERT(objv.asObject().map->ops->getProperty == js_GetProperty);
        if (!js_GetPropertyHelper(cx, &objv.asObject(), id,
                                  JSGET_CACHE_RESULT | JSGET_NO_METHOD_BARRIER,
                                  &rval)) {
            goto error;
        }
        regs.sp[-1] = lval;
        regs.sp[-2] = rval;
    }

  end_callprop:
    /* Wrap primitive lval in object clothing if necessary. */
    if (lval.isPrimitive()) {
        /* FIXME: https://bugzilla.mozilla.org/show_bug.cgi?id=412571 */
        if (!rval.isFunObj() ||
            !PrimitiveValue::test(GET_FUNCTION_PRIVATE(cx, &rval.asFunObj()),
                                  lval)) {
            if (!js_PrimitiveToObject(cx, &regs.sp[-1]))
                goto error;
        }
    }
#if JS_HAS_NO_SUCH_METHOD
    if (JS_UNLIKELY(rval.isUndefined())) {
        LOAD_ATOM(0, atom);
        regs.sp[-2].setString(ATOM_TO_STRING(atom));
        if (!js_OnUnknownMethod(cx, regs.sp - 2))
            goto error;
    }
#endif
  end_callprop_with_funobj:;
}
END_CASE(JSOP_CALLPROP)

BEGIN_CASE(JSOP_UNBRAND)
    JS_ASSERT(regs.sp - fp->slots() >= 1);
    if (!regs.sp[-1].asObject().unbrand(cx))
        goto error;
END_CASE(JSOP_UNBRAND)

BEGIN_CASE(JSOP_SETNAME)
BEGIN_CASE(JSOP_SETPROP)
BEGIN_CASE(JSOP_SETMETHOD)
{
    Value &rref = regs.sp[-1];
    JS_ASSERT_IF(op == JSOP_SETMETHOD, rref.isFunObj());
    Value &lref = regs.sp[-2];
    JS_ASSERT_IF(op == JSOP_SETNAME, lref.isObject());
    JSObject *obj;
    VALUE_TO_OBJECT(cx, &lref, obj);

    do {
        PropertyCache *cache = &JS_PROPERTY_CACHE(cx);

        /*
         * Probe the property cache, specializing for two important
         * set-property cases. First:
         *
         *   function f(a, b, c) {
         *     var o = {p:a, q:b, r:c};
         *     return o;
         *   }
         *
         * or similar real-world cases, which evolve a newborn native
         * object predicatably through some bounded number of property
         * additions. And second:
         *
         *   o.p = x;
         *
         * in a frequently executed method or loop body, where p will
         * (possibly after the first iteration) always exist in native
         * object o.
         */
        PropertyCacheEntry *entry;
        JSObject *obj2;
        JSAtom *atom;
        if (cache->testForSet(cx, regs.pc, obj, &entry, &obj2, &atom)) {
            /*
             * Fast property cache hit, only partially confirmed by
             * testForSet. We know that the entry applies to regs.pc and
             * that obj's shape matches.
             *
             * The entry predicts either a new property to be added
             * directly to obj by this set, or on an existing "own"
             * property, or on a prototype property that has a setter.
             */
            JS_ASSERT(entry->vword.isSprop());
            JSScopeProperty *sprop = entry->vword.toSprop();
            JS_ASSERT_IF(sprop->isDataDescriptor(), sprop->writable());
            JS_ASSERT_IF(sprop->hasSlot(), entry->vcapTag() == 0);

            JSScope *scope = obj->scope();
            JS_ASSERT(!scope->sealed());

            /*
             * Fastest path: check whether the cached sprop is already
             * in scope and call NATIVE_SET and break to get out of the
             * do-while(0). But we can call NATIVE_SET only if obj owns
             * scope or sprop is shared.
             */
            bool checkForAdd;
            if (!sprop->hasSlot()) {
                if (entry->vcapTag() == 0 ||
                    ((obj2 = obj->getProto()) &&
                     obj2->isNative() &&
                     obj2->shape() == entry->vshape())) {
                    goto fast_set_propcache_hit;
                }

                /* The cache entry doesn't apply. vshape mismatch. */
                checkForAdd = false;
            } else if (!scope->isSharedEmpty()) {
                if (sprop == scope->lastProperty() || scope->hasProperty(sprop)) {
                  fast_set_propcache_hit:
                    PCMETER(cache->pchits++);
                    PCMETER(cache->setpchits++);
                    NATIVE_SET(cx, obj, sprop, entry, &rref);
                    break;
                }
                checkForAdd = sprop->hasSlot() && sprop->parent == scope->lastProperty();
            } else {
                /*
                 * We check that cx own obj here and will continue to
                 * own it after js_GetMutableScope returns so we can
                 * continue to skip JS_UNLOCK_OBJ calls.
                 */
                JS_ASSERT(CX_OWNS_OBJECT_TITLE(cx, obj));
                scope = js_GetMutableScope(cx, obj);
                JS_ASSERT(CX_OWNS_OBJECT_TITLE(cx, obj));
                if (!scope)
                    goto error;
                checkForAdd = !sprop->parent;
            }

            uint32 slot;
            if (checkForAdd &&
                entry->vshape() == rt->protoHazardShape &&
                sprop->hasDefaultSetter() &&
                (slot = sprop->slot) == scope->freeslot) {
                /*
                 * Fast path: adding a plain old property that was once
                 * at the frontier of the property tree, whose slot is
                 * next to claim among the allocated slots in obj,
                 * where scope->table has not been created yet.
                 *
                 * We may want to remove hazard conditions above and
                 * inline compensation code here, depending on
                 * real-world workloads.
                 */
                PCMETER(cache->pchits++);
                PCMETER(cache->addpchits++);

                /*
                 * Beware classes such as Function that use the
                 * reserveSlots hook to allocate a number of reserved
                 * slots that may vary with obj.
                 */
                if (slot < obj->numSlots() &&
                    !obj->getClass()->reserveSlots) {
                    ++scope->freeslot;
                } else {
                    if (!js_AllocSlot(cx, obj, &slot))
                        goto error;
                }

                /*
                 * If this obj's number of reserved slots differed, or
                 * if something created a hash table for scope, we must
                 * pay the price of JSScope::putProperty.
                 *
                 * (A reserveSlots hook can cause scopes of the same
                 * shape to have different freeslot values. This is
                 * what causes the slot != sprop->slot case. See
                 * js_GetMutableScope.)
                 */
                if (slot != sprop->slot || scope->table) {
                    JSScopeProperty *sprop2 =
                        scope->putProperty(cx, sprop->id,
                                           sprop->getter(), sprop->setter(),
                                           slot, sprop->attributes(),
                                           sprop->getFlags(), sprop->shortid);
                    if (!sprop2) {
                        js_FreeSlot(cx, obj, slot);
                        goto error;
                    }
                    sprop = sprop2;
                } else {
                    scope->extend(cx, sprop);
                }

                /*
                 * No method change check here because here we are
                 * adding a new property, not updating an existing
                 * slot's value that might contain a method of a
                 * branded scope.
                 */
                TRACE_2(SetPropHit, entry, sprop);
                obj->lockedSetSlot(slot, rref);

                /*
                 * Purge the property cache of the id we may have just
                 * shadowed in obj's scope and proto chains. We do this
                 * after unlocking obj's scope to avoid lock nesting.
                 */
                js_PurgeScopeChain(cx, obj, sprop->id);
                break;
            }
            PCMETER(cache->setpcmisses++);
            atom = NULL;
        } else if (!atom) {
            /*
             * Slower property cache hit, fully confirmed by testForSet (in
             * the slow path, via fullTest).
             */
            ASSERT_VALID_PROPERTY_CACHE_HIT(0, obj, obj2, entry);
            JSScopeProperty *sprop = NULL;
            if (obj == obj2) {
                sprop = entry->vword.toSprop();
                JS_ASSERT(sprop->writable());
                JS_ASSERT(!obj2->scope()->sealed());
                NATIVE_SET(cx, obj, sprop, entry, &rref);
            }
            if (sprop)
                break;
        }

        if (!atom)
            LOAD_ATOM(0, atom);
        jsid id = ATOM_TO_JSID(atom);
        if (entry && JS_LIKELY(obj->map->ops->setProperty == js_SetProperty)) {
            uintN defineHow;
            if (op == JSOP_SETMETHOD)
                defineHow = JSDNP_CACHE_RESULT | JSDNP_SET_METHOD;
            else if (op == JSOP_SETNAME)
                defineHow = JSDNP_CACHE_RESULT | JSDNP_UNQUALIFIED;
            else
                defineHow = JSDNP_CACHE_RESULT;
            if (!js_SetPropertyHelper(cx, obj, id, defineHow, &rref))
                goto error;
        } else {
            if (!obj->setProperty(cx, id, &rref))
                goto error;
            ABORT_RECORDING(cx, "Non-native set");
        }
    } while (0);
}
END_SET_CASE_STORE_RVAL(JSOP_SETPROP, 2);

BEGIN_CASE(JSOP_GETELEM)
{
    Value &lref = regs.sp[-2];
    Value &rref = regs.sp[-1];
    if (lref.isString() && rref.isInt32()) {
        JSString *str = lref.asString();
        int32_t i = rref.asInt32();
        if (size_t(i) < str->length()) {
            str = JSString::getUnitString(cx, str, size_t(i));
            if (!str)
                goto error;
            regs.sp--;
            regs.sp[-1].setString(str);
            len = JSOP_GETELEM_LENGTH;
            DO_NEXT_OP(len);
        }
    }

    JSObject *obj;
    VALUE_TO_OBJECT(cx, &lref, obj);

    const Value *copyFrom;
    Value rval;
    jsid id;
    if (rref.isInt32()) {
        if (obj->isDenseArray()) {
            jsuint idx = jsuint(rref.asInt32());

            if (idx < obj->getArrayLength() &&
                idx < obj->getDenseArrayCapacity()) {
                copyFrom = obj->addressOfDenseArrayElement(idx);
                if (!copyFrom->isMagic())
                    goto end_getelem;

                /* Reload retval from the stack in the rare hole case. */
                copyFrom = &regs.sp[-1];
            }
        } else if (obj->isArguments()
#ifdef JS_TRACER
                   && !GetArgsPrivateNative(obj)
#endif
                  ) {
            uint32 arg = uint32(rref.asInt32());

            if (arg < obj->getArgsLength()) {
                JSStackFrame *afp = (JSStackFrame *) obj->getPrivate();
                if (afp) {
                    copyFrom = &afp->argv[arg];
                    goto end_getelem;
                }

                copyFrom = obj->addressOfArgsElement(arg);
                if (!copyFrom->isMagic())
                    goto end_getelem;
                copyFrom = &regs.sp[-1];
            }
        }
        int32_t i32 = rref.asInt32();
        if (INT32_FITS_IN_JSID(i32))
            id = INT_TO_JSID(i32);
        else
            goto intern_big_int;
    } else {
      intern_big_int:
        if (!js_InternNonIntElementId(cx, obj, rref, &id))
            goto error;
    }

    if (!obj->getProperty(cx, id, &rval))
        goto error;
    copyFrom = &rval;

  end_getelem:
    regs.sp--;
    regs.sp[-1] = *copyFrom;
}
END_CASE(JSOP_GETELEM)

BEGIN_CASE(JSOP_CALLELEM)
{
    /* Depends on the value representation. */

    /* Fetch the left part and resolve it to a non-null object. */
    JSObject *obj;
    FETCH_OBJECT(cx, -2, obj);

    /* Save the mask so that we don't need to query it later. */
    Value::MaskType objmask = regs.sp[-2].mask;

    /* Fetch index and convert it to id suitable for use with obj. */
    jsid id;
    FETCH_ELEMENT_ID(obj, -1, id);

    /* Get or set the element. */
    if (!js_GetMethod(cx, obj, id, JSGET_NO_METHOD_BARRIER, &regs.sp[-2]))
        goto error;

#if JS_HAS_NO_SUCH_METHOD
    if (JS_UNLIKELY(regs.sp[-2].isUndefined())) {
        regs.sp[-2] = regs.sp[-1];
        regs.sp[-1].setObject(*obj);
        if (!js_OnUnknownMethod(cx, regs.sp - 2))
            goto error;
    } else
#endif
    {
        regs.sp[-1].mask = objmask;
        regs.sp[-1].data.obj = obj;
    }
}
END_CASE(JSOP_CALLELEM)

BEGIN_CASE(JSOP_SETELEM)
{
    JSObject *obj;
    FETCH_OBJECT(cx, -3, obj);
    jsid id;
    FETCH_ELEMENT_ID(obj, -2, id);
    do {
        if (obj->isDenseArray() && JSID_IS_INT(id)) {
            jsuint length = obj->getDenseArrayCapacity();
            jsint i = JSID_TO_INT(id);
            if ((jsuint)i < length) {
                if (obj->getDenseArrayElement(i).isMagic(JS_ARRAY_HOLE)) {
                    if (js_PrototypeHasIndexedProperties(cx, obj))
                        break;
                    if ((jsuint)i >= obj->getArrayLength())
                        obj->setDenseArrayLength(i + 1);
                    obj->incDenseArrayCountBy(1);
                }
                obj->setDenseArrayElement(i, regs.sp[-1]);
                goto end_setelem;
            }
        }
    } while (0);
    if (!obj->setProperty(cx, id, &regs.sp[-1]))
        goto error;
  end_setelem:;
}
END_SET_CASE_STORE_RVAL(JSOP_SETELEM, 3)

BEGIN_CASE(JSOP_ENUMELEM)
{
    /* Funky: the value to set is under the [obj, id] pair. */
    JSObject *obj;
    FETCH_OBJECT(cx, -2, obj);
    jsid id;
    FETCH_ELEMENT_ID(obj, -1, id);
    if (!obj->setProperty(cx, id, &regs.sp[-3]))
        goto error;
    regs.sp -= 3;
}
END_CASE(JSOP_ENUMELEM)

{
    JSFunction *fun;
    JSObject *obj;
    uintN flags;
    uintN argc;
    Value *vp;

BEGIN_CASE(JSOP_NEW)
{
    /* Get immediate argc and find the constructor function. */
    argc = GET_ARGC(regs.pc);
    vp = regs.sp - (2 + argc);
    JS_ASSERT(vp >= fp->base());

    /*
     * Assign lval, obj, and fun exactly as the code at inline_call: expects to
     * find them, to avoid nesting a js_Interpret call via js_InvokeConstructor.
     */
    if (vp[0].isFunObj()) {
        obj = &vp[0].asFunObj();
        fun = GET_FUNCTION_PRIVATE(cx, obj);
        if (fun->isInterpreted()) {
            /* Root as we go using vp[1]. */
            if (!obj->getProperty(cx,
                                  ATOM_TO_JSID(cx->runtime->atomState.classPrototypeAtom),
                                  &vp[1])) {
                goto error;
            }
            JSObject *proto = vp[1].isObject() ? &vp[1].asObject() : NULL;
            JSObject *obj2 = NewObject(cx, &js_ObjectClass, proto, obj->getParent());
            if (!obj2)
                goto error;

            if (fun->u.i.script->isEmpty()) {
                vp[0].setNonFunObj(*obj2);
                regs.sp = vp + 1;
                goto end_new;
            }

            vp[1].setNonFunObj(*obj2);
            flags = JSFRAME_CONSTRUCTING;
            goto inline_call;
        }
    }

    if (!InvokeConstructor(cx, InvokeArgsGuard(vp, argc), JS_FALSE))
        goto error;
    regs.sp = vp + 1;
    CHECK_INTERRUPT_HANDLER();
    TRACE_0(NativeCallComplete);

  end_new:;
}
END_CASE(JSOP_NEW)

BEGIN_CASE(JSOP_CALL)
BEGIN_CASE(JSOP_EVAL)
BEGIN_CASE(JSOP_APPLY)
{
    argc = GET_ARGC(regs.pc);
    vp = regs.sp - (argc + 2);

    if (vp->isFunObj()) {
        obj = &vp->asFunObj();
        fun = GET_FUNCTION_PRIVATE(cx, obj);

        /* Clear frame flags since this is not a constructor call. */
        flags = 0;
        if (FUN_INTERPRETED(fun))
      inline_call:
        {
            JSScript *newscript = fun->u.i.script;
            if (JS_UNLIKELY(newscript->isEmpty())) {
                vp->setUndefined();
                regs.sp = vp + 1;
                goto end_call;
            }

            /* Restrict recursion of lightweight functions. */
            if (JS_UNLIKELY(inlineCallCount >= JS_MAX_INLINE_CALL_COUNT)) {
                js_ReportOverRecursed(cx);
                goto error;
            }

            /*
             * Get pointer to new frame/slots, without changing global state.
             * Initialize missing args if there are any.
             */
            StackSpace &stack = cx->stack();
            uintN nfixed = newscript->nslots;
            uintN funargs = fun->nargs;
            JSStackFrame *newfp;
            if (argc < funargs) {
                uintN missing = funargs - argc;
                newfp = stack.getInlineFrame(cx, regs.sp, missing, nfixed);
                if (!newfp)
                    goto error;
                SetValueRangeToUndefined(regs.sp, missing);
            } else {
                newfp = stack.getInlineFrame(cx, regs.sp, 0, nfixed);
                if (!newfp)
                    goto error;
            }

            /* Initialize stack frame. */
            newfp->callobj = NULL;
            newfp->argsobj = NULL;
            newfp->script = newscript;
            newfp->fun = fun;
            newfp->argc = argc;
            newfp->argv = vp + 2;
            newfp->rval.setUndefined();
            newfp->annotation = NULL;
            newfp->scopeChain = obj->getParent();
            newfp->flags = flags;
            newfp->blockChain = NULL;
            if (JS_LIKELY(newscript->staticLevel < JS_DISPLAY_SIZE)) {
                JSStackFrame **disp = &cx->display[newscript->staticLevel];
                newfp->displaySave = *disp;
                *disp = newfp;
            }
            JS_ASSERT(!JSFUN_BOUND_METHOD_TEST(fun->flags));
            newfp->thisv = vp[1];
            newfp->imacpc = NULL;

            /* Push void to initialize local variables. */
            Value *newsp = newfp->base();
            SetValueRangeToUndefined(newfp->slots(), newsp);

            /* Scope with a call object parented by callee's parent. */
            if (fun->isHeavyweight() && !js_GetCallObject(cx, newfp))
                goto error;

            /* Switch version if currentVersion wasn't overridden. */
            newfp->callerVersion = (JSVersion) cx->version;
            if (JS_LIKELY(cx->version == currentVersion)) {
                currentVersion = (JSVersion) newscript->version;
                if (JS_UNLIKELY(currentVersion != cx->version))
                    js_SetVersion(cx, currentVersion);
            }

            /* Push the frame. */
            stack.pushInlineFrame(cx, fp, regs.pc, newfp);

            /* Initializer regs after pushInlineFrame snapshots pc. */
            regs.pc = newscript->code;
            regs.sp = newsp;

            /* Import into locals. */
            JS_ASSERT(newfp == cx->fp);
            fp = newfp;
            script = newscript;
            atoms = script->atomMap.vector;

            /* Call the debugger hook if present. */
            if (JSInterpreterHook hook = cx->debugHooks->callHook) {
                fp->hookData = hook(cx, fp, JS_TRUE, 0,
                                    cx->debugHooks->callHookData);
                CHECK_INTERRUPT_HANDLER();
            } else {
                fp->hookData = NULL;
            }

            inlineCallCount++;
            JS_RUNTIME_METER(rt, inlineCalls);

            DTrace::enterJSFun(cx, fp, fun, fp->down, fp->argc, fp->argv);

#ifdef JS_TRACER
            if (TraceRecorder *tr = TRACE_RECORDER(cx)) {
                AbortableRecordingStatus status = tr->record_EnterFrame(inlineCallCount);
                RESTORE_INTERP_VARS();
                if (StatusAbortsRecorderIfActive(status)) {
                    if (TRACE_RECORDER(cx)) {
                        JS_ASSERT(TRACE_RECORDER(cx) == tr);
                        AbortRecording(cx, "record_EnterFrame failed");
                    }
                    if (status == ARECORD_ERROR)
                        goto error;
                }
            } else if (fp->script == fp->down->script &&
                       *fp->down->savedPC == JSOP_CALL &&
                       *regs.pc == JSOP_TRACE) {
                MONITOR_BRANCH(Record_EnterFrame);
            }
#endif

            /* Load first op and dispatch it (safe since JSOP_STOP). */
            op = (JSOp) *regs.pc;
            DO_OP();
        }

        if (fun->flags & JSFUN_FAST_NATIVE) {
            DTrace::enterJSFun(cx, NULL, fun, fp, argc, vp + 2, vp);

            JS_ASSERT(fun->u.n.extra == 0);
            JS_ASSERT(vp[1].isObjectOrNull() || PrimitiveValue::test(fun, vp[1]));
            JSBool ok = ((FastNative) fun->u.n.native)(cx, argc, vp);
            DTrace::exitJSFun(cx, NULL, fun, *vp, vp);
            regs.sp = vp + 1;
            if (!ok)
                goto error;
            TRACE_0(NativeCallComplete);
            goto end_call;
        }
    }

    JSBool ok;
    ok = Invoke(cx, InvokeArgsGuard(vp, argc), 0);
    regs.sp = vp + 1;
    CHECK_INTERRUPT_HANDLER();
    if (!ok)
        goto error;
    JS_RUNTIME_METER(rt, nonInlineCalls);
    TRACE_0(NativeCallComplete);

  end_call:;
}
END_CASE(JSOP_CALL)
}

BEGIN_CASE(JSOP_SETCALL)
{
    uintN argc = GET_ARGC(regs.pc);
    Value *vp = regs.sp - argc - 2;
    JSBool ok = Invoke(cx, InvokeArgsGuard(vp, argc), 0);
    if (ok)
        JS_ReportErrorNumber(cx, js_GetErrorMessage, NULL, JSMSG_BAD_LEFTSIDE_OF_ASS);
    goto error;
}
END_CASE(JSOP_SETCALL)

BEGIN_CASE(JSOP_NAME)
BEGIN_CASE(JSOP_CALLNAME)
{
    JSObject *obj = fp->scopeChain;

    JSScopeProperty *sprop;
    Value rval;

    PropertyCacheEntry *entry;
    JSObject *obj2;
    JSAtom *atom;
    JS_PROPERTY_CACHE(cx).test(cx, regs.pc, obj, obj2, entry, atom);
    if (!atom) {
        ASSERT_VALID_PROPERTY_CACHE_HIT(0, obj, obj2, entry);
        if (entry->vword.isFunObj()) {
            PUSH_FUNOBJ(entry->vword.toFunObj());
            goto do_push_obj_if_call;
        }

        if (entry->vword.isSlot()) {
            uintN slot = entry->vword.toSlot();
            JS_ASSERT(slot < obj2->scope()->freeslot);
            PUSH_COPY(obj2->lockedGetSlot(slot));
            goto do_push_obj_if_call;
        }

        JS_ASSERT(entry->vword.isSprop());
        sprop = entry->vword.toSprop();
        goto do_native_get;
    }

    jsid id;
    id = ATOM_TO_JSID(atom);
    JSProperty *prop;
    if (!js_FindPropertyHelper(cx, id, true, &obj, &obj2, &prop))
        goto error;
    if (!prop) {
        /* Kludge to allow (typeof foo == "undefined") tests. */
        JSOp op2 = js_GetOpcode(cx, script, regs.pc + JSOP_NAME_LENGTH);
        if (op2 == JSOP_TYPEOF) {
            PUSH_UNDEFINED();
            len = JSOP_NAME_LENGTH;
            DO_NEXT_OP(len);
        }
        atomNotDefined = atom;
        goto atom_not_defined;
    }

    /* Take the slow path if prop was not found in a native object. */
    if (!obj->isNative() || !obj2->isNative()) {
        obj2->dropProperty(cx, prop);
        if (!obj->getProperty(cx, id, &rval))
            goto error;
    } else {
        sprop = (JSScopeProperty *)prop;
  do_native_get:
        NATIVE_GET(cx, obj, obj2, sprop, JSGET_METHOD_BARRIER, &rval);
        obj2->dropProperty(cx, (JSProperty *) sprop);
    }

    PUSH_COPY(rval);

  do_push_obj_if_call:
    /* obj must be on the scope chain, thus not a function. */
    if (op == JSOP_CALLNAME)
        PUSH_NONFUNOBJ(*obj);
}
END_CASE(JSOP_NAME)

BEGIN_CASE(JSOP_UINT16)
    PUSH_INT32((int32_t) GET_UINT16(regs.pc));
END_CASE(JSOP_UINT16)

BEGIN_CASE(JSOP_UINT24)
    PUSH_INT32((int32_t) GET_UINT24(regs.pc));
END_CASE(JSOP_UINT24)

BEGIN_CASE(JSOP_INT8)
    PUSH_INT32(GET_INT8(regs.pc));
END_CASE(JSOP_INT8)

BEGIN_CASE(JSOP_INT32)
    PUSH_INT32(GET_INT32(regs.pc));
END_CASE(JSOP_INT32)

BEGIN_CASE(JSOP_INDEXBASE)
    /*
     * Here atoms can exceed script->atomMap.length as we use atoms as a
     * segment register for object literals as well.
     */
    atoms += GET_INDEXBASE(regs.pc);
END_CASE(JSOP_INDEXBASE)

BEGIN_CASE(JSOP_INDEXBASE1)
BEGIN_CASE(JSOP_INDEXBASE2)
BEGIN_CASE(JSOP_INDEXBASE3)
    atoms += (op - JSOP_INDEXBASE1 + 1) << 16;
END_CASE(JSOP_INDEXBASE3)

BEGIN_CASE(JSOP_RESETBASE0)
BEGIN_CASE(JSOP_RESETBASE)
    atoms = script->atomMap.vector;
END_CASE(JSOP_RESETBASE)

BEGIN_CASE(JSOP_DOUBLE)
{
    JS_ASSERT(!fp->imacpc);
    JS_ASSERT(size_t(atoms - script->atomMap.vector) < script->atomMap.length);
    JSAtom *atom;
    LOAD_ATOM(0, atom);
    PUSH_DOUBLE(*ATOM_TO_DOUBLE(atom));
}
END_CASE(JSOP_DOUBLE)

BEGIN_CASE(JSOP_STRING)
{
    JSAtom *atom;
    LOAD_ATOM(0, atom);
    PUSH_STRING(ATOM_TO_STRING(atom));
}
END_CASE(JSOP_STRING)

BEGIN_CASE(JSOP_OBJECT)
{
    JSObject *obj;
    LOAD_OBJECT(0, obj);
    /* Only XML and RegExp objects are emitted. */
    PUSH_NONFUNOBJ(*obj);
}
END_CASE(JSOP_OBJECT)

BEGIN_CASE(JSOP_REGEXP)
{
    /*
     * Push a regexp object cloned from the regexp literal object mapped by the
     * bytecode at pc. ES5 finally fixed this bad old ES3 design flaw which was
     * flouted by many browser-based implementations.
     *
     * We avoid the js_GetScopeChain call here and pass fp->scopeChain as
     * js_GetClassPrototype uses the latter only to locate the global.
     */
    jsatomid index = GET_FULL_INDEX(0);
    JSObject *proto;
    if (!js_GetClassPrototype(cx, fp->scopeChain, JSProto_RegExp, &proto))
        goto error;
    JS_ASSERT(proto);
    JSObject *obj = js_CloneRegExpObject(cx, script->getRegExp(index), proto);
    if (!obj)
        goto error;
    PUSH_NONFUNOBJ(*obj);
}
END_CASE(JSOP_REGEXP)

BEGIN_CASE(JSOP_ZERO)
    PUSH_INT32(0);
END_CASE(JSOP_ZERO)

BEGIN_CASE(JSOP_ONE)
    PUSH_INT32(1);
END_CASE(JSOP_ONE)

BEGIN_CASE(JSOP_NULL)
    PUSH_NULL();
END_CASE(JSOP_NULL)

BEGIN_CASE(JSOP_FALSE)
    PUSH_BOOLEAN(false);
END_CASE(JSOP_FALSE)

BEGIN_CASE(JSOP_TRUE)
    PUSH_BOOLEAN(true);
END_CASE(JSOP_TRUE)

{
BEGIN_CASE(JSOP_TABLESWITCH)
{
    jsbytecode *pc2 = regs.pc;
    len = GET_JUMP_OFFSET(pc2);

    /*
     * ECMAv2+ forbids conversion of discriminant, so we will skip to the
     * default case if the discriminant isn't already an int jsval.  (This
     * opcode is emitted only for dense jsint-domain switches.)
     */
    const Value &rref = *--regs.sp;
    int32_t i;
    if (rref.isInt32()) {
        i = rref.asInt32();
    } else if (rref.isDouble() && rref.asDouble() == 0) {
        /* Treat -0 (double) as 0. */
        i = 0;
    } else {
        DO_NEXT_OP(len);
    }

    pc2 += JUMP_OFFSET_LEN;
    jsint low = GET_JUMP_OFFSET(pc2);
    pc2 += JUMP_OFFSET_LEN;
    jsint high = GET_JUMP_OFFSET(pc2);

    i -= low;
    if ((jsuint)i < (jsuint)(high - low + 1)) {
        pc2 += JUMP_OFFSET_LEN + JUMP_OFFSET_LEN * i;
        jsint off = (jsint) GET_JUMP_OFFSET(pc2);
        if (off)
            len = off;
    }
}
END_VARLEN_CASE
}

{
BEGIN_CASE(JSOP_TABLESWITCHX)
{
    jsbytecode *pc2 = regs.pc;
    len = GET_JUMPX_OFFSET(pc2);

    /*
     * ECMAv2+ forbids conversion of discriminant, so we will skip to the
     * default case if the discriminant isn't already an int jsval.  (This
     * opcode is emitted only for dense jsint-domain switches.)
     */
    const Value &rref = *--regs.sp;
    int32_t i;
    if (rref.isInt32()) {
        i = rref.asInt32();
    } else if (rref.isDouble() && rref.asDouble() == 0) {
        /* Treat -0 (double) as 0. */
        i = 0;
    } else {
        DO_NEXT_OP(len);
    }

    pc2 += JUMPX_OFFSET_LEN;
    jsint low = GET_JUMP_OFFSET(pc2);
    pc2 += JUMP_OFFSET_LEN;
    jsint high = GET_JUMP_OFFSET(pc2);

    i -= low;
    if ((jsuint)i < (jsuint)(high - low + 1)) {
        pc2 += JUMP_OFFSET_LEN + JUMPX_OFFSET_LEN * i;
        jsint off = (jsint) GET_JUMPX_OFFSET(pc2);
        if (off)
            len = off;
    }
}
END_VARLEN_CASE
}

{
BEGIN_CASE(JSOP_LOOKUPSWITCHX)
{
    jsint off;
    off = JUMPX_OFFSET_LEN;
    goto do_lookup_switch;

BEGIN_CASE(JSOP_LOOKUPSWITCH)
    off = JUMP_OFFSET_LEN;

  do_lookup_switch:
    /*
     * JSOP_LOOKUPSWITCH and JSOP_LOOKUPSWITCHX are never used if any atom
     * index in it would exceed 64K limit.
     */
    JS_ASSERT(!fp->imacpc);
    JS_ASSERT(atoms == script->atomMap.vector);
    jsbytecode *pc2 = regs.pc;

    Value lval;
    lval = regs.sp[-1];
    regs.sp--;

    if (!lval.isPrimitive())
        goto end_lookup_switch;

    pc2 += off;
    jsint npairs;
    npairs = (jsint) GET_UINT16(pc2);
    pc2 += UINT16_LEN;
    JS_ASSERT(npairs);  /* empty switch uses JSOP_TABLESWITCH */

    bool match;
#define SEARCH_PAIRS(MATCH_CODE)                                              \
    for (;;) {                                                                \
        JS_ASSERT(GET_INDEX(pc2) < script->atomMap.length);                   \
        JSAtom *atom = atoms[GET_INDEX(pc2)];                                 \
        jsboxedword rval = ATOM_KEY(atom);                                    \
        MATCH_CODE                                                            \
        pc2 += INDEX_LEN;                                                     \
        if (match)                                                            \
            break;                                                            \
        pc2 += off;                                                           \
        if (--npairs == 0) {                                                  \
            pc2 = regs.pc;                                                    \
            break;                                                            \
        }                                                                     \
    }

    if (lval.isString()) {
        JSString *str = lval.asString();
        JSString *str2;
        SEARCH_PAIRS(
            match = (JSBOXEDWORD_IS_STRING(rval) &&
                     ((str2 = JSBOXEDWORD_TO_STRING(rval)) == str ||
                      js_EqualStrings(str2, str)));
        )
    } else if (lval.isNumber()) {
        double dbl = lval.asNumber();
        SEARCH_PAIRS(
            match = (JSBOXEDWORD_IS_INT(rval) && dbl == (double)JSBOXEDWORD_TO_INT(rval)) ||
                    (JSBOXEDWORD_IS_DOUBLE(rval) && dbl == *JSBOXEDWORD_TO_DOUBLE(rval));
        )
    } else if (lval.isUndefined() || lval.isBoolean()) {
        jsint s = lval.isUndefined() ? 2 : lval.asBoolean();
        SEARCH_PAIRS(
            match = JSBOXEDWORD_IS_SPECIAL(rval) && JSBOXEDWORD_TO_SPECIAL(rval) == s;
        )
    } else {
        JS_ASSERT(lval.isNull());
        SEARCH_PAIRS(
            match = JSBOXEDWORD_IS_NULL(rval);
        )
    }
#undef SEARCH_PAIRS

  end_lookup_switch:
    len = (op == JSOP_LOOKUPSWITCH)
          ? GET_JUMP_OFFSET(pc2)
          : GET_JUMPX_OFFSET(pc2);
}
END_VARLEN_CASE
}

BEGIN_CASE(JSOP_TRAP)
{
    Value rval;
    JSTrapStatus status = JS_HandleTrap(cx, script, regs.pc, Jsvalify(&rval));
    switch (status) {
      case JSTRAP_ERROR:
        goto error;
      case JSTRAP_RETURN:
        fp->rval = rval;
        interpReturnOK = JS_TRUE;
        goto forced_return;
      case JSTRAP_THROW:
        cx->throwing = JS_TRUE;
        cx->exception = rval;
        goto error;
      default:
        break;
    }
    JS_ASSERT(status == JSTRAP_CONTINUE);
    CHECK_INTERRUPT_HANDLER();
    JS_ASSERT(rval.isInt32());
    op = (JSOp) rval.asInt32();
    JS_ASSERT((uintN)op < (uintN)JSOP_LIMIT);
    DO_OP();
}

BEGIN_CASE(JSOP_ARGUMENTS)
{
    Value rval;
    if (!js_GetArgsValue(cx, fp, &rval))
        goto error;
    PUSH_COPY(rval);
}
END_CASE(JSOP_ARGUMENTS)

BEGIN_CASE(JSOP_ARGSUB)
{
    jsid id = INT_TO_JSID(GET_ARGNO(regs.pc));
    Value rval;
    if (!js_GetArgsProperty(cx, fp, id, &rval))
        goto error;
    PUSH_COPY(rval);
}
END_CASE(JSOP_ARGSUB)

BEGIN_CASE(JSOP_ARGCNT)
{
    jsid id = ATOM_TO_JSID(rt->atomState.lengthAtom);
    Value rval;
    if (!js_GetArgsProperty(cx, fp, id, &rval))
        goto error;
    PUSH_COPY(rval);
}
END_CASE(JSOP_ARGCNT)

BEGIN_CASE(JSOP_GETARG)
BEGIN_CASE(JSOP_CALLARG)
{
    uint32 slot = GET_ARGNO(regs.pc);
    JS_ASSERT(slot < fp->fun->nargs);
    METER_SLOT_OP(op, slot);
    PUSH_COPY(fp->argv[slot]);
    if (op == JSOP_CALLARG)
        PUSH_NULL();
}
END_CASE(JSOP_GETARG)

BEGIN_CASE(JSOP_SETARG)
{
    uint32 slot = GET_ARGNO(regs.pc);
    JS_ASSERT(slot < fp->fun->nargs);
    METER_SLOT_OP(op, slot);
    fp->argv[slot] = regs.sp[-1];
}
END_SET_CASE(JSOP_SETARG)

BEGIN_CASE(JSOP_GETLOCAL)
{
    uint32 slot = GET_SLOTNO(regs.pc);
    JS_ASSERT(slot < script->nslots);
    PUSH_COPY(fp->slots()[slot]);
}
END_CASE(JSOP_GETLOCAL)

BEGIN_CASE(JSOP_CALLLOCAL)
{
    uint32 slot = GET_SLOTNO(regs.pc);
    JS_ASSERT(slot < script->nslots);
    PUSH_COPY(fp->slots()[slot]);
    PUSH_NULL();
}
END_CASE(JSOP_CALLLOCAL)

BEGIN_CASE(JSOP_SETLOCAL)
{
    uint32 slot = GET_SLOTNO(regs.pc);
    JS_ASSERT(slot < script->nslots);
    fp->slots()[slot] = regs.sp[-1];
}
END_SET_CASE(JSOP_SETLOCAL)

BEGIN_CASE(JSOP_GETUPVAR)
BEGIN_CASE(JSOP_CALLUPVAR)
{
    JSUpvarArray *uva = script->upvars();

    uintN index = GET_UINT16(regs.pc);
    JS_ASSERT(index < uva->length);

    const Value &rval = js_GetUpvar(cx, script->staticLevel, uva->vector[index]);
    PUSH_COPY(rval);

    if (op == JSOP_CALLUPVAR)
        PUSH_NULL();
}
END_CASE(JSOP_GETUPVAR)

BEGIN_CASE(JSOP_GETUPVAR_DBG)
BEGIN_CASE(JSOP_CALLUPVAR_DBG)
{
    JSFunction *fun = fp->fun;
    JS_ASSERT(FUN_KIND(fun) == JSFUN_INTERPRETED);
    JS_ASSERT(fun->u.i.wrapper);

    /* Scope for tempPool mark and local names allocation in it. */
    JSObject *obj, *obj2;
    JSProperty *prop;
    jsid id;
    JSAtom *atom;
    {
        void *mark = JS_ARENA_MARK(&cx->tempPool);
        jsuword *names = js_GetLocalNameArray(cx, fun, &cx->tempPool);
        if (!names)
            goto error;

        uintN index = fun->countArgsAndVars() + GET_UINT16(regs.pc);
        atom = JS_LOCAL_NAME_TO_ATOM(names[index]);
        id = ATOM_TO_JSID(atom);

        JSBool ok = js_FindProperty(cx, id, &obj, &obj2, &prop);
        JS_ARENA_RELEASE(&cx->tempPool, mark);
        if (!ok)
            goto error;
    }

    if (!prop) {
        atomNotDefined = atom;
        goto atom_not_defined;
    }

    /* Minimize footprint with generic code instead of NATIVE_GET. */
    obj2->dropProperty(cx, prop);
    Value *vp = regs.sp;
    PUSH_NULL();
    if (!obj->getProperty(cx, id, vp))
        goto error;

    if (op == JSOP_CALLUPVAR_DBG)
        PUSH_NULL();
}
END_CASE(JSOP_GETUPVAR_DBG)

BEGIN_CASE(JSOP_GETDSLOT)
BEGIN_CASE(JSOP_CALLDSLOT)
{
    JS_ASSERT(fp->argv);
    JSObject *obj = &fp->argv[-2].asObject();
    JS_ASSERT(obj);
    JS_ASSERT(obj->dslots);

    uintN index = GET_UINT16(regs.pc);
    JS_ASSERT(JS_INITIAL_NSLOTS + index < obj->dslots[-1].asPrivateUint32());
    JS_ASSERT_IF(obj->scope()->object == obj,
                 JS_INITIAL_NSLOTS + index < obj->scope()->freeslot);

    PUSH_COPY(obj->dslots[index]);
    if (op == JSOP_CALLDSLOT)
        PUSH_NULL();
}
END_CASE(JSOP_GETDSLOT)

BEGIN_CASE(JSOP_GETGLOBAL)
BEGIN_CASE(JSOP_CALLGLOBAL)
{
    uint32 slot = GET_SLOTNO(regs.pc);
    slot = script->getGlobalSlot(slot);
    JSObject *obj = fp->scopeChain->getGlobal();
    JS_ASSERT(slot < obj->scope()->freeslot);
    PUSH_COPY(obj->getSlot(slot));
    if (op == JSOP_CALLGLOBAL)
        PUSH_NULL();
}
END_CASE(JSOP_GETGLOBAL)

BEGIN_CASE(JSOP_FORGLOBAL)
{
    Value rval;
    if (!IteratorNext(cx, &regs.sp[-1].asObject(), &rval))
        goto error;
    PUSH_COPY(rval);
    uint32 slot = GET_SLOTNO(regs.pc);
    slot = script->getGlobalSlot(slot);
    JSObject *obj = fp->scopeChain->getGlobal();
    JS_ASSERT(slot < obj->scope()->freeslot);
    JS_LOCK_OBJ(cx, obj);
    {
        JSScope *scope = obj->scope();
        if (!scope->methodWriteBarrier(cx, slot, rval)) {
            JS_UNLOCK_SCOPE(cx, scope);
            goto error;
        }
        obj->lockedSetSlot(slot, rval);
        JS_UNLOCK_SCOPE(cx, scope);
    }
    regs.sp--;
}
END_CASE(JSOP_FORGLOBAL)

BEGIN_CASE(JSOP_SETGLOBAL)
{
    uint32 slot = GET_SLOTNO(regs.pc);
    slot = script->getGlobalSlot(slot);
    JSObject *obj = fp->scopeChain->getGlobal();
    JS_ASSERT(slot < obj->scope()->freeslot);
    {
        JS_LOCK_OBJ(cx, obj);
        JSScope *scope = obj->scope();
        if (!scope->methodWriteBarrier(cx, slot, regs.sp[-1])) {
            JS_UNLOCK_SCOPE(cx, scope);
            goto error;
        }
        obj->lockedSetSlot(slot, regs.sp[-1]);
        JS_UNLOCK_SCOPE(cx, scope);
    }
}
END_SET_CASE(JSOP_SETGLOBAL)

BEGIN_CASE(JSOP_GETGVAR)
BEGIN_CASE(JSOP_CALLGVAR)
{
    uint32 slot = GET_SLOTNO(regs.pc);
    JS_ASSERT(slot < GlobalVarCount(fp));
    METER_SLOT_OP(op, slot);
    const Value &lval = fp->slots()[slot];
    if (lval.isNull()) {
        op = (op == JSOP_GETGVAR) ? JSOP_NAME : JSOP_CALLNAME;
        DO_OP();
    }
    JS_ASSERT(fp->varobj(cx) == cx->activeCallStack()->getInitialVarObj());
    JSObject *varobj = cx->activeCallStack()->getInitialVarObj();

    /* XXX all this code assumes that varobj is either a callobj or global and
     * that it cannot be accessed in a MT way. This is either true now or
     * coming soon. */

    slot = (uint32)lval.asInt32();
    const Value &rref = varobj->lockedGetSlot(slot);
    PUSH_COPY(rref);
    if (op == JSOP_CALLGVAR)
        PUSH_NULL();
}
END_CASE(JSOP_GETGVAR)

BEGIN_CASE(JSOP_SETGVAR)
{
    uint32 slot = GET_SLOTNO(regs.pc);
    JS_ASSERT(slot < GlobalVarCount(fp));
    METER_SLOT_OP(op, slot);
    const Value &rref = regs.sp[-1];
    JS_ASSERT(fp->varobj(cx) == cx->activeCallStack()->getInitialVarObj());
    JSObject *obj = cx->activeCallStack()->getInitialVarObj();
    const Value &lref = fp->slots()[slot];
    if (lref.isNull()) {
        /*
         * Inline-clone and deoptimize JSOP_SETNAME code here because
         * JSOP_SETGVAR has arity 1: [rref], not arity 2: [obj, rref]
         * as JSOP_SETNAME does, where [obj] is due to JSOP_BINDNAME.
         */
#ifdef JS_TRACER
        if (TRACE_RECORDER(cx))
            AbortRecording(cx, "SETGVAR with NULL slot");
#endif
        JSAtom *atom;
        LOAD_ATOM(0, atom);
        jsid id = ATOM_TO_JSID(atom);
        Value rval;
        rval = rref;
        if (!obj->setProperty(cx, id, &rval))
            goto error;
    } else {
        uint32 slot = (uint32)lref.asInt32();
        JS_LOCK_OBJ(cx, obj);
        JSScope *scope = obj->scope();
        if (!scope->methodWriteBarrier(cx, slot, rref)) {
            JS_UNLOCK_SCOPE(cx, scope);
            goto error;
        }
        obj->lockedSetSlot(slot, rref);
        JS_UNLOCK_SCOPE(cx, scope);
    }
}
END_SET_CASE(JSOP_SETGVAR)

BEGIN_CASE(JSOP_DEFCONST)
BEGIN_CASE(JSOP_DEFVAR)
{
    uint32 index = GET_INDEX(regs.pc);
    JSAtom *atom = atoms[index];

    /*
     * index is relative to atoms at this point but for global var
     * code below we need the absolute value.
     */
    index += atoms - script->atomMap.vector;
    JSObject *obj = fp->varobj(cx);
    JS_ASSERT(obj->map->ops->defineProperty == js_DefineProperty);
    uintN attrs = JSPROP_ENUMERATE;
    if (!(fp->flags & JSFRAME_EVAL))
        attrs |= JSPROP_PERMANENT;
    if (op == JSOP_DEFCONST)
        attrs |= JSPROP_READONLY;

    /* Lookup id in order to check for redeclaration problems. */
    jsid id = ATOM_TO_JSID(atom);
    JSProperty *prop = NULL;
    JSObject *obj2;
    if (op == JSOP_DEFVAR) {
        /*
         * Redundant declaration of a |var|, even one for a non-writable
         * property like |undefined| in ES5, does nothing.
         */
        if (!obj->lookupProperty(cx, id, &obj2, &prop))
            goto error;
    } else {
        if (!CheckRedeclaration(cx, obj, id, attrs, &obj2, &prop))
            goto error;
    }

    /* Bind a variable only if it's not yet defined. */
    if (!prop) {
        if (!js_DefineNativeProperty(cx, obj, id, Value(UndefinedTag()), PropertyStub, PropertyStub,
                                     attrs, 0, 0, &prop)) {
            goto error;
        }
        JS_ASSERT(prop);
        obj2 = obj;
    }

    /*
     * Try to optimize a property we either just created, or found
     * directly in the global object, that is permanent, has a slot,
     * and has stub getter and setter, into a "fast global" accessed
     * by the JSOP_*GVAR opcodes.
     */
    if (!fp->fun &&
        index < GlobalVarCount(fp) &&
        obj2 == obj &&
        obj->isNative()) {
        JSScopeProperty *sprop = (JSScopeProperty *) prop;
        if (!sprop->configurable() &&
            SPROP_HAS_VALID_SLOT(sprop, obj->scope()) &&
            sprop->hasDefaultGetterOrIsMethod() &&
            sprop->hasDefaultSetter()) {
            /*
             * Fast globals use frame variables to map the global name's atom
             * index to the permanent varobj slot number, tagged as a jsval.
             * The atom index for the global's name literal is identical to its
             * variable index.
             */
            fp->slots()[index].setInt32(sprop->slot);
        }
    }

    obj2->dropProperty(cx, prop);
}
END_CASE(JSOP_DEFVAR)

BEGIN_CASE(JSOP_DEFFUN)
{
    PropertyOp getter, setter;
    bool doSet;
    JSObject *pobj;
    JSProperty *prop;
    uint32 old;

    /*
     * A top-level function defined in Global or Eval code (see ECMA-262
     * Ed. 3), or else a SpiderMonkey extension: a named function statement in
     * a compound statement (not at the top statement level of global code, or
     * at the top level of a function body).
     */
    JSFunction *fun;
    LOAD_FUNCTION(0);
    JSObject *obj = FUN_OBJECT(fun);

    JSObject *obj2;
    if (FUN_NULL_CLOSURE(fun)) {
        /*
         * Even a null closure needs a parent for principals finding.
         * FIXME: bug 476950, although debugger users may also demand some kind
         * of scope link for debugger-assisted eval-in-frame.
         */
        obj2 = fp->scopeChain;
    } else {
        JS_ASSERT(!FUN_FLAT_CLOSURE(fun));

        /*
         * Inline js_GetScopeChain a bit to optimize for the case of a
         * top-level function.
         */
        if (!fp->blockChain) {
            obj2 = fp->scopeChain;
        } else {
            obj2 = js_GetScopeChain(cx, fp);
            if (!obj2)
                goto error;
        }
    }

    /*
     * If static link is not current scope, clone fun's object to link to the
     * current scope via parent. We do this to enable sharing of compiled
     * functions among multiple equivalent scopes, amortizing the cost of
     * compilation over a number of executions.  Examples include XUL scripts
     * and event handlers shared among Firefox or other Mozilla app chrome
     * windows, and user-defined JS functions precompiled and then shared among
     * requests in server-side JS.
     */
    if (obj->getParent() != obj2) {
        obj = CloneFunctionObject(cx, fun, obj2);
        if (!obj)
            goto error;
    }

    /*
     * Protect obj from any GC hiding below JSObject::setProperty or
     * JSObject::defineProperty.  All paths from here must flow through the
     * fp->scopeChain code below the parent->defineProperty call.
     */
    MUST_FLOW_THROUGH("restore_scope");
    fp->scopeChain = obj;

    Value rval;
    rval.setFunObj(*obj);

    /*
     * ECMA requires functions defined when entering Eval code to be
     * impermanent.
     */
    uintN attrs = (fp->flags & JSFRAME_EVAL)
                  ? JSPROP_ENUMERATE
                  : JSPROP_ENUMERATE | JSPROP_PERMANENT;

    /*
     * Load function flags that are also property attributes.  Getters and
     * setters do not need a slot, their value is stored elsewhere in the
     * property itself, not in obj slots.
     */
    getter = setter = PropertyStub;
    uintN flags = JSFUN_GSFLAG2ATTR(fun->flags);
    if (flags) {
        /* Function cannot be both getter a setter. */
        JS_ASSERT(flags == JSPROP_GETTER || flags == JSPROP_SETTER);
        attrs |= flags | JSPROP_SHARED;
        rval.setUndefined();
        if (flags == JSPROP_GETTER)
            getter = CastAsPropertyOp(obj);
        else
            setter = CastAsPropertyOp(obj);
    }

    /*
     * We define the function as a property of the variable object and not the
     * current scope chain even for the case of function expression statements
     * and functions defined by eval inside let or with blocks.
     */
    JSObject *parent = fp->varobj(cx);
    JS_ASSERT(parent);

    /*
     * Check for a const property of the same name -- or any kind of property
     * if executing with the strict option.  We check here at runtime as well
     * as at compile-time, to handle eval as well as multiple HTML script tags.
     */
    jsid id = ATOM_TO_JSID(fun->atom);
    prop = NULL;
    JSBool ok = CheckRedeclaration(cx, parent, id, attrs, &pobj, &prop);
    if (!ok)
        goto restore_scope;

    /*
     * We deviate from 10.1.2 in ECMA 262 v3 and under eval use for function
     * declarations JSObject::setProperty, not JSObject::defineProperty, to
     * preserve the JSOP_PERMANENT attribute of existing properties and make
     * sure that such properties cannot be deleted.
     *
     * We also use JSObject::setProperty for the existing properties of Call
     * objects with matching attributes to preserve the native getters and
     * setters that store the value of the property in the interpreter frame,
     * see bug 467495.
     */
    doSet = (attrs == JSPROP_ENUMERATE);
    JS_ASSERT_IF(doSet, fp->flags & JSFRAME_EVAL);
    if (prop) {
        if (parent == pobj &&
            parent->getClass() == &js_CallClass &&
            (old = ((JSScopeProperty *) prop)->attributes(),
             !(old & (JSPROP_GETTER|JSPROP_SETTER)) &&
             (old & (JSPROP_ENUMERATE|JSPROP_PERMANENT)) == attrs)) {
            /*
             * js_CheckRedeclaration must reject attempts to add a getter or
             * setter to an existing property without a getter or setter.
             */
            JS_ASSERT(!(attrs & ~(JSPROP_ENUMERATE|JSPROP_PERMANENT)));
            JS_ASSERT(!(old & JSPROP_READONLY));
            doSet = JS_TRUE;
        }
        pobj->dropProperty(cx, prop);
    }
    ok = doSet
         ? parent->setProperty(cx, id, &rval)
         : parent->defineProperty(cx, id, rval, getter, setter, attrs);

  restore_scope:
    /* Restore fp->scopeChain now that obj is defined in fp->callobj. */
    fp->scopeChain = obj2;
    if (!ok)
        goto error;
}
END_CASE(JSOP_DEFFUN)

BEGIN_CASE(JSOP_DEFFUN_FC)
BEGIN_CASE(JSOP_DEFFUN_DBGFC)
{
    JSFunction *fun;
    LOAD_FUNCTION(0);

    JSObject *obj = (op == JSOP_DEFFUN_FC)
                    ? js_NewFlatClosure(cx, fun)
                    : js_NewDebuggableFlatClosure(cx, fun);
    if (!obj)
        goto error;

    Value rval;
    rval.setFunObj(*obj);

    uintN attrs = (fp->flags & JSFRAME_EVAL)
                  ? JSPROP_ENUMERATE
                  : JSPROP_ENUMERATE | JSPROP_PERMANENT;

    uintN flags = JSFUN_GSFLAG2ATTR(fun->flags);
    if (flags) {
        attrs |= flags | JSPROP_SHARED;
        rval.setUndefined();
    }

    JSObject *parent = fp->varobj(cx);
    JS_ASSERT(parent);

    jsid id = ATOM_TO_JSID(fun->atom);
    JSBool ok = CheckRedeclaration(cx, parent, id, attrs, NULL, NULL);
    if (ok) {
        if (attrs == JSPROP_ENUMERATE) {
            JS_ASSERT(fp->flags & JSFRAME_EVAL);
            ok = parent->setProperty(cx, id, &rval);
        } else {
            JS_ASSERT(attrs & JSPROP_PERMANENT);

            ok = parent->defineProperty(cx, id, rval,
                                        (flags & JSPROP_GETTER)
                                        ? CastAsPropertyOp(obj)
                                        : PropertyStub,
                                        (flags & JSPROP_SETTER)
                                        ? CastAsPropertyOp(obj)
                                        : PropertyStub,
                                        attrs);
        }
    }

    if (!ok)
        goto error;
}
END_CASE(JSOP_DEFFUN_FC)

BEGIN_CASE(JSOP_DEFLOCALFUN)
{
    /*
     * Define a local function (i.e., one nested at the top level of another
     * function), parented by the current scope chain, stored in a local
     * variable slot that the compiler allocated.  This is an optimization over
     * JSOP_DEFFUN that avoids requiring a call object for the outer function's
     * activation.
     */
    JSFunction *fun;
    LOAD_FUNCTION(SLOTNO_LEN);
    JS_ASSERT(fun->isInterpreted());
    JS_ASSERT(!FUN_FLAT_CLOSURE(fun));
    JSObject *obj = FUN_OBJECT(fun);

    if (FUN_NULL_CLOSURE(fun)) {
        obj = CloneFunctionObject(cx, fun, fp->scopeChain);
        if (!obj)
            goto error;
    } else {
        JSObject *parent = js_GetScopeChain(cx, fp);
        if (!parent)
            goto error;

        if (obj->getParent() != parent) {
#ifdef JS_TRACER
            if (TRACE_RECORDER(cx))
                AbortRecording(cx, "DEFLOCALFUN for closure");
#endif
            obj = CloneFunctionObject(cx, fun, parent);
            if (!obj)
                goto error;
        }
    }

    uint32 slot = GET_SLOTNO(regs.pc);
    TRACE_2(DefLocalFunSetSlot, slot, obj);

    fp->slots()[slot].setFunObj(*obj);
}
END_CASE(JSOP_DEFLOCALFUN)

BEGIN_CASE(JSOP_DEFLOCALFUN_FC)
{
    JSFunction *fun;
    LOAD_FUNCTION(SLOTNO_LEN);

    JSObject *obj = js_NewFlatClosure(cx, fun);
    if (!obj)
        goto error;

    uint32 slot = GET_SLOTNO(regs.pc);
    TRACE_2(DefLocalFunSetSlot, slot, obj);

    fp->slots()[slot].setFunObj(*obj);
}
END_CASE(JSOP_DEFLOCALFUN_FC)

BEGIN_CASE(JSOP_DEFLOCALFUN_DBGFC)
{
    JSFunction *fun;
    LOAD_FUNCTION(SLOTNO_LEN);

    JSObject *obj = js_NewDebuggableFlatClosure(cx, fun);
    if (!obj)
        goto error;

    uint32 slot = GET_SLOTNO(regs.pc);
    fp->slots()[slot].setFunObj(*obj);
}
END_CASE(JSOP_DEFLOCALFUN_DBGFC)

BEGIN_CASE(JSOP_LAMBDA)
{
    /* Load the specified function object literal. */
    JSFunction *fun;
    LOAD_FUNCTION(0);
    JSObject *obj = FUN_OBJECT(fun);

    /* do-while(0) so we can break instead of using a goto. */
    do {
        JSObject *parent;
        if (FUN_NULL_CLOSURE(fun)) {
            parent = fp->scopeChain;

            if (obj->getParent() == parent) {
                op = JSOp(regs.pc[JSOP_LAMBDA_LENGTH]);

                /*
                 * Optimize ({method: function () { ... }, ...}) and
                 * this.method = function () { ... }; bytecode sequences.
                 */
                if (op == JSOP_SETMETHOD) {
#ifdef DEBUG
                    JSOp op2 = JSOp(regs.pc[JSOP_LAMBDA_LENGTH + JSOP_SETMETHOD_LENGTH]);
                    JS_ASSERT(op2 == JSOP_POP || op2 == JSOP_POPV);
#endif

                    const Value &lref = regs.sp[-1];
                    if (lref.isObject() &&
                        lref.asObject().getClass() == &js_ObjectClass) {
                        break;
                    }
                } else if (op == JSOP_INITMETHOD) {
#ifdef DEBUG
                    const Value &lref = regs.sp[-1];
                    JS_ASSERT(lref.isObject());
                    JSObject *obj2 = &lref.asObject();
                    JS_ASSERT(obj2->getClass() == &js_ObjectClass);
                    JS_ASSERT(obj2->scope()->object == obj2);
#endif
                    break;
                }
            }
        } else {
            parent = js_GetScopeChain(cx, fp);
            if (!parent)
                goto error;
        }

        obj = CloneFunctionObject(cx, fun, parent);
        if (!obj)
            goto error;
    } while (0);

    PUSH_FUNOBJ(*obj);
}
END_CASE(JSOP_LAMBDA)

BEGIN_CASE(JSOP_LAMBDA_FC)
{
    JSFunction *fun;
    LOAD_FUNCTION(0);

    JSObject *obj = js_NewFlatClosure(cx, fun);
    if (!obj)
        goto error;

    PUSH_FUNOBJ(*obj);
}
END_CASE(JSOP_LAMBDA_FC)

BEGIN_CASE(JSOP_LAMBDA_DBGFC)
{
    JSFunction *fun;
    LOAD_FUNCTION(0);

    JSObject *obj = js_NewDebuggableFlatClosure(cx, fun);
    if (!obj)
        goto error;

    PUSH_FUNOBJ(*obj);
}
END_CASE(JSOP_LAMBDA_DBGFC)

BEGIN_CASE(JSOP_CALLEE)
    PUSH_COPY(fp->argv[-2]);
END_CASE(JSOP_CALLEE)

BEGIN_CASE(JSOP_GETTER)
BEGIN_CASE(JSOP_SETTER)
{
  do_getter_setter:
    JSOp op2 = (JSOp) *++regs.pc;
    jsid id;
    Value rval;
    jsint i;
    JSObject *obj;
    switch (op2) {
      case JSOP_INDEXBASE:
        atoms += GET_INDEXBASE(regs.pc);
        regs.pc += JSOP_INDEXBASE_LENGTH - 1;
        goto do_getter_setter;
      case JSOP_INDEXBASE1:
      case JSOP_INDEXBASE2:
      case JSOP_INDEXBASE3:
        atoms += (op2 - JSOP_INDEXBASE1 + 1) << 16;
        goto do_getter_setter;

      case JSOP_SETNAME:
      case JSOP_SETPROP:
      {
        JSAtom *atom;
        LOAD_ATOM(0, atom);
        id = ATOM_TO_JSID(atom);
        rval = regs.sp[-1];
        i = -1;
        goto gs_pop_lval;
      }
      case JSOP_SETELEM:
        rval = regs.sp[-1];
        id = 0;
        i = -2;
      gs_pop_lval:
        FETCH_OBJECT(cx, i - 1, obj);
        break;

      case JSOP_INITPROP:
      {
        JS_ASSERT(regs.sp - fp->base() >= 2);
        rval = regs.sp[-1];
        i = -1;
        JSAtom *atom;
        LOAD_ATOM(0, atom);
        id = ATOM_TO_JSID(atom);
        goto gs_get_lval;
      }
      default:
        JS_ASSERT(op2 == JSOP_INITELEM);

        JS_ASSERT(regs.sp - fp->base() >= 3);
        rval = regs.sp[-1];
        id = 0;
        i = -2;
      gs_get_lval:
      {
        const Value &lref = regs.sp[i-1];
        JS_ASSERT(lref.isObject());
        obj = &lref.asObject();
        break;
      }
    }

    /* Ensure that id has a type suitable for use with obj. */
    if (id == 0)
        FETCH_ELEMENT_ID(obj, i, id);

    if (!js_IsCallable(rval)) {
        JS_ReportErrorNumber(cx, js_GetErrorMessage, NULL,
                             JSMSG_BAD_GETTER_OR_SETTER,
                             (op == JSOP_GETTER)
                             ? js_getter_str
                             : js_setter_str);
        goto error;
    }

    /*
     * Getters and setters are just like watchpoints from an access control
     * point of view.
     */
    Value rtmp;
    uintN attrs;
    if (!obj->checkAccess(cx, id, JSACC_WATCH, &rtmp, &attrs))
        goto error;

    PropertyOp getter, setter;
    if (op == JSOP_GETTER) {
        getter = CastAsPropertyOp(&rval.asObject());
        setter = PropertyStub;
        attrs = JSPROP_GETTER;
    } else {
        getter = PropertyStub;
        setter = CastAsPropertyOp(&rval.asObject());
        attrs = JSPROP_SETTER;
    }
    attrs |= JSPROP_ENUMERATE | JSPROP_SHARED;

    /* Check for a readonly or permanent property of the same name. */
    if (!CheckRedeclaration(cx, obj, id, attrs, NULL, NULL))
        goto error;

    if (!obj->defineProperty(cx, id, Value(UndefinedTag()), getter, setter, attrs))
        goto error;

    regs.sp += i;
    if (js_CodeSpec[op2].ndefs > js_CodeSpec[op2].nuses) {
        JS_ASSERT(js_CodeSpec[op2].ndefs == js_CodeSpec[op2].nuses + 1);
        regs.sp[-1] = rval;
    }
    len = js_CodeSpec[op2].length;
    DO_NEXT_OP(len);
}

BEGIN_CASE(JSOP_HOLE)
    PUSH_HOLE();
END_CASE(JSOP_HOLE)

BEGIN_CASE(JSOP_NEWARRAY)
{
    len = GET_UINT16(regs.pc);
    cx->assertValidStackDepth(len);
    JSObject *obj = js_NewArrayObject(cx, len, regs.sp - len, JS_TRUE);
    if (!obj)
        goto error;
    regs.sp -= len - 1;
    regs.sp[-1].setNonFunObj(*obj);
}
END_CASE(JSOP_NEWARRAY)

BEGIN_CASE(JSOP_NEWINIT)
{
    jsint i = GET_INT8(regs.pc);
    JS_ASSERT(i == JSProto_Array || i == JSProto_Object);
    JSObject *obj;
    if (i == JSProto_Array) {
        obj = js_NewArrayObject(cx, 0, NULL);
        if (!obj)
            goto error;
    } else {
        obj = NewObject(cx, &js_ObjectClass, NULL, NULL);
        if (!obj)
            goto error;

        if (regs.pc[JSOP_NEWINIT_LENGTH] != JSOP_ENDINIT) {
            JS_LOCK_OBJ(cx, obj);
            JSScope *scope = js_GetMutableScope(cx, obj);
            if (!scope) {
                JS_UNLOCK_OBJ(cx, obj);
                goto error;
            }

            /*
             * We cannot assume that js_GetMutableScope above creates a scope
             * owned by cx and skip JS_UNLOCK_SCOPE. A new object debugger
             * hook may add properties to the newly created object, suspend
             * the current request and share the object with other threads.
             */
            JS_UNLOCK_SCOPE(cx, scope);
        }
    }

    PUSH_NONFUNOBJ(*obj);
    CHECK_INTERRUPT_HANDLER();
}
END_CASE(JSOP_NEWINIT)

BEGIN_CASE(JSOP_ENDINIT)
{
    /* Re-set the newborn root to the top of this object tree. */
    JS_ASSERT(regs.sp - fp->base() >= 1);
    const Value &lref = regs.sp[-1];
    JS_ASSERT(lref.isObject());
    cx->weakRoots.finalizableNewborns[FINALIZE_OBJECT] = &lref.asObject();
}
END_CASE(JSOP_ENDINIT)

BEGIN_CASE(JSOP_INITPROP)
BEGIN_CASE(JSOP_INITMETHOD)
{
    /* Load the property's initial value into rval. */
    JS_ASSERT(regs.sp - fp->base() >= 2);
    Value rval;
    rval = regs.sp[-1];

    /* Load the object being initialized into lval/obj. */
    JSObject *obj = &regs.sp[-2].asObject();
    JS_ASSERT(obj->isNative());
    JS_ASSERT(!obj->getClass()->reserveSlots);

    JSScope *scope = obj->scope();

    /*
     * Probe the property cache. 
     *
     * We can not assume that the object created by JSOP_NEWINIT is still
     * single-threaded as the debugger can access it from other threads.
     * So check first.
     *
     * On a hit, if the cached sprop has a non-default setter, it must be
     * __proto__. If sprop->parent != scope->lastProperty(), there is a
     * repeated property name. The fast path does not handle these two cases.
     */
    PropertyCacheEntry *entry;
    JSScopeProperty *sprop;
    if (CX_OWNS_OBJECT_TITLE(cx, obj) &&
        JS_PROPERTY_CACHE(cx).testForInit(rt, regs.pc, obj, scope, &sprop, &entry) &&
        sprop->hasDefaultSetter() &&
        sprop->parent == scope->lastProperty())
    {
        /* Fast path. Property cache hit. */
        uint32 slot = sprop->slot;
        JS_ASSERT(slot == scope->freeslot);
        if (slot < obj->numSlots()) {
            ++scope->freeslot;
        } else {
            if (!js_AllocSlot(cx, obj, &slot))
                goto error;
            JS_ASSERT(slot == sprop->slot);
        }

        JS_ASSERT(!scope->lastProperty() ||
                  scope->shape == scope->lastProperty()->shape);
        if (scope->table) {
            JSScopeProperty *sprop2 =
                scope->addProperty(cx, sprop->id, sprop->getter(), sprop->setter(), slot,
                                   sprop->attributes(), sprop->getFlags(), sprop->shortid);
            if (!sprop2) {
                js_FreeSlot(cx, obj, slot);
                goto error;
            }
            JS_ASSERT(sprop2 == sprop);
        } else {
            JS_ASSERT(!scope->isSharedEmpty());
            scope->extend(cx, sprop);
        }

        /*
         * No method change check here because here we are adding a new
         * property, not updating an existing slot's value that might
         * contain a method of a branded scope.
         */
        TRACE_2(SetPropHit, entry, sprop);
        obj->lockedSetSlot(slot, rval);
    } else {
        PCMETER(JS_PROPERTY_CACHE(cx).inipcmisses++);

        /* Get the immediate property name into id. */
        JSAtom *atom;
        LOAD_ATOM(0, atom);
        jsid id = ATOM_TO_JSID(atom);

        /* Set the property named by obj[id] to rval. */
        if (!CheckRedeclaration(cx, obj, id, JSPROP_INITIALIZER, NULL, NULL))
            goto error;

        uintN defineHow = (op == JSOP_INITMETHOD)
                          ? JSDNP_CACHE_RESULT | JSDNP_SET_METHOD
                          : JSDNP_CACHE_RESULT;
        if (!(JS_UNLIKELY(atom == cx->runtime->atomState.protoAtom)
              ? js_SetPropertyHelper(cx, obj, id, defineHow, &rval)
              : js_DefineNativeProperty(cx, obj, id, rval, NULL, NULL,
                                        JSPROP_ENUMERATE, 0, 0, NULL,
                                        defineHow))) {
            goto error;
        }
    }

    /* Common tail for property cache hit and miss cases. */
    regs.sp--;
}
END_CASE(JSOP_INITPROP);

BEGIN_CASE(JSOP_INITELEM)
{
    /* Pop the element's value into rval. */
    JS_ASSERT(regs.sp - fp->base() >= 3);
    const Value &rref = regs.sp[-1];

    /* Find the object being initialized at top of stack. */
    const Value &lref = regs.sp[-3];
    JS_ASSERT(lref.isObject());
    JSObject *obj = &lref.asObject();

    /* Fetch id now that we have obj. */
    jsid id;
    FETCH_ELEMENT_ID(obj, -2, id);

    /*
     * Check for property redeclaration strict warning (we may be in an object
     * initialiser, not an array initialiser).
     */
    if (!CheckRedeclaration(cx, obj, id, JSPROP_INITIALIZER, NULL, NULL))
        goto error;

    /*
     * If rref is a hole, do not call JSObject::defineProperty. In this case,
     * obj must be an array, so if the current op is the last element
     * initialiser, set the array length to one greater than id.
     */
    if (rref.isMagic(JS_ARRAY_HOLE)) {
        JS_ASSERT(obj->isArray());
        JS_ASSERT(JSID_IS_INT(id));
        JS_ASSERT(jsuint(JSID_TO_INT(id)) < JS_ARGS_LENGTH_MAX);
        if (js_GetOpcode(cx, script, regs.pc + JSOP_INITELEM_LENGTH) == JSOP_ENDINIT &&
            !js_SetLengthProperty(cx, obj, (jsuint) (JSID_TO_INT(id) + 1))) {
            goto error;
        }
    } else {
        if (!obj->defineProperty(cx, id, rref, NULL, NULL, JSPROP_ENUMERATE))
            goto error;
    }
    regs.sp -= 2;
}
END_CASE(JSOP_INITELEM)

#if JS_HAS_SHARP_VARS

BEGIN_CASE(JSOP_DEFSHARP)
{
    uint32 slot = GET_UINT16(regs.pc);
    JS_ASSERT(slot + 1 < fp->script->nfixed);
    const Value &lref = fp->slots()[slot];
    JSObject *obj;
    if (lref.isObject()) {
        obj = &lref.asObject();
    } else {
        JS_ASSERT(lref.isUndefined());
        obj = js_NewArrayObject(cx, 0, NULL);
        if (!obj)
            goto error;
        fp->slots()[slot].setNonFunObj(*obj);
    }
    jsint i = (jsint) GET_UINT16(regs.pc + UINT16_LEN);
    jsid id = INT_TO_JSID(i);
    const Value &rref = regs.sp[-1];
    if (rref.isPrimitive()) {
        char numBuf[12];
        JS_snprintf(numBuf, sizeof numBuf, "%u", (unsigned) i);
        JS_ReportErrorNumber(cx, js_GetErrorMessage, NULL,
                             JSMSG_BAD_SHARP_DEF, numBuf);
        goto error;
    }
    if (!obj->defineProperty(cx, id, rref, NULL, NULL, JSPROP_ENUMERATE))
        goto error;
}
END_CASE(JSOP_DEFSHARP)

BEGIN_CASE(JSOP_USESHARP)
{
    uint32 slot = GET_UINT16(regs.pc);
    JS_ASSERT(slot + 1 < fp->script->nfixed);
    const Value &lref = fp->slots()[slot];
    jsint i = (jsint) GET_UINT16(regs.pc + UINT16_LEN);
    Value rval;
    if (lref.isUndefined()) {
        rval.setUndefined();
    } else {
        JSObject *obj = &fp->slots()[slot].asObject();
        jsid id = INT_TO_JSID(i);
        if (!obj->getProperty(cx, id, &rval))
            goto error;
    }
    if (!rval.isObjectOrNull()) {
        char numBuf[12];

        JS_snprintf(numBuf, sizeof numBuf, "%u", (unsigned) i);
        JS_ReportErrorNumber(cx, js_GetErrorMessage, NULL,
                             JSMSG_BAD_SHARP_USE, numBuf);
        goto error;
    }
    PUSH_COPY(rval);
}
END_CASE(JSOP_USESHARP)

BEGIN_CASE(JSOP_SHARPINIT)
{
    uint32 slot = GET_UINT16(regs.pc);
    JS_ASSERT(slot + 1 < fp->script->nfixed);
    Value *vp = &fp->slots()[slot];
    Value rval;
    rval = vp[1];

    /*
     * We peek ahead safely here because empty initialisers get zero
     * JSOP_SHARPINIT ops, and non-empty ones get two: the first comes
     * immediately after JSOP_NEWINIT followed by one or more property
     * initialisers; and the second comes directly before JSOP_ENDINIT.
     */
    if (regs.pc[JSOP_SHARPINIT_LENGTH] != JSOP_ENDINIT) {
        rval.setInt32(rval.isUndefined() ? 1 : rval.asInt32() + 1);
    } else {
        JS_ASSERT(rval.isInt32());
        rval.asInt32Ref() -= 1;
        if (rval.asInt32() == 0)
            vp[0].setUndefined();
    }
    vp[1] = rval;
}
END_CASE(JSOP_SHARPINIT)

#endif /* JS_HAS_SHARP_VARS */

{
BEGIN_CASE(JSOP_GOSUB)
    PUSH_BOOLEAN(false);
    jsint i = (regs.pc - script->main) + JSOP_GOSUB_LENGTH;
    PUSH_INT32(i);
    len = GET_JUMP_OFFSET(regs.pc);
END_VARLEN_CASE
}

{
BEGIN_CASE(JSOP_GOSUBX)
    PUSH_BOOLEAN(false);
    jsint i = (regs.pc - script->main) + JSOP_GOSUBX_LENGTH;
    len = GET_JUMPX_OFFSET(regs.pc);
    PUSH_INT32(i);
END_VARLEN_CASE
}

{
BEGIN_CASE(JSOP_RETSUB)
    /* Pop [exception or hole, retsub pc-index]. */
    Value rval, lval;
    POP_COPY_TO(rval);
    POP_COPY_TO(lval);
    JS_ASSERT(lval.isBoolean());
    if (lval.isBoolean()) {
        /*
         * Exception was pending during finally, throw it *before* we adjust
         * pc, because pc indexes into script->trynotes.  This turns out not to
         * be necessary, but it seems clearer.  And it points out a FIXME:
         * 350509, due to Igor Bukanov.
         */
        cx->throwing = JS_TRUE;
        cx->exception = rval;
        goto error;
    }
    JS_ASSERT(rval.isInt32());
    len = rval.asInt32();
    regs.pc = script->main;
END_VARLEN_CASE
}

BEGIN_CASE(JSOP_EXCEPTION)
    JS_ASSERT(cx->throwing);
    PUSH_COPY(cx->exception);
    cx->throwing = JS_FALSE;
    CHECK_BRANCH();
END_CASE(JSOP_EXCEPTION)

BEGIN_CASE(JSOP_FINALLY)
    CHECK_BRANCH();
END_CASE(JSOP_FINALLY)

BEGIN_CASE(JSOP_THROWING)
    JS_ASSERT(!cx->throwing);
    cx->throwing = JS_TRUE;
    POP_COPY_TO(cx->exception);
END_CASE(JSOP_THROWING)

BEGIN_CASE(JSOP_THROW)
    JS_ASSERT(!cx->throwing);
    CHECK_BRANCH();
    cx->throwing = JS_TRUE;
    POP_COPY_TO(cx->exception);
    /* let the code at error try to catch the exception. */
    goto error;

BEGIN_CASE(JSOP_SETLOCALPOP)
{
    /*
     * The stack must have a block with at least one local slot below the
     * exception object.
     */
    JS_ASSERT((size_t) (regs.sp - fp->base()) >= 2);
    uint32 slot = GET_UINT16(regs.pc);
    JS_ASSERT(slot + 1 < script->nslots);
    POP_COPY_TO(fp->slots()[slot]);
}
END_CASE(JSOP_SETLOCALPOP)

BEGIN_CASE(JSOP_IFPRIMTOP)
    /*
     * If the top of stack is of primitive type, jump to our target. Otherwise
     * advance to the next opcode.
     */
    JS_ASSERT(regs.sp > fp->base());
    if (regs.sp[-1].isPrimitive()) {
        len = GET_JUMP_OFFSET(regs.pc);
        BRANCH(len);
    }
END_CASE(JSOP_IFPRIMTOP)

BEGIN_CASE(JSOP_PRIMTOP)
    JS_ASSERT(regs.sp > fp->base());
    if (regs.sp[-1].isObject()) {
        jsint i = GET_INT8(regs.pc);
        js_ReportValueError2(cx, JSMSG_CANT_CONVERT_TO, -2, regs.sp[-2], NULL,
                             (i == JSTYPE_VOID) ? "primitive type" : JS_TYPE_STR(i));
        goto error;
    }
END_CASE(JSOP_PRIMTOP)

BEGIN_CASE(JSOP_OBJTOP)
    if (regs.sp[-1].isPrimitive()) {
        js_ReportValueError(cx, GET_UINT16(regs.pc), -1, regs.sp[-1], NULL);
        goto error;
    }
END_CASE(JSOP_OBJTOP)

BEGIN_CASE(JSOP_INSTANCEOF)
{
    const Value &rref = regs.sp[-1];
    JSObject *obj;
    if (rref.isPrimitive() ||
        !(obj = &rref.asObject())->map->ops->hasInstance) {
        js_ReportValueError(cx, JSMSG_BAD_INSTANCEOF_RHS,
                            -1, rref, NULL);
        goto error;
    }
    const Value &lref = regs.sp[-2];
    JSBool cond = JS_FALSE;
    if (!obj->map->ops->hasInstance(cx, obj, &lref, &cond))
        goto error;
    regs.sp--;
    regs.sp[-1].setBoolean(cond);
}
END_CASE(JSOP_INSTANCEOF)

#if JS_HAS_DEBUGGER_KEYWORD
BEGIN_CASE(JSOP_DEBUGGER)
{
    JSDebuggerHandler handler = cx->debugHooks->debuggerHandler;
    if (handler) {
        Value rval;
        switch (handler(cx, script, regs.pc, Jsvalify(&rval), cx->debugHooks->debuggerHandlerData)) {
        case JSTRAP_ERROR:
            goto error;
        case JSTRAP_CONTINUE:
            break;
        case JSTRAP_RETURN:
            fp->rval = rval;
            interpReturnOK = JS_TRUE;
            goto forced_return;
        case JSTRAP_THROW:
            cx->throwing = JS_TRUE;
            cx->exception = rval;
            goto error;
        default:;
        }
        CHECK_INTERRUPT_HANDLER();
    }
}
END_CASE(JSOP_DEBUGGER)
#endif /* JS_HAS_DEBUGGER_KEYWORD */

#if JS_HAS_XML_SUPPORT
BEGIN_CASE(JSOP_DEFXMLNS)
{
    Value rval;
    POP_COPY_TO(rval);
    if (!js_SetDefaultXMLNamespace(cx, rval))
        goto error;
}
END_CASE(JSOP_DEFXMLNS)

BEGIN_CASE(JSOP_ANYNAME)
{
    jsid id;
    if (!js_GetAnyName(cx, &id))
        goto error;
    PUSH_COPY(IdToValue(id));
}
END_CASE(JSOP_ANYNAME)

BEGIN_CASE(JSOP_QNAMEPART)
{
    JSAtom *atom;
    LOAD_ATOM(0, atom);
    PUSH_STRING(ATOM_TO_STRING(atom));
}
END_CASE(JSOP_QNAMEPART)

BEGIN_CASE(JSOP_QNAMECONST)
{
    JSAtom *atom;
    LOAD_ATOM(0, atom);
    Value rval = StringTag(ATOM_TO_STRING(atom));
    Value lval;
    lval = regs.sp[-1];
    JSObject *obj = js_ConstructXMLQNameObject(cx, lval, rval);
    if (!obj)
        goto error;
    regs.sp[-1].setObject(*obj);
}
END_CASE(JSOP_QNAMECONST)

BEGIN_CASE(JSOP_QNAME)
{
    Value rval, lval;
    rval = regs.sp[-1];
    lval = regs.sp[-2];
    JSObject *obj = js_ConstructXMLQNameObject(cx, lval, rval);
    if (!obj)
        goto error;
    regs.sp--;
    regs.sp[-1].setObject(*obj);
}
END_CASE(JSOP_QNAME)

BEGIN_CASE(JSOP_TOATTRNAME)
{
    Value rval;
    rval = regs.sp[-1];
    if (!js_ToAttributeName(cx, &rval))
        goto error;
    regs.sp[-1] = rval;
}
END_CASE(JSOP_TOATTRNAME)

BEGIN_CASE(JSOP_TOATTRVAL)
{
    Value rval;
    rval = regs.sp[-1];
    JS_ASSERT(rval.isString());
    JSString *str = js_EscapeAttributeValue(cx, rval.asString(), JS_FALSE);
    if (!str)
        goto error;
    regs.sp[-1].setString(str);
}
END_CASE(JSOP_TOATTRVAL)

BEGIN_CASE(JSOP_ADDATTRNAME)
BEGIN_CASE(JSOP_ADDATTRVAL)
{
    Value rval, lval;
    rval = regs.sp[-1];
    lval = regs.sp[-2];
    JSString *str = lval.asString();
    JSString *str2 = rval.asString();
    str = js_AddAttributePart(cx, op == JSOP_ADDATTRNAME, str, str2);
    if (!str)
        goto error;
    regs.sp--;
    regs.sp[-1].setString(str);
}
END_CASE(JSOP_ADDATTRNAME)

BEGIN_CASE(JSOP_BINDXMLNAME)
{
    Value lval;
    lval = regs.sp[-1];
    JSObject *obj;
    jsid id;
    if (!js_FindXMLProperty(cx, lval, &obj, &id))
        goto error;
    regs.sp[-1].setObjectOrNull(obj);
    PUSH_COPY(IdToValue(id));
}
END_CASE(JSOP_BINDXMLNAME)

BEGIN_CASE(JSOP_SETXMLNAME)
{
    JSObject *obj = &regs.sp[-3].asObject();
    Value rval;
    rval = regs.sp[-1];
    jsid id;
    FETCH_ELEMENT_ID(obj, -2, id);
    if (!obj->setProperty(cx, id, &rval))
        goto error;
    rval = regs.sp[-1];
    regs.sp -= 2;
    regs.sp[-1] = rval;
}
END_CASE(JSOP_SETXMLNAME)

BEGIN_CASE(JSOP_CALLXMLNAME)
BEGIN_CASE(JSOP_XMLNAME)
{
    Value lval;
    lval = regs.sp[-1];
    JSObject *obj;
    jsid id;
    if (!js_FindXMLProperty(cx, lval, &obj, &id))
        goto error;
    Value rval;
    if (!obj->getProperty(cx, id, &rval))
        goto error;
    regs.sp[-1] = rval;
    if (op == JSOP_CALLXMLNAME)
        PUSH_OBJECT(*obj);
}
END_CASE(JSOP_XMLNAME)

BEGIN_CASE(JSOP_DESCENDANTS)
BEGIN_CASE(JSOP_DELDESC)
{
    JSObject *obj;
    FETCH_OBJECT(cx, -2, obj);
    jsval rval = Jsvalify(regs.sp[-1]);
    if (!js_GetXMLDescendants(cx, obj, rval, &rval))
        goto error;

    if (op == JSOP_DELDESC) {
        regs.sp[-1] = Valueify(rval);   /* set local root */
        if (!js_DeleteXMLListElements(cx, JSVAL_TO_OBJECT(rval)))
            goto error;
        rval = JSVAL_TRUE;                  /* always succeed */
    }

    regs.sp--;
    regs.sp[-1] = Valueify(rval);
}
END_CASE(JSOP_DESCENDANTS)

{
BEGIN_CASE(JSOP_FILTER)
    /*
     * We push the hole value before jumping to [enditer] so we can detect the
     * first iteration and direct js_StepXMLListFilter to initialize filter's
     * state.
     */
    PUSH_HOLE();
    len = GET_JUMP_OFFSET(regs.pc);
    JS_ASSERT(len > 0);
END_VARLEN_CASE
}

BEGIN_CASE(JSOP_ENDFILTER)
{
    bool cond = !regs.sp[-1].isMagic();
    if (cond) {
        /* Exit the "with" block left from the previous iteration. */
        js_LeaveWith(cx);
    }
    if (!js_StepXMLListFilter(cx, cond))
        goto error;
    if (!regs.sp[-1].isNull()) {
        /*
         * Decrease sp after EnterWith returns as we use sp[-1] there to root
         * temporaries.
         */
        JS_ASSERT(IsXML(regs.sp[-1]));
        if (!js_EnterWith(cx, -2))
            goto error;
        regs.sp--;
        len = GET_JUMP_OFFSET(regs.pc);
        JS_ASSERT(len < 0);
        BRANCH(len);
    }
    regs.sp--;
}
END_CASE(JSOP_ENDFILTER);

BEGIN_CASE(JSOP_TOXML)
{
    Value rval;
    rval = regs.sp[-1];
    JSObject *obj = js_ValueToXMLObject(cx, rval);
    if (!obj)
        goto error;
    regs.sp[-1].setObject(*obj);
}
END_CASE(JSOP_TOXML)

BEGIN_CASE(JSOP_TOXMLLIST)
{
    Value rval;
    rval = regs.sp[-1];
    JSObject *obj = js_ValueToXMLListObject(cx, rval);
    if (!obj)
        goto error;
    regs.sp[-1].setObject(*obj);
}
END_CASE(JSOP_TOXMLLIST)

BEGIN_CASE(JSOP_XMLTAGEXPR)
{
    Value rval;
    rval = regs.sp[-1];
    JSString *str = js_ValueToString(cx, rval);
    if (!str)
        goto error;
    regs.sp[-1].setString(str);
}
END_CASE(JSOP_XMLTAGEXPR)

BEGIN_CASE(JSOP_XMLELTEXPR)
{
    Value rval;
    rval = regs.sp[-1];
    JSString *str;
    if (IsXML(rval)) {
        str = js_ValueToXMLString(cx, rval);
    } else {
        str = js_ValueToString(cx, rval);
        if (str)
            str = js_EscapeElementValue(cx, str);
    }
    if (!str)
        goto error;
    regs.sp[-1].setString(str);
}
END_CASE(JSOP_XMLELTEXPR)

BEGIN_CASE(JSOP_XMLOBJECT)
{
    JSObject *obj;
    LOAD_OBJECT(0, obj);
    obj = js_CloneXMLObject(cx, obj);
    if (!obj)
        goto error;
    PUSH_OBJECT(*obj);
}
END_CASE(JSOP_XMLOBJECT)

BEGIN_CASE(JSOP_XMLCDATA)
{
    JSAtom *atom;
    LOAD_ATOM(0, atom);
    JSString *str = ATOM_TO_STRING(atom);
    JSObject *obj = js_NewXMLSpecialObject(cx, JSXML_CLASS_TEXT, NULL, str);
    if (!obj)
        goto error;
    PUSH_OBJECT(*obj);
}
END_CASE(JSOP_XMLCDATA)

BEGIN_CASE(JSOP_XMLCOMMENT)
{
    JSAtom *atom;
    LOAD_ATOM(0, atom);
    JSString *str = ATOM_TO_STRING(atom);
    JSObject *obj = js_NewXMLSpecialObject(cx, JSXML_CLASS_COMMENT, NULL, str);
    if (!obj)
        goto error;
    PUSH_OBJECT(*obj);
}
END_CASE(JSOP_XMLCOMMENT)

BEGIN_CASE(JSOP_XMLPI)
{
    JSAtom *atom;
    LOAD_ATOM(0, atom);
    JSString *str = ATOM_TO_STRING(atom);
    Value rval;
    rval = regs.sp[-1];
    JSString *str2 = rval.asString();
    JSObject *obj = js_NewXMLSpecialObject(cx, JSXML_CLASS_PROCESSING_INSTRUCTION, str, str2);
    if (!obj)
        goto error;
    regs.sp[-1].setObject(*obj);
}
END_CASE(JSOP_XMLPI)

BEGIN_CASE(JSOP_GETFUNNS)
{
    Value rval;
    if (!js_GetFunctionNamespace(cx, &rval))
        goto error;
    PUSH_COPY(rval);
}
END_CASE(JSOP_GETFUNNS)
#endif /* JS_HAS_XML_SUPPORT */

BEGIN_CASE(JSOP_ENTERBLOCK)
{
    JSObject *obj;
    LOAD_OBJECT(0, obj);
    JS_ASSERT(!OBJ_IS_CLONED_BLOCK(obj));
    JS_ASSERT(fp->base() + OBJ_BLOCK_DEPTH(cx, obj) == regs.sp);
    Value *vp = regs.sp + OBJ_BLOCK_COUNT(cx, obj);
    JS_ASSERT(regs.sp < vp);
    JS_ASSERT(vp <= fp->slots() + script->nslots);
    SetValueRangeToUndefined(regs.sp, vp);
    regs.sp = vp;

#ifdef DEBUG
    JS_ASSERT(fp->blockChain == obj->getParent());

    /*
     * The young end of fp->scopeChain may omit blocks if we haven't closed
     * over them, but if there are any closure blocks on fp->scopeChain, they'd
     * better be (clones of) ancestors of the block we're entering now;
     * anything else we should have popped off fp->scopeChain when we left its
     * static scope.
     */
    JSObject *obj2 = fp->scopeChain;
    Class *clasp;
    while ((clasp = obj2->getClass()) == &js_WithClass)
        obj2 = obj2->getParent();
    if (clasp == &js_BlockClass &&
        obj2->getPrivate() == js_FloatingFrameIfGenerator(cx, fp)) {
        JSObject *youngestProto = obj2->getProto();
        JS_ASSERT(!OBJ_IS_CLONED_BLOCK(youngestProto));
        JSObject *parent = obj;
        while ((parent = parent->getParent()) != youngestProto)
            JS_ASSERT(parent);
    }
#endif

    fp->blockChain = obj;
}
END_CASE(JSOP_ENTERBLOCK)

BEGIN_CASE(JSOP_LEAVEBLOCKEXPR)
BEGIN_CASE(JSOP_LEAVEBLOCK)
{
#ifdef DEBUG
    JS_ASSERT(fp->blockChain->getClass() == &js_BlockClass);
    uintN blockDepth = OBJ_BLOCK_DEPTH(cx, fp->blockChain);

    JS_ASSERT(blockDepth <= StackDepth(script));
#endif
    /*
     * If we're about to leave the dynamic scope of a block that has been
     * cloned onto fp->scopeChain, clear its private data, move its locals from
     * the stack into the clone, and pop it off the chain.
     */
    JSObject *obj = fp->scopeChain;
    if (obj->getProto() == fp->blockChain) {
        JS_ASSERT(obj->getClass() == &js_BlockClass);
        if (!js_PutBlockObject(cx, JS_TRUE))
            goto error;
    }

    /* Pop the block chain, too.  */
    fp->blockChain = fp->blockChain->getParent();

    /* Move the result of the expression to the new topmost stack slot. */
    Value *vp = NULL;  /* silence GCC warnings */
    if (op == JSOP_LEAVEBLOCKEXPR)
        vp = &regs.sp[-1];
    regs.sp -= GET_UINT16(regs.pc);
    if (op == JSOP_LEAVEBLOCKEXPR) {
        JS_ASSERT(fp->base() + blockDepth == regs.sp - 1);
        regs.sp[-1] = *vp;
    } else {
        JS_ASSERT(fp->base() + blockDepth == regs.sp);
    }
}
END_CASE(JSOP_LEAVEBLOCK)

#if JS_HAS_GENERATORS
BEGIN_CASE(JSOP_GENERATOR)
{
    ASSERT_NOT_THROWING(cx);
    regs.pc += JSOP_GENERATOR_LENGTH;
    JSObject *obj = js_NewGenerator(cx);
    if (!obj)
        goto error;
    JS_ASSERT(!fp->callobj && !fp->argsobj);
    fp->rval.setNonFunObj(*obj);
    interpReturnOK = true;
    if (inlineCallCount != 0)
        goto inline_return;
    goto exit;
}

BEGIN_CASE(JSOP_YIELD)
    ASSERT_NOT_THROWING(cx);
    if (cx->generatorFor(fp)->state == JSGEN_CLOSING) {
        js_ReportValueError(cx, JSMSG_BAD_GENERATOR_YIELD,
                            JSDVG_SEARCH_STACK, fp->argv[-2], NULL);
        goto error;
    }
    fp->rval = regs.sp[-1];
    fp->flags |= JSFRAME_YIELDING;
    regs.pc += JSOP_YIELD_LENGTH;
    interpReturnOK = JS_TRUE;
    goto exit;

BEGIN_CASE(JSOP_ARRAYPUSH)
{
    uint32 slot = GET_UINT16(regs.pc);
    JS_ASSERT(script->nfixed <= slot);
    JS_ASSERT(slot < script->nslots);
    JSObject *obj = &fp->slots()[slot].asObject();
    if (!js_ArrayCompPush(cx, obj, regs.sp[-1]))
        goto error;
    regs.sp--;
}
END_CASE(JSOP_ARRAYPUSH)
#endif /* JS_HAS_GENERATORS */

#if JS_THREADED_INTERP
  L_JSOP_BACKPATCH:
  L_JSOP_BACKPATCH_POP:

# if !JS_HAS_GENERATORS
  L_JSOP_GENERATOR:
  L_JSOP_YIELD:
  L_JSOP_ARRAYPUSH:
# endif

# if !JS_HAS_SHARP_VARS
  L_JSOP_DEFSHARP:
  L_JSOP_USESHARP:
  L_JSOP_SHARPINIT:
# endif

# if !JS_HAS_DESTRUCTURING
  L_JSOP_ENUMCONSTELEM:
# endif

# if !JS_HAS_XML_SUPPORT
  L_JSOP_CALLXMLNAME:
  L_JSOP_STARTXMLEXPR:
  L_JSOP_STARTXML:
  L_JSOP_DELDESC:
  L_JSOP_GETFUNNS:
  L_JSOP_XMLPI:
  L_JSOP_XMLCOMMENT:
  L_JSOP_XMLCDATA:
  L_JSOP_XMLOBJECT:
  L_JSOP_XMLELTEXPR:
  L_JSOP_XMLTAGEXPR:
  L_JSOP_TOXMLLIST:
  L_JSOP_TOXML:
  L_JSOP_ENDFILTER:
  L_JSOP_FILTER:
  L_JSOP_DESCENDANTS:
  L_JSOP_XMLNAME:
  L_JSOP_SETXMLNAME:
  L_JSOP_BINDXMLNAME:
  L_JSOP_ADDATTRVAL:
  L_JSOP_ADDATTRNAME:
  L_JSOP_TOATTRVAL:
  L_JSOP_TOATTRNAME:
  L_JSOP_QNAME:
  L_JSOP_QNAMECONST:
  L_JSOP_QNAMEPART:
  L_JSOP_ANYNAME:
  L_JSOP_DEFXMLNS:
# endif

  L_JSOP_UNUSED218:

#endif /* !JS_THREADED_INTERP */<|MERGE_RESOLUTION|>--- conflicted
+++ resolved
@@ -1526,11 +1526,6 @@
     incr =  1; incr2 =  0;
 
   do_arg_incop:
-<<<<<<< HEAD
-=======
-    // If we initialize in the declaration, MSVC complains that the labels skip init.
-    uint32 slot;
->>>>>>> 5327b2db
     slot = GET_ARGNO(regs.pc);
     JS_ASSERT(slot < fp->fun->nargs);
     METER_SLOT_OP(op, slot);
