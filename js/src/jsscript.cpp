/* -*- Mode: C++; tab-width: 8; indent-tabs-mode: nil; c-basic-offset: 4 -*-
 * vim: set ts=8 sw=4 et tw=78:
 *
 * ***** BEGIN LICENSE BLOCK *****
 * Version: MPL 1.1/GPL 2.0/LGPL 2.1
 *
 * The contents of this file are subject to the Mozilla Public License Version
 * 1.1 (the "License"); you may not use this file except in compliance with
 * the License. You may obtain a copy of the License at
 * http://www.mozilla.org/MPL/
 *
 * Software distributed under the License is distributed on an "AS IS" basis,
 * WITHOUT WARRANTY OF ANY KIND, either express or implied. See the License
 * for the specific language governing rights and limitations under the
 * License.
 *
 * The Original Code is Mozilla Communicator client code, released
 * March 31, 1998.
 *
 * The Initial Developer of the Original Code is
 * Netscape Communications Corporation.
 * Portions created by the Initial Developer are Copyright (C) 1998
 * the Initial Developer. All Rights Reserved.
 *
 * Contributor(s):
 *   Nick Fitzgerald <nfitzgerald@mozilla.com>
 *
 * Alternatively, the contents of this file may be used under the terms of
 * either of the GNU General Public License Version 2 or later (the "GPL"),
 * or the GNU Lesser General Public License Version 2.1 or later (the "LGPL"),
 * in which case the provisions of the GPL or the LGPL are applicable instead
 * of those above. If you wish to allow use of your version of this file only
 * under the terms of either the GPL or the LGPL, and not to allow others to
 * use your version of this file under the terms of the MPL, indicate your
 * decision by deleting the provisions above and replace them with the notice
 * and other provisions required by the GPL or the LGPL. If you do not delete
 * the provisions above, a recipient may use your version of this file under
 * the terms of any one of the MPL, the GPL or the LGPL.
 *
 * ***** END LICENSE BLOCK ***** */

/*
 * JS script operations.
 */
#include <string.h>
#include "jstypes.h"
#include "jsstdint.h"
#include "jsutil.h"
#include "jscrashreport.h"
#include "jsprf.h"
#include "jsapi.h"
#include "jsatom.h"
#include "jscntxt.h"
#include "jsversion.h"
#include "jsdbgapi.h"
#include "jsfun.h"
#include "jsgc.h"
#include "jsgcmark.h"
#include "jsinterp.h"
#include "jslock.h"
#include "jsnum.h"
#include "jsopcode.h"
#include "jsscope.h"
#include "jsscript.h"
#if JS_HAS_XDR
#include "jsxdrapi.h"
#endif

#include "frontend/BytecodeEmitter.h"
#include "frontend/Parser.h"
#include "methodjit/MethodJIT.h"
#include "ion/IonCode.h"
#include "methodjit/Retcon.h"
#include "vm/Debugger.h"

#include "jsinferinlines.h"
#include "jsinterpinlines.h"
#include "jsobjinlines.h"
#include "jsscriptinlines.h"

using namespace js;
using namespace js::gc;
using namespace js::frontend;

namespace js {

BindingKind
Bindings::lookup(JSContext *cx, JSAtom *name, uintN *indexp) const
{
    if (!lastBinding)
        return NONE;

    Shape *shape =
        SHAPE_FETCH(Shape::search(cx, const_cast<HeapPtr<Shape> *>(&lastBinding),
                    ATOM_TO_JSID(name)));
    if (!shape)
        return NONE;

    if (indexp)
        *indexp = shape->shortid;

    if (shape->getter() == GetCallArg)
        return ARGUMENT;
    if (shape->getter() == GetCallUpvar)
        return UPVAR;

    return shape->writable() ? VARIABLE : CONSTANT;
}

bool
Bindings::add(JSContext *cx, JSAtom *name, BindingKind kind)
{
    if (!ensureShape(cx))
        return false;

    /*
     * We still follow 10.2.3 of ES3 and make argument and variable properties
     * of the Call objects enumerable. ES5 reformulated all of its Clause 10 to
     * avoid objects as activations, something we should do too.
     */
    uintN attrs = JSPROP_ENUMERATE | JSPROP_PERMANENT | JSPROP_SHARED;

    uint16 *indexp;
    PropertyOp getter;
    StrictPropertyOp setter;
    uint32 slot = CallObject::RESERVED_SLOTS;

    if (kind == ARGUMENT) {
        JS_ASSERT(nvars == 0);
        JS_ASSERT(nupvars == 0);
        indexp = &nargs;
        getter = GetCallArg;
        setter = SetCallArg;
        slot += nargs;
    } else if (kind == UPVAR) {
        indexp = &nupvars;
        getter = GetCallUpvar;
        setter = SetCallUpvar;
        slot = SHAPE_INVALID_SLOT;
    } else {
        JS_ASSERT(kind == VARIABLE || kind == CONSTANT);
        JS_ASSERT(nupvars == 0);

        indexp = &nvars;
        getter = GetCallVar;
        setter = SetCallVar;
        if (kind == CONSTANT)
            attrs |= JSPROP_READONLY;
        slot += nargs + nvars;
    }

    if (*indexp == BINDING_COUNT_LIMIT) {
        JS_ReportErrorNumber(cx, js_GetErrorMessage, NULL,
                             (kind == ARGUMENT)
                             ? JSMSG_TOO_MANY_FUN_ARGS
                             : JSMSG_TOO_MANY_LOCALS);
        return false;
    }

    jsid id;
    if (!name) {
        JS_ASSERT(kind == ARGUMENT); /* destructuring */
        id = INT_TO_JSID(nargs);
    } else {
        id = ATOM_TO_JSID(name);
    }

    Shape child(id, getter, setter, slot, attrs, Shape::HAS_SHORTID, *indexp);

    Shape *shape = lastBinding->getChild(cx, child, &lastBinding);
    if (!shape)
        return false;

    JS_ASSERT(lastBinding == shape);
    ++*indexp;
    return true;
}

bool
Bindings::getLocalNameArray(JSContext *cx, Vector<JSAtom *> *namesp)
{
    JS_ASSERT(lastBinding);
    JS_ASSERT(hasLocalNames());

    Vector<JSAtom *> &names = *namesp;
    JS_ASSERT(names.empty());

    uintN n = countLocalNames();
    if (!names.growByUninitialized(n))
        return false;

#ifdef DEBUG
    JSAtom * const POISON = reinterpret_cast<JSAtom *>(0xdeadbeef);
    for (uintN i = 0; i < n; i++)
        names[i] = POISON;
#endif

    for (Shape::Range r = lastBinding->all(); !r.empty(); r.popFront()) {
        const Shape &shape = r.front();
        uintN index = uint16(shape.shortid);

        if (shape.getter() == GetCallArg) {
            JS_ASSERT(index < nargs);
        } else if (shape.getter() == GetCallUpvar) {
            JS_ASSERT(index < nupvars);
            index += nargs + nvars;
        } else {
            JS_ASSERT(index < nvars);
            index += nargs;
        }

        if (JSID_IS_ATOM(shape.propid)) {
            names[index] = JSID_TO_ATOM(shape.propid);
        } else {
            JS_ASSERT(JSID_IS_INT(shape.propid));
            JS_ASSERT(shape.getter() == GetCallArg);
            names[index] = NULL;
        }
    }

#ifdef DEBUG
    for (uintN i = 0; i < n; i++)
        JS_ASSERT(names[i] != POISON);
#endif

    return true;
}

const Shape *
Bindings::lastArgument() const
{
    JS_ASSERT(lastBinding);

    const js::Shape *shape = lastVariable();
    if (nvars > 0) {
        while (shape->previous() && shape->getter() != GetCallArg)
            shape = shape->previous();
    }
    return shape;
}

const Shape *
Bindings::lastVariable() const
{
    JS_ASSERT(lastBinding);

    const js::Shape *shape = lastUpvar();
    if (nupvars > 0) {
        while (shape->getter() == GetCallUpvar)
            shape = shape->previous();
    }
    return shape;
}

const Shape *
Bindings::lastUpvar() const
{
    JS_ASSERT(lastBinding);
    return lastBinding;
}

int
Bindings::sharpSlotBase(JSContext *cx)
{
    JS_ASSERT(lastBinding);
#if JS_HAS_SHARP_VARS
    if (JSAtom *name = js_Atomize(cx, "#array", 6)) {
        uintN index = uintN(-1);
        DebugOnly<BindingKind> kind = lookup(cx, name, &index);
        JS_ASSERT(kind == VARIABLE);
        return int(index);
    }
#endif
    return -1;
}

void
Bindings::makeImmutable()
{
    JS_ASSERT(lastBinding);
    lastBinding->freezeIfDictionary();
}

void
Bindings::trace(JSTracer *trc)
{
    if (lastBinding)
        MarkShape(trc, lastBinding, "shape");
}

#ifdef JS_CRASH_DIAGNOSTICS

void
CheckScript(JSScript *script, JSScript *prev)
{
    if (script->cookie1[0] != JS_SCRIPT_COOKIE || script->cookie2[0] != JS_SCRIPT_COOKIE) {
        crash::StackBuffer<sizeof(JSScript), 0x87> buf1(script);
        crash::StackBuffer<sizeof(JSScript), 0x88> buf2(prev);
        JS_OPT_ASSERT(false);
    }
}

#endif /* JS_CRASH_DIAGNOSTICS */

} /* namespace js */

#if JS_HAS_XDR

enum ScriptBits {
    NoScriptRval,
    SavedCallerFun,
    HasSharps,
    StrictModeCode,
    UsesEval,
    UsesArguments
};

static const char *
SaveScriptFilename(JSContext *cx, const char *filename);

JSBool
js_XDRScript(JSXDRState *xdr, JSScript **scriptp)
{
    JSScript *oldscript;
    JSBool ok;
    uint32 length, lineno, nslots;
    uint32 natoms, nsrcnotes, ntrynotes, nobjects, nregexps, nconsts, i;
    uint32 prologLength, version, encodedClosedCount;
    uint16 nClosedArgs = 0, nClosedVars = 0;
    uint32 nTypeSets = 0;
    JSPrincipals *principals;
    uint32 encodeable;
    JSSecurityCallbacks *callbacks;
    uint32 scriptBits = 0;

    JSContext *cx = xdr->cx;
    JSScript *script = *scriptp;
    nsrcnotes = ntrynotes = natoms = nobjects = nregexps = nconsts = 0;
    jssrcnote *notes = NULL;
    XDRScriptState *state = xdr->state;

    JS_ASSERT(state);

    /* Should not XDR scripts optimized for a single global object. */
    JS_ASSERT_IF(script, !JSScript::isValidOffset(script->globalsOffset));

    /* XDR arguments, local vars, and upvars. */
    uint16 nargs, nvars, nupvars;
#if defined(DEBUG) || defined(__GNUC__) /* quell GCC overwarning */
    nargs = nvars = nupvars = Bindings::BINDING_COUNT_LIMIT;
#endif
    uint32 argsVars, paddingUpvars;
    if (xdr->mode == JSXDR_ENCODE) {
        nargs = script->bindings.countArgs();
        nvars = script->bindings.countVars();
        nupvars = script->bindings.countUpvars();
        argsVars = (nargs << 16) | nvars;
        paddingUpvars = nupvars;
    }
    if (!JS_XDRUint32(xdr, &argsVars) || !JS_XDRUint32(xdr, &paddingUpvars))
        return false;
    if (xdr->mode == JSXDR_DECODE) {
        nargs = argsVars >> 16;
        nvars = argsVars & 0xFFFF;
        JS_ASSERT((paddingUpvars >> 16) == 0);
        nupvars = paddingUpvars & 0xFFFF;
    }
    JS_ASSERT(nargs != Bindings::BINDING_COUNT_LIMIT);
    JS_ASSERT(nvars != Bindings::BINDING_COUNT_LIMIT);
    JS_ASSERT(nupvars != Bindings::BINDING_COUNT_LIMIT);

    Bindings bindings(cx);
    uint32 nameCount = nargs + nvars + nupvars;
    if (nameCount > 0) {
        LifoAllocScope las(&cx->tempLifoAlloc());

        /*
         * To xdr the names we prefix the names with a bitmap descriptor and
         * then xdr the names as strings. For argument names (indexes below
         * nargs) the corresponding bit in the bitmap is unset when the name
         * is null. Such null names are not encoded or decoded. For variable
         * names (indexes starting from nargs) bitmap's bit is set when the
         * name is declared as const, not as ordinary var.
         * */
        uintN bitmapLength = JS_HOWMANY(nameCount, JS_BITS_PER_UINT32);
        uint32 *bitmap = cx->tempLifoAlloc().newArray<uint32>(bitmapLength);
        if (!bitmap) {
            js_ReportOutOfMemory(cx);
            return false;
        }

        Vector<JSAtom *> names(cx);
        if (xdr->mode == JSXDR_ENCODE) {
            if (!script->bindings.getLocalNameArray(cx, &names))
                return false;
            PodZero(bitmap, bitmapLength);
            for (uintN i = 0; i < nameCount; i++) {
                if (i < nargs && names[i])
                    bitmap[i >> JS_BITS_PER_UINT32_LOG2] |= JS_BIT(i & (JS_BITS_PER_UINT32 - 1));
            }
        }
        for (uintN i = 0; i < bitmapLength; ++i) {
            if (!JS_XDRUint32(xdr, &bitmap[i]))
                return false;
        }

        for (uintN i = 0; i < nameCount; i++) {
            if (i < nargs &&
                !(bitmap[i >> JS_BITS_PER_UINT32_LOG2] & JS_BIT(i & (JS_BITS_PER_UINT32 - 1))))
            {
                if (xdr->mode == JSXDR_DECODE) {
                    uint16 dummy;
                    if (!bindings.addDestructuring(cx, &dummy))
                        return false;
                } else {
                    JS_ASSERT(!names[i]);
                }
                continue;
            }

            JSAtom *name;
            if (xdr->mode == JSXDR_ENCODE)
                name = names[i];
            if (!js_XDRAtom(xdr, &name))
                return false;
            if (xdr->mode == JSXDR_DECODE) {
                BindingKind kind = (i < nargs)
                                   ? ARGUMENT
                                   : (i < uintN(nargs + nvars))
                                   ? (bitmap[i >> JS_BITS_PER_UINT32_LOG2] &
                                      JS_BIT(i & (JS_BITS_PER_UINT32 - 1))
                                      ? CONSTANT
                                      : VARIABLE)
                                   : UPVAR;
                if (!bindings.add(cx, name, kind))
                    return false;
            }
        }
    }

    if (xdr->mode == JSXDR_DECODE) {
        if (!bindings.ensureShape(cx))
            return false;
        bindings.makeImmutable();
    }

    if (xdr->mode == JSXDR_ENCODE)
        length = script->length;
    if (!JS_XDRUint32(xdr, &length))
        return JS_FALSE;

    if (xdr->mode == JSXDR_ENCODE) {
        prologLength = script->mainOffset;
        JS_ASSERT(script->getVersion() != JSVERSION_UNKNOWN);
        version = (uint32)script->getVersion() | (script->nfixed << 16);
        lineno = (uint32)script->lineno;
        nslots = (uint32)script->nslots;
        nslots = (uint32)((script->staticLevel << 16) | script->nslots);
        natoms = script->natoms;

        notes = script->notes();
        nsrcnotes = script->numNotes();

        if (JSScript::isValidOffset(script->objectsOffset))
            nobjects = script->objects()->length;
        if (JSScript::isValidOffset(script->upvarsOffset))
            JS_ASSERT(script->bindings.countUpvars() == script->upvars()->length);
        if (JSScript::isValidOffset(script->regexpsOffset))
            nregexps = script->regexps()->length;
        if (JSScript::isValidOffset(script->trynotesOffset))
            ntrynotes = script->trynotes()->length;
        if (JSScript::isValidOffset(script->constOffset))
            nconsts = script->consts()->length;

        nClosedArgs = script->nClosedArgs;
        nClosedVars = script->nClosedVars;
        encodedClosedCount = (nClosedArgs << 16) | nClosedVars;

        nTypeSets = script->nTypeSets;

        if (script->noScriptRval)
            scriptBits |= (1 << NoScriptRval);
        if (script->savedCallerFun)
            scriptBits |= (1 << SavedCallerFun);
        if (script->hasSharps)
            scriptBits |= (1 << HasSharps);
        if (script->strictModeCode)
            scriptBits |= (1 << StrictModeCode);
        if (script->usesEval)
            scriptBits |= (1 << UsesEval);
        if (script->usesArguments)
            scriptBits |= (1 << UsesArguments);
        JS_ASSERT(!script->compileAndGo);
        JS_ASSERT(!script->hasSingletons);
    }

    if (!JS_XDRUint32(xdr, &prologLength))
        return JS_FALSE;
    if (!JS_XDRUint32(xdr, &version))
        return JS_FALSE;

    /*
     * To fuse allocations, we need srcnote, atom, objects, regexp, and trynote
     * counts early.
     */
    if (!JS_XDRUint32(xdr, &natoms))
        return JS_FALSE;
    if (!JS_XDRUint32(xdr, &nsrcnotes))
        return JS_FALSE;
    if (!JS_XDRUint32(xdr, &ntrynotes))
        return JS_FALSE;
    if (!JS_XDRUint32(xdr, &nobjects))
        return JS_FALSE;
    if (!JS_XDRUint32(xdr, &nregexps))
        return JS_FALSE;
    if (!JS_XDRUint32(xdr, &nconsts))
        return JS_FALSE;
    if (!JS_XDRUint32(xdr, &encodedClosedCount))
        return JS_FALSE;
    if (!JS_XDRUint32(xdr, &nTypeSets))
        return JS_FALSE;
    if (!JS_XDRUint32(xdr, &scriptBits))
        return JS_FALSE;

    if (xdr->mode == JSXDR_DECODE) {
        nClosedArgs = encodedClosedCount >> 16;
        nClosedVars = encodedClosedCount & 0xFFFF;

        /* Note: version is packed into the 32b space with another 16b value. */
        JSVersion version_ = JSVersion(version & JS_BITMASK(16));
        JS_ASSERT((version_ & VersionFlags::FULL_MASK) == uintN(version_));
        script = JSScript::NewScript(cx, length, nsrcnotes, natoms, nobjects, nupvars,
                                     nregexps, ntrynotes, nconsts, 0, nClosedArgs,
                                     nClosedVars, nTypeSets, version_);
        if (!script)
            return JS_FALSE;

        script->bindings.transfer(cx, &bindings);
        JS_ASSERT(!script->mainOffset);
        script->mainOffset = prologLength;
        script->nfixed = uint16(version >> 16);

        /* If we know nsrcnotes, we allocated space for notes in script. */
        notes = script->notes();
        *scriptp = script;

        if (scriptBits & (1 << NoScriptRval))
            script->noScriptRval = true;
        if (scriptBits & (1 << SavedCallerFun))
            script->savedCallerFun = true;
        if (scriptBits & (1 << HasSharps))
            script->hasSharps = true;
        if (scriptBits & (1 << StrictModeCode))
            script->strictModeCode = true;
        if (scriptBits & (1 << UsesEval))
            script->usesEval = true;
        if (scriptBits & (1 << UsesArguments))
            script->usesArguments = true;
    }

    /*
     * Control hereafter must goto error on failure, in order for the
     * DECODE case to destroy script.
     */
    oldscript = xdr->script;

    AutoScriptUntrapper untrapper;
    if (xdr->mode == JSXDR_ENCODE && !untrapper.untrap(cx, script))
        goto error;

    xdr->script = script;
    ok = JS_XDRBytes(xdr, (char *)script->code, length * sizeof(jsbytecode));

    if (!ok)
        goto error;

    if (!JS_XDRBytes(xdr, (char *)notes, nsrcnotes * sizeof(jssrcnote)) ||
        !JS_XDRUint32(xdr, &lineno) ||
        !JS_XDRUint32(xdr, &nslots)) {
        goto error;
    }

    if (xdr->mode == JSXDR_DECODE && state->filename) {
        if (!state->filenameSaved) {
            const char *filename = state->filename;
            filename = SaveScriptFilename(xdr->cx, filename);
            xdr->cx->free_((void *) state->filename);
            state->filename = filename;
            state->filenameSaved = true;
            if (!filename)
                goto error;
        }
        script->filename = state->filename;
    }

    JS_ASSERT_IF(xdr->mode == JSXDR_ENCODE, state->filename == script->filename);

    callbacks = JS_GetSecurityCallbacks(cx);
    if (xdr->mode == JSXDR_ENCODE) {
        principals = script->principals;
        encodeable = callbacks && callbacks->principalsTranscoder;
        if (!JS_XDRUint32(xdr, &encodeable))
            goto error;
        if (encodeable &&
            !callbacks->principalsTranscoder(xdr, &principals)) {
            goto error;
        }
    } else {
        if (!JS_XDRUint32(xdr, &encodeable))
            goto error;
        if (encodeable) {
            if (!(callbacks && callbacks->principalsTranscoder)) {
                JS_ReportErrorNumber(cx, js_GetErrorMessage, NULL,
                                     JSMSG_CANT_DECODE_PRINCIPALS);
                goto error;
            }
            if (!callbacks->principalsTranscoder(xdr, &principals))
                goto error;
            script->principals = principals;
        }
    }

    if (xdr->mode == JSXDR_DECODE) {
        script->lineno = (uintN)lineno;
        script->nslots = (uint16)nslots;
        script->staticLevel = (uint16)(nslots >> 16);
    }

    for (i = 0; i != natoms; ++i) {
        if (!js_XDRAtom(xdr, &script->atoms[i]))
            goto error;
    }

    /*
     * Here looping from 0-to-length to xdr objects is essential. It ensures
     * that block objects from the script->objects array will be written and
     * restored in the outer-to-inner order. js_XDRBlockObject relies on this
     * to restore the parent chain.
     */
    for (i = 0; i != nobjects; ++i) {
        HeapPtr<JSObject> *objp = &script->objects()->vector[i];
        uint32 isBlock;
        if (xdr->mode == JSXDR_ENCODE) {
            Class *clasp = (*objp)->getClass();
            JS_ASSERT(clasp == &FunctionClass ||
                      clasp == &BlockClass);
            isBlock = (clasp == &BlockClass) ? 1 : 0;
        }
        if (!JS_XDRUint32(xdr, &isBlock))
            goto error;
        JSObject *tmp = *objp;
        if (isBlock == 0) {
            if (!js_XDRFunctionObject(xdr, &tmp))
                goto error;
        } else {
            JS_ASSERT(isBlock == 1);
            if (!js_XDRBlockObject(xdr, &tmp))
                goto error;
        }
        *objp = tmp;
    }
    for (i = 0; i != nupvars; ++i) {
        if (!JS_XDRUint32(xdr, reinterpret_cast<uint32 *>(&script->upvars()->vector[i])))
            goto error;
    }
    for (i = 0; i != nregexps; ++i) {
        JSObject *tmp = script->regexps()->vector[i];
        if (!js_XDRRegExpObject(xdr, &tmp))
            goto error;
        script->regexps()->vector[i] = tmp;
    }
    for (i = 0; i != nClosedArgs; ++i) {
        if (!JS_XDRUint32(xdr, &script->closedSlots[i]))
            goto error;
    }
    for (i = 0; i != nClosedVars; ++i) {
        if (!JS_XDRUint32(xdr, &script->closedSlots[nClosedArgs + i]))
            goto error;
    }

    if (ntrynotes != 0) {
        /*
         * We combine tn->kind and tn->stackDepth when serializing as XDR is not
         * efficient when serializing small integer types.
         */
        JSTryNote *tn, *tnfirst;
        uint32 kindAndDepth;
        JS_STATIC_ASSERT(sizeof(tn->kind) == sizeof(uint8));
        JS_STATIC_ASSERT(sizeof(tn->stackDepth) == sizeof(uint16));

        tnfirst = script->trynotes()->vector;
        JS_ASSERT(script->trynotes()->length == ntrynotes);
        tn = tnfirst + ntrynotes;
        do {
            --tn;
            if (xdr->mode == JSXDR_ENCODE) {
                kindAndDepth = ((uint32)tn->kind << 16)
                               | (uint32)tn->stackDepth;
            }
            if (!JS_XDRUint32(xdr, &kindAndDepth) ||
                !JS_XDRUint32(xdr, &tn->start) ||
                !JS_XDRUint32(xdr, &tn->length)) {
                goto error;
            }
            if (xdr->mode == JSXDR_DECODE) {
                tn->kind = (uint8)(kindAndDepth >> 16);
                tn->stackDepth = (uint16)kindAndDepth;
            }
        } while (tn != tnfirst);
    }

    for (i = 0; i != nconsts; ++i) {
        Value tmp = script->consts()->vector[i];
        if (!JS_XDRValue(xdr, &tmp))
            goto error;
        script->consts()->vector[i] = tmp;
    }

    if (xdr->mode == JSXDR_DECODE && cx->hasRunOption(JSOPTION_PCCOUNT))
        (void) script->initCounts(cx);

    xdr->script = oldscript;
    return JS_TRUE;

  error:
    if (xdr->mode == JSXDR_DECODE)
        *scriptp = NULL;
    xdr->script = oldscript;
    return JS_FALSE;
}

#endif /* JS_HAS_XDR */

bool
JSScript::initCounts(JSContext *cx)
{
    JS_ASSERT(!pcCounters);

    size_t count = 0;

    jsbytecode *pc, *next;
    for (pc = code; pc < code + length; pc = next) {
        analyze::UntrapOpcode untrap(cx, this, pc);
        count += OpcodeCounts::numCounts(JSOp(*pc));
        next = pc + analyze::GetBytecodeLength(pc);
    }

    size_t bytes = (length * sizeof(OpcodeCounts)) + (count * sizeof(double));
    char *cursor = (char *) cx->calloc_(bytes);
    if (!cursor)
        return false;

    DebugOnly<char *> base = cursor;

    pcCounters.counts = (OpcodeCounts *) cursor;
    cursor += length * sizeof(OpcodeCounts);

    for (pc = code; pc < code + length; pc = next) {
        analyze::UntrapOpcode untrap(cx, this, pc);
        pcCounters.counts[pc - code].counts = (double *) cursor;
        size_t capacity = OpcodeCounts::numCounts(JSOp(*pc));
#ifdef DEBUG
        pcCounters.counts[pc - code].capacity = capacity;
#endif
        cursor += capacity * sizeof(double);
        next = pc + analyze::GetBytecodeLength(pc);
    }

    JS_ASSERT(size_t(cursor - base) == bytes);

    return true;
}

void
JSScript::destroyCounts(JSContext *cx)
{
    if (pcCounters) {
        cx->free_(pcCounters.counts);
        pcCounters.counts = NULL;
    }
}


/*
 * Shared script filename management.
 */

static const char *
SaveScriptFilename(JSContext *cx, const char *filename)
{
    JSCompartment *comp = cx->compartment;

    ScriptFilenameTable::AddPtr p = comp->scriptFilenameTable.lookupForAdd(filename);
    if (!p) {
        size_t size = offsetof(ScriptFilenameEntry, filename) + strlen(filename) + 1;
        ScriptFilenameEntry *entry = (ScriptFilenameEntry *) cx->malloc_(size);
        if (!entry)
            return NULL;
        entry->marked = false;
        strcpy(entry->filename, filename);

        if (!comp->scriptFilenameTable.add(p, entry)) {
            Foreground::free_(entry);
            JS_ReportOutOfMemory(cx);
            return NULL;
        }
    }

    return (*p)->filename;
}

/*
 * Back up from a saved filename by its offset within its hash table entry.
 */
#define FILENAME_TO_SFE(fn) \
    ((ScriptFilenameEntry *) ((fn) - offsetof(ScriptFilenameEntry, filename)))

void
js_MarkScriptFilename(const char *filename)
{
    ScriptFilenameEntry *sfe = FILENAME_TO_SFE(filename);
    sfe->marked = true;
}

void
js_SweepScriptFilenames(JSCompartment *comp)
{
    ScriptFilenameTable &table = comp->scriptFilenameTable;
    for (ScriptFilenameTable::Enum e(table); !e.empty(); e.popFront()) {
        ScriptFilenameEntry *entry = e.front();
        if (entry->marked) {
            entry->marked = false;
        } else if (!comp->rt->gcKeepAtoms) {
            Foreground::free_(entry);
            e.removeFront();
        }
    }
}

/*
 * JSScript data structures memory alignment:
 *
 * JSScript
 * JSObjectArray    script objects' descriptor if JSScript.objectsOffset != 0,
 *                    use script->objects() to access it.
 * JSObjectArray    script regexps' descriptor if JSScript.regexpsOffset != 0,
 *                    use script->regexps() to access it.
 * JSTryNoteArray   script try notes' descriptor if JSScript.tryNotesOffset
 *                    != 0, use script->trynotes() to access it.
 * JSAtom *a[]      array of JSScript.natoms atoms pointed by
 *                    JSScript.atoms if any.
 * JSObject *o[]    array of script->objects()->length objects if any
 *                    pointed by script->objects()->vector.
 * JSObject *r[]    array of script->regexps()->length regexps if any
 *                    pointed by script->regexps()->vector.
 * JSTryNote t[]    array of script->trynotes()->length try notes if any
 *                    pointed by script->trynotes()->vector.
 * jsbytecode b[]   script bytecode pointed by JSScript.code.
 * jssrcnote  s[]   script source notes, use script->notes() to access it
 *
 * The alignment avoids gaps between entries as alignment requirement for each
 * subsequent structure or array is the same or divides the alignment
 * requirement for the previous one.
 *
 * The followings asserts checks that assuming that the alignment requirement
 * for JSObjectArray and JSTryNoteArray are sizeof(void *) and for JSTryNote
 * it is sizeof(uint32) as the structure consists of 3 uint32 fields.
 */
JS_STATIC_ASSERT(sizeof(JSScript) % sizeof(void *) == 0);
JS_STATIC_ASSERT(sizeof(JSObjectArray) % sizeof(void *) == 0);
JS_STATIC_ASSERT(sizeof(JSTryNoteArray) == sizeof(JSObjectArray));
JS_STATIC_ASSERT(sizeof(JSAtom *) == sizeof(JSObject *));
JS_STATIC_ASSERT(sizeof(JSObject *) % sizeof(uint32) == 0);
JS_STATIC_ASSERT(sizeof(JSTryNote) == 3 * sizeof(uint32));
JS_STATIC_ASSERT(sizeof(uint32) % sizeof(jsbytecode) == 0);
JS_STATIC_ASSERT(sizeof(jsbytecode) % sizeof(jssrcnote) == 0);

/*
 * Check that uint8 offsets is enough to reach any optional array allocated
 * after JSScript. For that we check that the maximum possible offset for
 * JSConstArray, that last optional array, still fits 1 byte and do not
 * coincide with INVALID_OFFSET.
 */
JS_STATIC_ASSERT(sizeof(JSObjectArray) +
                 sizeof(JSUpvarArray) +
                 sizeof(JSObjectArray) +
                 sizeof(JSTryNoteArray) +
                 sizeof(js::GlobalSlotArray)
                 < JSScript::INVALID_OFFSET);
JS_STATIC_ASSERT(JSScript::INVALID_OFFSET <= 255);

JSScript *
JSScript::NewScript(JSContext *cx, uint32 length, uint32 nsrcnotes, uint32 natoms,
                    uint32 nobjects, uint32 nupvars, uint32 nregexps,
                    uint32 ntrynotes, uint32 nconsts, uint32 nglobals,
                    uint16 nClosedArgs, uint16 nClosedVars, uint32 nTypeSets, JSVersion version)
{
    size_t size = sizeof(JSAtom *) * natoms;
    if (nobjects != 0)
        size += sizeof(JSObjectArray) + nobjects * sizeof(JSObject *);
    if (nupvars != 0)
        size += sizeof(JSUpvarArray) + nupvars * sizeof(uint32);
    if (nregexps != 0)
        size += sizeof(JSObjectArray) + nregexps * sizeof(JSObject *);
    if (ntrynotes != 0)
        size += sizeof(JSTryNoteArray) + ntrynotes * sizeof(JSTryNote);
    if (nglobals != 0)
        size += sizeof(GlobalSlotArray) + nglobals * sizeof(GlobalSlotArray::Entry);
    uint32 totalClosed = nClosedArgs + nClosedVars;
    if (totalClosed != 0)
        size += totalClosed * sizeof(uint32);

    /*
     * To esnure jsval alignment for the const array we place it immediately
     * after JSSomethingArray structs as their sizes all divide sizeof(jsval).
     * This works as long as the data itself is allocated with proper
     * alignment which we ensure below.
     */
    JS_STATIC_ASSERT(sizeof(JSObjectArray) % sizeof(jsval) == 0);
    JS_STATIC_ASSERT(sizeof(JSUpvarArray) % sizeof(jsval) == 0);
    JS_STATIC_ASSERT(sizeof(JSTryNoteArray) % sizeof(jsval) == 0);
    JS_STATIC_ASSERT(sizeof(GlobalSlotArray) % sizeof(jsval) == 0);
    JS_STATIC_ASSERT(sizeof(JSConstArray) % sizeof(jsval) == 0);
    if (nconsts != 0)
        size += sizeof(JSConstArray) + nconsts * sizeof(Value);

    size += length * sizeof(jsbytecode) + nsrcnotes * sizeof(jssrcnote);

    uint8 *data = NULL;
#if JS_SCRIPT_INLINE_DATA_LIMIT
    if (size <= JS_SCRIPT_INLINE_DATA_LIMIT) {
        /*
         * Check that if inlineData is big enough to store const values, we
         * can do that without any special alignment requirements given that
         * the script as a GC thing is always aligned on Cell::CellSize.
         */
        JS_STATIC_ASSERT(Cell::CellSize % sizeof(Value) == 0);
        JS_STATIC_ASSERT(JS_SCRIPT_INLINE_DATA_LIMIT < sizeof(Value) ||
                         offsetof(JSScript, inlineData) % sizeof(Value) == 0);
    } else
#endif
    {
        /*
         * We assume that calloc aligns on sizeof(Value) if the size we ask to
         * allocate divides sizeof(Value).
         */
        JS_STATIC_ASSERT(sizeof(Value) == sizeof(jsdouble));
        data = static_cast<uint8 *>(cx->calloc_(JS_ROUNDUP(size, sizeof(Value))));
        if (!data)
            return NULL;
    }

    JSScript *script = js_NewGCScript(cx);
    if (!script) {
        Foreground::free_(data);
        return NULL;
    }

    PodZero(script);
#ifdef JS_CRASH_DIAGNOSTICS
    script->cookie1[0] = script->cookie2[0] = JS_SCRIPT_COOKIE;
#endif
#if JS_SCRIPT_INLINE_DATA_LIMIT
    if (!data)
        data = script->inlineData;
#endif
    script->data  = data;
    script->length = length;
    script->version = version;
    new (&script->bindings) Bindings(cx);

    uint8 *cursor = data;
    if (nobjects != 0) {
        script->objectsOffset = (uint8)(cursor - data);
        cursor += sizeof(JSObjectArray);
    } else {
        script->objectsOffset = JSScript::INVALID_OFFSET;
    }
    if (nupvars != 0) {
        script->upvarsOffset = (uint8)(cursor - data);
        cursor += sizeof(JSUpvarArray);
    } else {
        script->upvarsOffset = JSScript::INVALID_OFFSET;
    }
    if (nregexps != 0) {
        script->regexpsOffset = (uint8)(cursor - data);
        cursor += sizeof(JSObjectArray);
    } else {
        script->regexpsOffset = JSScript::INVALID_OFFSET;
    }
    if (ntrynotes != 0) {
        script->trynotesOffset = (uint8)(cursor - data);
        cursor += sizeof(JSTryNoteArray);
    } else {
        script->trynotesOffset = JSScript::INVALID_OFFSET;
    }
    if (nglobals != 0) {
        script->globalsOffset = (uint8)(cursor - data);
        cursor += sizeof(GlobalSlotArray);
    } else {
        script->globalsOffset = JSScript::INVALID_OFFSET;
    }
    JS_ASSERT(cursor - data < 0xFF);
    if (nconsts != 0) {
        script->constOffset = (uint8)(cursor - data);
        cursor += sizeof(JSConstArray);
    } else {
        script->constOffset = JSScript::INVALID_OFFSET;
    }

    JS_STATIC_ASSERT(sizeof(JSObjectArray) +
                     sizeof(JSUpvarArray) +
                     sizeof(JSObjectArray) +
                     sizeof(JSTryNoteArray) +
                     sizeof(GlobalSlotArray) < 0xFF);


    if (nconsts != 0) {
        JS_ASSERT(reinterpret_cast<jsuword>(cursor) % sizeof(jsval) == 0);
        script->consts()->length = nconsts;
        script->consts()->vector = (HeapValue *)cursor;
        cursor += nconsts * sizeof(script->consts()->vector[0]);
    }

    if (natoms != 0) {
        script->natoms = natoms;
        script->atoms = reinterpret_cast<JSAtom **>(cursor);
        cursor += natoms * sizeof(script->atoms[0]);
    }

    if (nobjects != 0) {
        script->objects()->length = nobjects;
        script->objects()->vector = (HeapPtr<JSObject> *)cursor;
        cursor += nobjects * sizeof(script->objects()->vector[0]);
    }

    if (nregexps != 0) {
        script->regexps()->length = nregexps;
        script->regexps()->vector = (HeapPtr<JSObject> *)cursor;
        cursor += nregexps * sizeof(script->regexps()->vector[0]);
    }

    if (ntrynotes != 0) {
        script->trynotes()->length = ntrynotes;
        script->trynotes()->vector = reinterpret_cast<JSTryNote *>(cursor);
        size_t vectorSize = ntrynotes * sizeof(script->trynotes()->vector[0]);
#ifdef DEBUG
        memset(cursor, 0, vectorSize);
#endif
        cursor += vectorSize;
    }

    if (nglobals != 0) {
        script->globals()->length = nglobals;
        script->globals()->vector = reinterpret_cast<GlobalSlotArray::Entry *>(cursor);
        cursor += nglobals * sizeof(script->globals()->vector[0]);
    }

    if (totalClosed != 0) {
        script->nClosedArgs = nClosedArgs;
        script->nClosedVars = nClosedVars;
        script->closedSlots = reinterpret_cast<uint32 *>(cursor);
        cursor += totalClosed * sizeof(uint32);
    }

    JS_ASSERT(nTypeSets <= UINT16_MAX);
    script->nTypeSets = uint16(nTypeSets);

    /*
     * NB: We allocate the vector of uint32 upvar cookies after all vectors of
     * pointers, to avoid misalignment on 64-bit platforms. See bug 514645.
     */
    if (nupvars != 0) {
        script->upvars()->length = nupvars;
        script->upvars()->vector = reinterpret_cast<UpvarCookie *>(cursor);
        cursor += nupvars * sizeof(script->upvars()->vector[0]);
    }

    script->code = (jsbytecode *)cursor;
    JS_ASSERT(cursor + length * sizeof(jsbytecode) + nsrcnotes * sizeof(jssrcnote) == data + size);

#ifdef DEBUG
    script->id_ = 0;
#endif

    JS_ASSERT(script->getVersion() == version);
    return script;
}

JSScript *
JSScript::NewScriptFromEmitter(JSContext *cx, BytecodeEmitter *bce)
{
    uint32 mainLength, prologLength, nfixed;
    JSScript *script;
    const char *filename;
    JSFunction *fun;

    /* The counts of indexed things must be checked during code generation. */
    JS_ASSERT(bce->atomIndices->count() <= INDEX_LIMIT);
    JS_ASSERT(bce->objectList.length <= INDEX_LIMIT);
    JS_ASSERT(bce->regexpList.length <= INDEX_LIMIT);

    mainLength = bce->offset();
    prologLength = bce->prologOffset();

    if (!bce->bindings.ensureShape(cx))
        return NULL;

    uint32 nsrcnotes = uint32(bce->countFinalSourceNotes());
    uint16 nClosedArgs = uint16(bce->closedArgs.length());
    JS_ASSERT(nClosedArgs == bce->closedArgs.length());
    uint16 nClosedVars = uint16(bce->closedVars.length());
    JS_ASSERT(nClosedVars == bce->closedVars.length());
    size_t upvarIndexCount = bce->upvarIndices.hasMap() ? bce->upvarIndices->count() : 0;
    script = NewScript(cx, prologLength + mainLength, nsrcnotes,
                       bce->atomIndices->count(), bce->objectList.length,
                       upvarIndexCount, bce->regexpList.length,
                       bce->ntrynotes, bce->constList.length(),
                       bce->globalUses.length(), nClosedArgs, nClosedVars,
                       bce->typesetCount, bce->version());
    if (!script)
        return NULL;

    bce->bindings.makeImmutable();

    JS_ASSERT(script->mainOffset == 0);
    script->mainOffset = prologLength;
    memcpy(script->code, bce->prologBase(), prologLength * sizeof(jsbytecode));
    memcpy(script->main(), bce->base(), mainLength * sizeof(jsbytecode));
    nfixed = bce->inFunction()
             ? bce->bindings.countVars()
             : bce->sharpSlots();
    JS_ASSERT(nfixed < SLOTNO_LIMIT);
    script->nfixed = (uint16) nfixed;
    js_InitAtomMap(cx, bce->atomIndices.getMap(), script->atoms);

    filename = bce->parser->tokenStream.getFilename();
    if (filename) {
        script->filename = SaveScriptFilename(cx, filename);
        if (!script->filename)
            return NULL;
    }
    script->lineno = bce->firstLine;
    if (script->nfixed + bce->maxStackDepth >= JS_BIT(16)) {
        ReportCompileErrorNumber(cx, bce->tokenStream(), NULL, JSREPORT_ERROR, JSMSG_NEED_DIET,
                                 "script");
        return NULL;
    }
    script->nslots = script->nfixed + bce->maxStackDepth;
    script->staticLevel = uint16(bce->staticLevel);
    script->principals = bce->parser->principals;
    if (script->principals)
        JSPRINCIPALS_HOLD(cx, script->principals);

    script->sourceMap = (jschar *) bce->parser->tokenStream.releaseSourceMap();

    if (!FinishTakingSrcNotes(cx, bce, script->notes()))
        return NULL;
    if (bce->ntrynotes != 0)
        FinishTakingTryNotes(bce, script->trynotes());
    if (bce->objectList.length != 0)
        bce->objectList.finish(script->objects());
    if (bce->regexpList.length != 0)
        bce->regexpList.finish(script->regexps());
    if (bce->constList.length() != 0)
        bce->constList.finish(script->consts());
    if (bce->flags & TCF_NO_SCRIPT_RVAL)
        script->noScriptRval = true;
    if (bce->hasSharps())
        script->hasSharps = true;
    if (bce->flags & TCF_STRICT_MODE_CODE)
        script->strictModeCode = true;
    if (bce->flags & TCF_COMPILE_N_GO) {
        script->compileAndGo = true;
        const StackFrame *fp = bce->parser->callerFrame;
        if (fp && fp->isFunctionFrame())
            script->savedCallerFun = true;
    }
    if (bce->callsEval())
        script->usesEval = true;
    if (bce->flags & TCF_FUN_USES_ARGUMENTS)
        script->usesArguments = true;
    if (bce->flags & TCF_HAS_SINGLETONS)
        script->hasSingletons = true;

    if (bce->hasUpvarIndices()) {
        JS_ASSERT(bce->upvarIndices->count() <= bce->upvarMap.length());
        memcpy(script->upvars()->vector, bce->upvarMap.begin(),
               bce->upvarIndices->count() * sizeof(bce->upvarMap[0]));
        bce->upvarIndices->clear();
        bce->upvarMap.clear();
    }

    if (bce->globalUses.length()) {
        memcpy(script->globals()->vector, &bce->globalUses[0],
               bce->globalUses.length() * sizeof(GlobalSlotArray::Entry));
    }

    if (script->nClosedArgs)
        memcpy(script->closedSlots, &bce->closedArgs[0], script->nClosedArgs * sizeof(uint32));
    if (script->nClosedVars) {
        memcpy(&script->closedSlots[script->nClosedArgs], &bce->closedVars[0],
               script->nClosedVars * sizeof(uint32));
    }

    script->bindings.transfer(cx, &bce->bindings);

    fun = NULL;
    if (bce->inFunction()) {
        /*
         * We initialize fun->script() to be the script constructed above
         * so that the debugger has a valid fun->script().
         */
        fun = bce->fun();
        JS_ASSERT(fun->isInterpreted());
        JS_ASSERT(!fun->script());
#ifdef DEBUG
        if (JSScript::isValidOffset(script->upvarsOffset))
            JS_ASSERT(script->upvars()->length == script->bindings.countUpvars());
        else
            JS_ASSERT(script->bindings.countUpvars() == 0);
#endif
        if (bce->flags & TCF_FUN_HEAVYWEIGHT)
            fun->flags |= JSFUN_HEAVYWEIGHT;

        /* Watch for scripts whose functions will not be cloned. These are singletons. */
        bool singleton =
            cx->typeInferenceEnabled() && bce->parent && bce->parent->compiling() &&
            bce->parent->asBytecodeEmitter()->checkSingletonContext();

        if (!script->typeSetFunction(cx, fun, singleton))
            return NULL;

        fun->setScript(script);
        script->globalObject = fun->getParent() ? fun->getParent()->getGlobal() : NULL;
    } else {
        /*
         * Initialize script->object, if necessary, so that the debugger has a
         * valid holder object.
         */
        if (bce->flags & TCF_NEED_SCRIPT_GLOBAL)
            script->globalObject = GetCurrentGlobal(cx);
    }

    /* Tell the debugger about this compiled script. */
    js_CallNewScriptHook(cx, script, fun);
    if (!bce->parent) {
        GlobalObject *compileAndGoGlobal = NULL;
        if (script->compileAndGo) {
            compileAndGoGlobal = script->globalObject;
            if (!compileAndGoGlobal)
                compileAndGoGlobal = bce->scopeChain()->getGlobal();
        }
        Debugger::onNewScript(cx, script, compileAndGoGlobal);
    }

    if (cx->hasRunOption(JSOPTION_PCCOUNT))
        (void) script->initCounts(cx);

    return script;
}

size_t
JSScript::dataSize()
{
#if JS_SCRIPT_INLINE_DATA_LIMIT
    if (data == inlineData)
        return 0;
#endif

    uint8 *dataEnd = code + length * sizeof(jsbytecode) + numNotes() * sizeof(jssrcnote);
    JS_ASSERT(dataEnd >= data);
    return dataEnd - data;
}

size_t
JSScript::dataSize(JSUsableSizeFun usf)
{
#if JS_SCRIPT_INLINE_DATA_LIMIT
    if (data == inlineData)
        return 0;
#endif

    size_t usable = usf(data);
    return usable ? usable : dataSize();
}

/*
 * Nb: srcnotes are variable-length.  This function computes the number of
 * srcnote *slots*, which may be greater than the number of srcnotes.
 */
uint32
JSScript::numNotes()
{
    jssrcnote *sn;
    jssrcnote *notes_ = notes();
    for (sn = notes_; !SN_IS_TERMINATOR(sn); sn = SN_NEXT(sn))
        continue;
    return sn - notes_ + 1;    /* +1 for the terminator */
}

JS_FRIEND_API(void)
js_CallNewScriptHook(JSContext *cx, JSScript *script, JSFunction *fun)
{
    JS_ASSERT(!script->callDestroyHook);
    if (JSNewScriptHook hook = cx->debugHooks->newScriptHook) {
        AutoKeepAtoms keep(cx->runtime);
        hook(cx, script->filename, script->lineno, script, fun,
             cx->debugHooks->newScriptHookData);
    }
    script->callDestroyHook = true;
}

void
js_CallDestroyScriptHook(JSContext *cx, JSScript *script)
{
    if (!script->callDestroyHook)
        return;

    if (JSDestroyScriptHook hook = cx->debugHooks->destroyScriptHook)
        hook(cx, script, cx->debugHooks->destroyScriptHookData);
    script->callDestroyHook = false;
    JS_ClearScriptTraps(cx, script);
}

void
JSScript::finalize(JSContext *cx)
{
    CheckScript(this, NULL);

    js_CallDestroyScriptHook(cx, this);

    if (principals)
        JSPRINCIPALS_DROP(cx, principals);

<<<<<<< HEAD
#ifdef JS_TRACER
    if (compartment()->hasTraceMonitor())
        PurgeScriptFragments(compartment()->traceMonitor(), this);
#endif

#ifdef JS_ION
    ion::IonScript::Destroy(cx, this);
#endif

=======
>>>>>>> cd93642b
    if (types)
        types->destroy();

#ifdef JS_METHODJIT
    mjit::ReleaseScriptCode(cx, this);
#endif

    destroyCounts(cx);

    if (sourceMap)
        cx->free_(sourceMap);

#if JS_SCRIPT_INLINE_DATA_LIMIT
    if (data != inlineData)
#endif
    {
        JS_POISON(data, 0xdb, dataSize());
        cx->free_(data);
    }
}

namespace js {

static const uint32 GSN_CACHE_THRESHOLD = 100;
static const uint32 GSN_CACHE_MAP_INIT_SIZE = 20;

void
GSNCache::purge()
{
    code = NULL;
    if (map.initialized())
        map.finish();
}

} /* namespace js */

jssrcnote *
js_GetSrcNoteCached(JSContext *cx, JSScript *script, jsbytecode *pc)
{
    size_t target = pc - script->code;
    if (target >= size_t(script->length))
        return NULL;

    GSNCache *cache = GetGSNCache(cx);
    if (cache->code == script->code) {
        JS_ASSERT(cache->map.initialized());
        GSNCache::Map::Ptr p = cache->map.lookup(pc);
        return p ? p->value : NULL;
    }

    size_t offset = 0;
    jssrcnote *result;
    for (jssrcnote *sn = script->notes(); ; sn = SN_NEXT(sn)) {
        if (SN_IS_TERMINATOR(sn)) {
            result = NULL;
            break;
        }
        offset += SN_DELTA(sn);
        if (offset == target && SN_IS_GETTABLE(sn)) {
            result = sn;
            break;
        }
    }

    if (cache->code != script->code && script->length >= GSN_CACHE_THRESHOLD) {
        uintN nsrcnotes = 0;
        for (jssrcnote *sn = script->notes(); !SN_IS_TERMINATOR(sn);
             sn = SN_NEXT(sn)) {
            if (SN_IS_GETTABLE(sn))
                ++nsrcnotes;
        }
        if (cache->code) {
            JS_ASSERT(cache->map.initialized());
            cache->map.finish();
            cache->code = NULL;
        }
        if (cache->map.init(nsrcnotes)) {
            pc = script->code;
            for (jssrcnote *sn = script->notes(); !SN_IS_TERMINATOR(sn);
                 sn = SN_NEXT(sn)) {
                pc += SN_DELTA(sn);
                if (SN_IS_GETTABLE(sn))
                    JS_ALWAYS_TRUE(cache->map.put(pc, sn));
            }
            cache->code = script->code;
        }
    }

    return result;
}

uintN
js_FramePCToLineNumber(JSContext *cx, StackFrame *fp, jsbytecode *pc)
{
    return js_PCToLineNumber(cx, fp->script(), pc);
}

uintN
js_PCToLineNumber(JSContext *cx, JSScript *script, jsbytecode *pc)
{
    /* Cope with StackFrame.pc value prior to entering js_Interpret. */
    if (!pc)
        return 0;

    /*
     * Special case: function definition needs no line number note because
     * the function's script contains its starting line number.
     */
    JSOp op = js_GetOpcode(cx, script, pc);
    if (js_CodeSpec[op].format & JOF_INDEXBASE)
        pc += js_CodeSpec[op].length;
    if (*pc == JSOP_DEFFUN) {
        JSFunction *fun;
        GET_FUNCTION_FROM_BYTECODE(script, pc, 0, fun);
        return fun->script()->lineno;
    }

    /*
     * General case: walk through source notes accumulating their deltas,
     * keeping track of line-number notes, until we pass the note for pc's
     * offset within script->code.
     */
    uintN lineno = script->lineno;
    ptrdiff_t offset = 0;
    ptrdiff_t target = pc - script->code;
    for (jssrcnote *sn = script->notes(); !SN_IS_TERMINATOR(sn); sn = SN_NEXT(sn)) {
        offset += SN_DELTA(sn);
        SrcNoteType type = (SrcNoteType) SN_TYPE(sn);
        if (type == SRC_SETLINE) {
            if (offset <= target)
                lineno = (uintN) js_GetSrcNoteOffset(sn, 0);
        } else if (type == SRC_NEWLINE) {
            if (offset <= target)
                lineno++;
        }
        if (offset > target)
            break;
    }
    return lineno;
}

/* The line number limit is the same as the jssrcnote offset limit. */
#define SN_LINE_LIMIT   (SN_3BYTE_OFFSET_FLAG << 16)

jsbytecode *
js_LineNumberToPC(JSScript *script, uintN target)
{
    ptrdiff_t offset = 0;
    ptrdiff_t best = -1;
    uintN lineno = script->lineno;
    uintN bestdiff = SN_LINE_LIMIT;
    for (jssrcnote *sn = script->notes(); !SN_IS_TERMINATOR(sn); sn = SN_NEXT(sn)) {
        /*
         * Exact-match only if offset is not in the prolog; otherwise use
         * nearest greater-or-equal line number match.
         */
        if (lineno == target && offset >= ptrdiff_t(script->mainOffset))
            goto out;
        if (lineno >= target) {
            uintN diff = lineno - target;
            if (diff < bestdiff) {
                bestdiff = diff;
                best = offset;
            }
        }
        offset += SN_DELTA(sn);
        SrcNoteType type = (SrcNoteType) SN_TYPE(sn);
        if (type == SRC_SETLINE) {
            lineno = (uintN) js_GetSrcNoteOffset(sn, 0);
        } else if (type == SRC_NEWLINE) {
            lineno++;
        }
    }
    if (best >= 0)
        offset = best;
out:
    return script->code + offset;
}

JS_FRIEND_API(uintN)
js_GetScriptLineExtent(JSScript *script)
{
    uintN lineno = script->lineno;
    uintN maxLineNo = 0;
    bool counting = true;
    for (jssrcnote *sn = script->notes(); !SN_IS_TERMINATOR(sn); sn = SN_NEXT(sn)) {
        SrcNoteType type = (SrcNoteType) SN_TYPE(sn);
        if (type == SRC_SETLINE) {
            if (maxLineNo < lineno)
                maxLineNo = lineno;
            lineno = (uintN) js_GetSrcNoteOffset(sn, 0);
            counting = true;
            if (maxLineNo < lineno)
                maxLineNo = lineno;
            else
                counting = false;
        } else if (type == SRC_NEWLINE) {
            if (counting)
                lineno++;
        }
    }

    if (maxLineNo > lineno)
        lineno = maxLineNo;

    return 1 + lineno - script->lineno;
}

namespace js {

uintN
CurrentLine(JSContext *cx)
{
    return js_FramePCToLineNumber(cx, cx->fp(), cx->regs().pc);
}

const char *
CurrentScriptFileAndLineSlow(JSContext *cx, uintN *linenop)
{
    FrameRegsIter iter(cx);
    while (!iter.done() && !iter.fp()->isScriptFrame())
        ++iter;

    if (iter.done()) {
        *linenop = 0;
        return NULL;
    }

    *linenop = js_FramePCToLineNumber(cx, iter.fp(), iter.pc());
    return iter.fp()->script()->filename;
}

}  /* namespace js */

class DisablePrincipalsTranscoding {
    JSSecurityCallbacks *callbacks;
    JSPrincipalsTranscoder temp;

  public:
    DisablePrincipalsTranscoding(JSContext *cx)
      : callbacks(JS_GetRuntimeSecurityCallbacks(cx->runtime)),
        temp(NULL)
    {
        if (callbacks) {
            temp = callbacks->principalsTranscoder;
            callbacks->principalsTranscoder = NULL;
        }
    }

    ~DisablePrincipalsTranscoding() {
        if (callbacks)
            callbacks->principalsTranscoder = temp;
    }
};

class AutoJSXDRState {
public:
    AutoJSXDRState(JSXDRState *x
                   JS_GUARD_OBJECT_NOTIFIER_PARAM)
        : xdr(x)
    {
        JS_GUARD_OBJECT_NOTIFIER_INIT;
    }
    ~AutoJSXDRState()
    {
        JS_XDRDestroy(xdr);
    }

    operator JSXDRState*() const
    {
        return xdr;
    }

private:
    JSXDRState *const xdr;
    JS_DECL_USE_GUARD_OBJECT_NOTIFIER
};

JSScript *
js_CloneScript(JSContext *cx, JSScript *script)
{
    JS_ASSERT(cx->compartment != script->compartment());

    // serialize script
    AutoJSXDRState w(JS_XDRNewMem(cx, JSXDR_ENCODE));
    if (!w)
        return NULL;

    // we don't want gecko to transcribe our principals for us
    DisablePrincipalsTranscoding disable(cx);

    XDRScriptState wstate(w);
#ifdef DEBUG
    wstate.filename = script->filename;
#endif
    if (!js_XDRScript(w, &script))
        return NULL;

    uint32 nbytes;
    void *p = JS_XDRMemGetData(w, &nbytes);
    if (!p)
        return NULL;

    // de-serialize script
    AutoJSXDRState r(JS_XDRNewMem(cx, JSXDR_DECODE));
    if (!r)
        return NULL;

    // Hand p off from w to r.  Don't want them to share the data
    // mem, lest they both try to free it in JS_XDRDestroy
    JS_XDRMemSetData(r, p, nbytes);
    JS_XDRMemSetData(w, NULL, 0);

    XDRScriptState rstate(r);
    rstate.filename = script->filename;
    rstate.filenameSaved = true;

    if (!js_XDRScript(r, &script))
        return NULL;

    // set the proper principals for the script
    script->principals = script->compartment()->principals;
    if (script->principals)
        JSPRINCIPALS_HOLD(cx, script->principals);

    return script;
}

void
JSScript::copyClosedSlotsTo(JSScript *other)
{
    memcpy(other->closedSlots, closedSlots, nClosedArgs + nClosedVars);
}

bool
JSScript::recompileForStepMode(JSContext *cx)
{
#ifdef JS_METHODJIT
    js::mjit::JITScript *jit = jitNormal ? jitNormal : jitCtor;
    if (jit && stepModeEnabled() != jit->singleStepMode) {
        js::mjit::Recompiler recompiler(cx, this);
        recompiler.recompile();
    }
#endif
    return true;
}

bool
JSScript::tryNewStepMode(JSContext *cx, uint32 newValue)
{
    uint32 prior = stepMode;
    stepMode = newValue;

    if (!prior != !newValue) {
        /* Step mode has been enabled or disabled. Alert the methodjit. */
        if (!recompileForStepMode(cx)) {
            stepMode = prior;
            return false;
        }

        if (newValue) {
            /* Step mode has been enabled. Alert the interpreter. */
            InterpreterFrames *frames;
            for (frames = JS_THREAD_DATA(cx)->interpreterFrames; frames; frames = frames->older)
                frames->enableInterruptsIfRunning(this);
        }
    }
    return true;
}

bool
JSScript::setStepModeFlag(JSContext *cx, bool step)
{
    return tryNewStepMode(cx, (stepMode & stepCountMask) | (step ? stepFlagMask : 0));
}

bool
JSScript::changeStepModeCount(JSContext *cx, int delta)
{
    assertSameCompartment(cx, this);
    JS_ASSERT_IF(delta > 0, cx->compartment->debugMode());

    uint32 count = stepMode & stepCountMask;
    JS_ASSERT(((count + delta) & stepCountMask) == count + delta);
    return tryNewStepMode(cx,
                          (stepMode & stepFlagMask) |
                          ((count + delta) & stepCountMask));
}<|MERGE_RESOLUTION|>--- conflicted
+++ resolved
@@ -1333,18 +1333,6 @@
     if (principals)
         JSPRINCIPALS_DROP(cx, principals);
 
-<<<<<<< HEAD
-#ifdef JS_TRACER
-    if (compartment()->hasTraceMonitor())
-        PurgeScriptFragments(compartment()->traceMonitor(), this);
-#endif
-
-#ifdef JS_ION
-    ion::IonScript::Destroy(cx, this);
-#endif
-
-=======
->>>>>>> cd93642b
     if (types)
         types->destroy();
 
