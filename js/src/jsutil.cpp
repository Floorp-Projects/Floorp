/* -*- Mode: C++; tab-width: 4; indent-tabs-mode: nil; c-basic-offset: 2 -*-
 *
 * ***** BEGIN LICENSE BLOCK *****
 * Version: MPL 1.1/GPL 2.0/LGPL 2.1
 *
 * The contents of this file are subject to the Mozilla Public License Version
 * 1.1 (the "License"); you may not use this file except in compliance with
 * the License. You may obtain a copy of the License at
 * http://www.mozilla.org/MPL/
 *
 * Software distributed under the License is distributed on an "AS IS" basis,
 * WITHOUT WARRANTY OF ANY KIND, either express or implied. See the License
 * for the specific language governing rights and limitations under the
 * License.
 *
 * The Original Code is Mozilla Communicator client code, released
 * March 31, 1998.
 *
 * The Initial Developer of the Original Code is
 * Netscape Communications Corporation.
 * Portions created by the Initial Developer are Copyright (C) 1998
 * the Initial Developer. All Rights Reserved.
 *
 * Contributor(s):
 *   IBM Corp.
 *
 * Alternatively, the contents of this file may be used under the terms of
 * either of the GNU General Public License Version 2 or later (the "GPL"),
 * or the GNU Lesser General Public License Version 2.1 or later (the "LGPL"),
 * in which case the provisions of the GPL or the LGPL are applicable instead
 * of those above. If you wish to allow use of your version of this file only
 * under the terms of either the GPL or the LGPL, and not to allow others to
 * use your version of this file under the terms of the MPL, indicate your
 * decision by deleting the provisions above and replace them with the notice
 * and other provisions required by the GPL or the LGPL. If you do not delete
 * the provisions above, a recipient may use your version of this file under
 * the terms of any one of the MPL, the GPL or the LGPL.
 *
 * ***** END LICENSE BLOCK ***** */

/*
 * PR assertion checker.
 */
#include <stdio.h>
#include <stdlib.h>
#include "jstypes.h"
#include "jsstdint.h"
#include "jsutil.h"

#ifdef WIN32
#    include <windows.h>
#else
#    include <signal.h>
#endif

/*
 * Checks the assumption that JS_FUNC_TO_DATA_PTR and JS_DATA_TO_FUNC_PTR
 * macros uses to implement casts between function and data pointers.
 */
JS_STATIC_ASSERT(sizeof(void *) == sizeof(void (*)()));

JS_PUBLIC_API(void) JS_Assert(const char *s, const char *file, JSIntn ln)
{
    fprintf(stderr, "Assertion failure: %s, at %s:%d\n", s, file, ln);
#if defined(WIN32)
    DebugBreak();
    exit(3);
<<<<<<< HEAD
#elif defined(XP_OS2) || (defined(__GNUC__) && (defined(__i386) || defined(__x86_64__)))
    asm("int $3");
=======
#else
    /* In GDB, you can continue from here with the command "signal 0". */
    raise(SIGABRT);
>>>>>>> c888c198
#endif
}

#ifdef JS_BASIC_STATS

#include <math.h>
#include <string.h>
#include "jscompat.h"
#include "jsbit.h"

/*
 * Histogram bins count occurrences of values <= the bin label, as follows:
 *
 *   linear:  0,   1,   2,   3,   4,   5,   6,   7,   8,   9,  10 or more
 *     2**x:  0,   1,   2,   4,   8,  16,  32,  64, 128, 256, 512 or more
 *    10**x:  0,   1,  10, 100, 1e3, 1e4, 1e5, 1e6, 1e7, 1e8, 1e9 or more
 *
 * We wish to count occurrences of 0 and 1 values separately, always.
 */
static uint32
BinToVal(uintN logscale, uintN bin)
{
    JS_ASSERT(bin <= 10);
    if (bin <= 1 || logscale == 0)
        return bin;
    --bin;
    if (logscale == 2)
        return JS_BIT(bin);
    JS_ASSERT(logscale == 10);
    return (uint32) pow(10.0, (double) bin);
}

static uintN
ValToBin(uintN logscale, uint32 val)
{
    uintN bin;

    if (val <= 1)
        return val;
    bin = (logscale == 10)
          ? (uintN) ceil(log10((double) val))
          : (logscale == 2)
          ? (uintN) JS_CeilingLog2(val)
          : val;
    return JS_MIN(bin, 10);
}

void
JS_BasicStatsAccum(JSBasicStats *bs, uint32 val)
{
    uintN oldscale, newscale, bin;
    double mean;

    ++bs->num;
    if (bs->max < val)
        bs->max = val;
    bs->sum += val;
    bs->sqsum += (double)val * val;

    oldscale = bs->logscale;
    if (oldscale != 10) {
        mean = bs->sum / bs->num;
        if (bs->max > 16 && mean > 8) {
            newscale = (bs->max > 1e6 && mean > 1000) ? 10 : 2;
            if (newscale != oldscale) {
                uint32 newhist[11], newbin;

                memset(newhist, 0, sizeof newhist);
                for (bin = 0; bin <= 10; bin++) {
                    newbin = ValToBin(newscale, BinToVal(oldscale, bin));
                    newhist[newbin] += bs->hist[bin];
                }
                memcpy(bs->hist, newhist, sizeof bs->hist);
                bs->logscale = newscale;
            }
        }
    }

    bin = ValToBin(bs->logscale, val);
    ++bs->hist[bin];
}

double
JS_MeanAndStdDev(uint32 num, double sum, double sqsum, double *sigma)
{
    double var;

    if (num == 0 || sum == 0) {
        *sigma = 0;
        return 0;
    }

    var = num * sqsum - sum * sum;
    if (var < 0 || num == 1)
        var = 0;
    else
        var /= (double)num * (num - 1);

    /* Windows says sqrt(0.0) is "-1.#J" (?!) so we must test. */
    *sigma = (var != 0) ? sqrt(var) : 0;
    return sum / num;
}

void
JS_DumpBasicStats(JSBasicStats *bs, const char *title, FILE *fp)
{
    double mean, sigma;

    mean = JS_MeanAndStdDevBS(bs, &sigma);
    fprintf(fp, "\nmean %s %g, std. deviation %g, max %lu\n",
            title, mean, sigma, (unsigned long) bs->max);
    JS_DumpHistogram(bs, fp);
}

void
JS_DumpHistogram(JSBasicStats *bs, FILE *fp)
{
    uintN bin;
    uint32 cnt, max, prev, val, i;
    double sum, mean;

    for (bin = 0, max = 0, sum = 0; bin <= 10; bin++) {
        cnt = bs->hist[bin];
        if (max < cnt)
            max = cnt;
        sum += cnt;
    }
    mean = sum / cnt;
    for (bin = 0, prev = 0; bin <= 10; bin++, prev = val) {
        val = BinToVal(bs->logscale, bin);
        cnt = bs->hist[bin];
        if (prev + 1 >= val)
            fprintf(fp, "        [%6u]", val);
        else
            fprintf(fp, "[%6u, %6u]", prev + 1, val);
        fprintf(fp, "%s %8u ", (bin == 10) ? "+" : ":", cnt);
        if (cnt != 0) {
            if (max > 1e6 && mean > 1e3)
                cnt = (uint32) ceil(log10((double) cnt));
            else if (max > 16 && mean > 8)
                cnt = JS_CeilingLog2(cnt);
            for (i = 0; i < cnt; i++)
                putc('*', fp);
        }
        putc('\n', fp);
    }
}

#endif /* JS_BASIC_STATS */

#if defined(DEBUG_notme) && defined(XP_UNIX)

#define __USE_GNU 1
#include <dlfcn.h>
#include <string.h>
#include "jshash.h"
#include "jsprf.h"

JSCallsite js_calltree_root = {0, NULL, NULL, 0, NULL, NULL, NULL, NULL};

static JSCallsite *
CallTree(void **bp)
{
    void **bpup, **bpdown, *pc;
    JSCallsite *parent, *site, **csp;
    Dl_info info;
    int ok, offset;
    const char *symbol;
    char *method;

    /* Reverse the stack frame list to avoid recursion. */
    bpup = NULL;
    for (;;) {
        bpdown = (void**) bp[0];
        bp[0] = (void*) bpup;
        if ((void**) bpdown[0] < bpdown)
            break;
        bpup = bp;
        bp = bpdown;
    }

    /* Reverse the stack again, finding and building a path in the tree. */
    parent = &js_calltree_root;
    do {
        bpup = (void**) bp[0];
        bp[0] = (void*) bpdown;
        pc = bp[1];

        csp = &parent->kids;
        while ((site = *csp) != NULL) {
            if (site->pc == (uint32)pc) {
                /* Put the most recently used site at the front of siblings. */
                *csp = site->siblings;
                site->siblings = parent->kids;
                parent->kids = site;

                /* Site already built -- go up the stack. */
                goto upward;
            }
            csp = &site->siblings;
        }

        /* Check for recursion: see if pc is on our ancestor line. */
        for (site = parent; site; site = site->parent) {
            if (site->pc == (uint32)pc)
                goto upward;
        }

        /*
         * Not in tree at all: let's find our symbolic callsite info.
         * XXX static syms are masked by nearest lower global
         */
        info.dli_fname = info.dli_sname = NULL;
        ok = dladdr(pc, &info);
        if (ok < 0) {
            fprintf(stderr, "dladdr failed!\n");
            return NULL;
        }

/* XXXbe sub 0x08040000? or something, see dbaron bug with tenthumbs comment */
        symbol = info.dli_sname;
        offset = (char*)pc - (char*)info.dli_fbase;
        method = symbol
                 ? strdup(symbol)
                 : JS_smprintf("%s+%X",
                               info.dli_fname ? info.dli_fname : "main",
                               offset);
        if (!method)
            return NULL;

        /* Create a new callsite record. */
        site = (JSCallsite *) js_malloc(sizeof(JSCallsite));
        if (!site)
            return NULL;

        /* Insert the new site into the tree. */
        site->pc = (uint32)pc;
        site->name = method;
        site->library = info.dli_fname;
        site->offset = offset;
        site->parent = parent;
        site->siblings = parent->kids;
        parent->kids = site;
        site->kids = NULL;

      upward:
        parent = site;
        bpdown = bp;
        bp = bpup;
    } while (bp);

    return site;
}

JS_FRIEND_API(JSCallsite *)
JS_Backtrace(int skip)
{
    void **bp, **bpdown;

    /* Stack walking code adapted from Kipp's "leaky". */
#if defined(__i386)
    __asm__( "movl %%ebp, %0" : "=g"(bp));
#elif defined(__x86_64__)
    __asm__( "movq %%rbp, %0" : "=g"(bp));
#else
    /*
     * It would be nice if this worked uniformly, but at least on i386 and
     * x86_64, it stopped working with gcc 4.1, because it points to the
     * end of the saved registers instead of the start.
     */
    bp = (void**) __builtin_frame_address(0);
#endif
    while (--skip >= 0) {
        bpdown = (void**) *bp++;
        if (bpdown < bp)
            break;
        bp = bpdown;
    }

    return CallTree(bp);
}

JS_FRIEND_API(void)
JS_DumpBacktrace(JSCallsite *trace)
{
    while (trace) {
        fprintf(stdout, "%s [%s +0x%X]\n", trace->name, trace->library,
                trace->offset);
        trace = trace->parent;
    }
}

#endif /* defined(DEBUG_notme) && defined(XP_UNIX) */<|MERGE_RESOLUTION|>--- conflicted
+++ resolved
@@ -65,14 +65,9 @@
 #if defined(WIN32)
     DebugBreak();
     exit(3);
-<<<<<<< HEAD
-#elif defined(XP_OS2) || (defined(__GNUC__) && (defined(__i386) || defined(__x86_64__)))
-    asm("int $3");
-=======
 #else
     /* In GDB, you can continue from here with the command "signal 0". */
     raise(SIGABRT);
->>>>>>> c888c198
 #endif
 }
 
