--- conflicted
+++ resolved
@@ -76,13 +76,15 @@
 #include "jsstaticcheck.h"
 #include "jsstr.h"
 #include "jstracer.h"
-<<<<<<< HEAD
-#include "jsiter.h"
+#include "jsnativestack.h"
 
 #include "jscntxtinlines.h"
 
 #ifdef XP_WIN
 # include <windows.h>
+#elif defined(XP_OS2)
+# define INCL_DOSMEMMGR
+# include <os2.h>
 #else
 # include <unistd.h>
 # include <sys/mman.h>
@@ -94,31 +96,6 @@
 #  endif
 # endif
 #endif
-=======
-#include "jsnativestack.h"
->>>>>>> ae45c482
-
-#include "jscntxtinlines.h"
-
-#ifdef XP_WIN
-# include <windows.h>
-<<<<<<< HEAD
-=======
-#elif defined(XP_OS2)
-# define INCL_DOSMEMMGR
-# include <os2.h>
->>>>>>> ae45c482
-#else
-# include <unistd.h>
-# include <sys/mman.h>
-# if !defined(MAP_ANONYMOUS)
-#  if defined(MAP_ANON)
-#   define MAP_ANONYMOUS MAP_ANON
-#  else
-#   define MAP_ANONYMOUS 0
-#  endif
-# endif
-#endif
 
 using namespace js;
 
@@ -164,31 +141,21 @@
     void *check = VirtualAlloc(p, COMMIT_BYTES, MEM_COMMIT, PAGE_READWRITE);
     if (p != check)
         return false;
-<<<<<<< HEAD
     base = reinterpret_cast<Value *>(p);
-    commitEnd = base + COMMIT_VALS;
-    end = base + CAPACITY_VALS;
-=======
-    base = reinterpret_cast<jsval *>(p);
     commitEnd = base + COMMIT_VALS;
     end = base + CAPACITY_VALS;
 #elif defined(XP_OS2)
     if (DosAllocMem(&p, CAPACITY_BYTES, PAG_COMMIT | PAG_READ | PAG_WRITE | OBJ_ANY) &&
         DosAllocMem(&p, CAPACITY_BYTES, PAG_COMMIT | PAG_READ | PAG_WRITE))
         return false;
-    base = reinterpret_cast<jsval *>(p);
+    base = reinterpret_cast<Value *>(p);
     end = base + CAPACITY_VALS;
->>>>>>> ae45c482
 #else
     JS_ASSERT(CAPACITY_BYTES % getpagesize() == 0);
     p = mmap(NULL, CAPACITY_BYTES, PROT_READ | PROT_WRITE, MAP_PRIVATE | MAP_ANONYMOUS, -1, 0);
     if (p == MAP_FAILED)
         return false;
-<<<<<<< HEAD
     base = reinterpret_cast<Value *>(p);
-=======
-    base = reinterpret_cast<jsval *>(p);
->>>>>>> ae45c482
     end = base + CAPACITY_VALS;
 #endif
     return true;
@@ -198,15 +165,10 @@
 StackSpace::finish()
 {
 #ifdef XP_WIN
-<<<<<<< HEAD
     VirtualFree(base, (commitEnd - base) * sizeof(Value), MEM_DECOMMIT);
-    VirtualFree(base, 0, MEM_RELEASE);
-=======
-    VirtualFree(base, (commitEnd - base) * sizeof(jsval), MEM_DECOMMIT);
     VirtualFree(base, 0, MEM_RELEASE);
 #elif defined(XP_OS2)
     DosFreeMem(base);
->>>>>>> ae45c482
 #else
     munmap(base, CAPACITY_BYTES);
 #endif
@@ -214,19 +176,11 @@
 
 #ifdef XP_WIN
 JS_FRIEND_API(bool)
-<<<<<<< HEAD
 StackSpace::bumpCommit(Value *from, ptrdiff_t nvals) const
 {
     JS_ASSERT(end - from >= nvals);
     Value *newCommit = commitEnd;
     Value *request = from + nvals;
-=======
-StackSpace::bumpCommit(jsval *from, ptrdiff_t nvals) const
-{
-    JS_ASSERT(end - from >= nvals);
-    jsval *newCommit = commitEnd;
-    jsval *request = from + nvals;
->>>>>>> ae45c482
 
     /* Use a dumb loop; will probably execute once. */
     JS_ASSERT((end - newCommit) % COMMIT_VALS == 0);
@@ -236,11 +190,7 @@
     } while (newCommit < request);
 
     /* The cast is safe because CAPACITY_BYTES is small. */
-<<<<<<< HEAD
     int32 size = static_cast<int32>(newCommit - commitEnd) * sizeof(Value);
-=======
-    int32 size = static_cast<int32>(newCommit - commitEnd) * sizeof(jsval);
->>>>>>> ae45c482
 
     if (!VirtualAlloc(commitEnd, size, MEM_COMMIT, PAGE_READWRITE))
         return false;
@@ -256,11 +206,7 @@
      * The correctness/completeness of marking depends on the continuity
      * invariants described by the CallStack and StackSpace definitions.
      */
-<<<<<<< HEAD
     Value *end = firstUnused();
-=======
-    jsval *end = firstUnused();
->>>>>>> ae45c482
     for (CallStack *cs = currentCallStack; cs; cs = cs->getPreviousInThread()) {
         if (cs->inContext()) {
             /* This may be the only pointer to the initialVarObj. */
@@ -269,38 +215,22 @@
 
             /* Mark slots/args trailing off of the last stack frame. */
             JSStackFrame *fp = cs->getCurrentFrame();
-<<<<<<< HEAD
             MarkValueRange(trc, fp->slots(), end, "stack");
-=======
-            TraceValues(trc, fp->slots(), end, "stack");
->>>>>>> ae45c482
 
             /* Mark stack frames and slots/args between stack frames. */
             JSStackFrame *initialFrame = cs->getInitialFrame();
             for (JSStackFrame *f = fp; f != initialFrame; f = f->down) {
                 js_TraceStackFrame(trc, f);
-<<<<<<< HEAD
                 MarkValueRange(trc, f->down->slots(), f->argEnd(), "stack");
-=======
-                TraceValues(trc, f->down->slots(), f->argEnd(), "stack");
->>>>>>> ae45c482
             }
 
             /* Mark initialFrame stack frame and leading args. */
             js_TraceStackFrame(trc, initialFrame);
-<<<<<<< HEAD
             MarkValueRange(trc, cs->getInitialArgBegin(), initialFrame->argEnd(), "stack");
         } else {
             /* Mark slots/args trailing off callstack. */
             JS_ASSERT(end == cs->getInitialArgEnd());
             MarkValueRange(trc, cs->getInitialArgBegin(), cs->getInitialArgEnd(), "stack");
-=======
-            TraceValues(trc, cs->getInitialArgBegin(), initialFrame->argEnd(), "stack");
-        } else {
-            /* Mark slots/args trailing off callstack. */
-            JS_ASSERT(end == cs->getInitialArgEnd());
-            TraceValues(trc, cs->getInitialArgBegin(), cs->getInitialArgEnd(), "stack");
->>>>>>> ae45c482
         }
         end = cs->previousCallStackEnd();
     }
@@ -309,24 +239,14 @@
 JS_REQUIRES_STACK bool
 StackSpace::pushInvokeArgs(JSContext *cx, uintN argc, InvokeArgsGuard &ag)
 {
-<<<<<<< HEAD
     Value *start = firstUnused();
-=======
-    jsval *start = firstUnused();
->>>>>>> ae45c482
     uintN vplen = 2 + argc;
     ptrdiff_t nvals = VALUES_PER_CALL_STACK + vplen;
     if (!ensureSpace(cx, start, nvals))
         return false;
-<<<<<<< HEAD
     Value *vp = start + VALUES_PER_CALL_STACK;
     Value *vpend = vp + vplen;
     memset(vp, 0, vplen * sizeof(Value)); /* Init so GC-safe on exit. */
-=======
-    jsval *vp = start + VALUES_PER_CALL_STACK;
-    jsval *vpend = vp + vplen;
-    memset(vp, 0, vplen * sizeof(jsval)); /* Init so GC-safe on exit. */
->>>>>>> ae45c482
 
     CallStack *cs = new(start) CallStack;
     cs->setInitialArgEnd(vpend);
@@ -364,11 +284,7 @@
 {
     if (ag.cs) {
         JS_ASSERT(ag.cs == currentCallStack && !ag.cs->inContext());
-<<<<<<< HEAD
         Value *start = ag.cs->getInitialArgEnd();
-=======
-        jsval *start = ag.cs->getInitialArgEnd();
->>>>>>> ae45c482
         ptrdiff_t nvals = nmissing + VALUES_PER_STACK_FRAME + nfixed;
         if (!ensureSpace(cx, start, nvals))
             return false;
@@ -378,11 +294,7 @@
 
     assertIsCurrent(cx);
     JS_ASSERT(currentCallStack->isActive());
-<<<<<<< HEAD
     Value *start = cx->regs->sp;
-=======
-    jsval *start = cx->regs->sp;
->>>>>>> ae45c482
     ptrdiff_t nvals = nmissing + VALUES_PER_CALL_STACK + VALUES_PER_STACK_FRAME + nfixed;
     if (!ensureSpace(cx, start, nvals))
         return false;
@@ -452,11 +364,7 @@
                             uintN vplen, uintN nfixed,
                             ExecuteFrameGuard &fg) const
 {
-<<<<<<< HEAD
     Value *start = firstUnused();
-=======
-    jsval *start = firstUnused();
->>>>>>> ae45c482
     ptrdiff_t nvals = VALUES_PER_CALL_STACK + vplen + VALUES_PER_STACK_FRAME + nfixed;
     if (!ensureSpace(cx, start, nvals))
         return false;
@@ -493,11 +401,7 @@
 JS_REQUIRES_STACK void
 StackSpace::getSynthesizedSlowNativeFrame(JSContext *cx, CallStack *&cs, JSStackFrame *&fp)
 {
-<<<<<<< HEAD
     Value *start = firstUnused();
-=======
-    jsval *start = firstUnused();
->>>>>>> ae45c482
     JS_ASSERT(size_t(end - start) >= VALUES_PER_CALL_STACK + VALUES_PER_STACK_FRAME);
     cs = new(start) CallStack;
     fp = reinterpret_cast<JSStackFrame *>(cs + 1);
@@ -507,10 +411,6 @@
 StackSpace::pushSynthesizedSlowNativeFrame(JSContext *cx, CallStack *cs, JSStackFrame *fp,
                                            JSFrameRegs &regs)
 {
-<<<<<<< HEAD
-    JS_ASSERT(cx->fp->fun->isInterpreted());
-=======
->>>>>>> ae45c482
     JS_ASSERT(!fp->script && FUN_SLOW_NATIVE(fp->fun));
     fp->down = cx->fp;
     cs->setPreviousInThread(currentCallStack);
@@ -535,28 +435,16 @@
  * up-frame's address is the top of the down-frame's stack, modulo missing
  * arguments.
  */
-<<<<<<< HEAD
 static inline Value *
 InlineDownFrameSP(JSStackFrame *up)
 {
     JS_ASSERT(up->fun && up->script);
     Value *sp = up->argv + up->argc;
-=======
-static inline jsval *
-InlineDownFrameSP(JSStackFrame *up)
-{
-    JS_ASSERT(up->fun && up->script);
-    jsval *sp = up->argv + up->argc;
->>>>>>> ae45c482
 #ifdef DEBUG
     uint16 nargs = up->fun->nargs;
     uintN argc = up->argc;
     uintN missing = argc < nargs ? nargs - argc : 0;
-<<<<<<< HEAD
     JS_ASSERT(sp == (Value *)up - missing);
-=======
-    JS_ASSERT(sp == (jsval *)up - missing);
->>>>>>> ae45c482
 #endif
     return sp;
 }
@@ -573,10 +461,7 @@
         curfp = curcs->getSuspendedFrame();
         cursp = curcs->getSuspendedRegs()->sp;
         curpc = curcs->getSuspendedRegs()->pc;
-<<<<<<< HEAD
-=======
         return;
->>>>>>> ae45c482
     }
     JS_ASSERT(cx->fp);
     curfp = cx->fp;
@@ -609,20 +494,12 @@
      * scan, keeping track of what is immediately after down in memory.
      */
     curcs = curcs->getPreviousInContext();
-<<<<<<< HEAD
     cursp = curcs->getSuspendedRegs()->sp;
-=======
-    cursp = curcs->getSuspendedSP();
->>>>>>> ae45c482
     JSStackFrame *f = curcs->getSuspendedFrame();
     while (f != down) {
         if (f == curcs->getInitialFrame()) {
             curcs = curcs->getPreviousInContext();
-<<<<<<< HEAD
             cursp = curcs->getSuspendedRegs()->sp;
-=======
-            cursp = curcs->getSuspendedSP();
->>>>>>> ae45c482
             f = curcs->getSuspendedFrame();
         } else {
             cursp = InlineDownFrameSP(f);
@@ -2340,10 +2217,6 @@
 #endif
 }
 
-<<<<<<< HEAD
-JSContext::JSContext(JSRuntime *rt)
-  : runtime(rt),
-=======
 void
 DSTOffsetCache::purge()
 {
@@ -2381,7 +2254,6 @@
 JSContext::JSContext(JSRuntime *rt)
   : runtime(rt),
     compartment(rt->defaultCompartment),
->>>>>>> ae45c482
     fp(NULL),
     regs(NULL),
     regExpStatics(this),
@@ -2583,9 +2455,6 @@
 JSContext::purge()
 {
     FreeOldArenas(runtime, &regexpPool);
-<<<<<<< HEAD
-    classProtoCache.purge();
-=======
 }
 
 JSCompartment::JSCompartment(JSRuntime *rt) : rt(rt), marked(false)
@@ -2594,12 +2463,42 @@
 
 JSCompartment::~JSCompartment()
 {
->>>>>>> ae45c482
 }
 
 namespace js {
 
-<<<<<<< HEAD
+AutoNewCompartment::AutoNewCompartment(JSContext *cx) :
+    cx(cx), compartment(cx->compartment)
+{
+    cx->compartment = NULL;
+}
+
+bool
+AutoNewCompartment::init()
+{
+    return !!(cx->compartment = NewCompartment(cx));
+}
+
+AutoNewCompartment::~AutoNewCompartment()
+{
+    cx->compartment = compartment;
+}
+
+AutoCompartment::AutoCompartment(JSContext *cx, JSObject *obj) :
+    cx(cx), compartment(cx->compartment)
+{
+    cx->compartment = obj->getCompartment(cx);
+}
+
+AutoCompartment::~AutoCompartment()
+{
+    cx->compartment = compartment;
+}
+
+}
+
+namespace js {
+
 void
 SetPendingException(JSContext *cx, const Value &v)
 {
@@ -2607,35 +2506,4 @@
     cx->exception = v;
 }
 
-} /* namespace js */
-=======
-AutoNewCompartment::AutoNewCompartment(JSContext *cx) :
-    cx(cx), compartment(cx->compartment)
-{
-    cx->compartment = NULL;
-}
-
-bool
-AutoNewCompartment::init()
-{
-    return !!(cx->compartment = NewCompartment(cx));
-}
-
-AutoNewCompartment::~AutoNewCompartment()
-{
-    cx->compartment = compartment;
-}
-
-AutoCompartment::AutoCompartment(JSContext *cx, JSObject *obj) :
-    cx(cx), compartment(cx->compartment)
-{
-    cx->compartment = obj->getCompartment(cx);
-}
-
-AutoCompartment::~AutoCompartment()
-{
-    cx->compartment = compartment;
-}
-
-}
->>>>>>> ae45c482
+} /* namespace js */