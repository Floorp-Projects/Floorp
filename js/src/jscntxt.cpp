--- conflicted
+++ resolved
@@ -92,431 +92,6 @@
 using namespace js;
 using namespace js::gc;
 
-<<<<<<< HEAD
-JS_REQUIRES_STACK bool
-StackSegment::contains(const JSStackFrame *fp) const
-{
-    JS_ASSERT(inContext());
-
-    if (fp < initialFrame)
-        return false;
-
-    JSStackFrame *start;
-    if (isActive()) {
-        JS_ASSERT(cx->hasfp() && this == cx->activeSegment());
-        start = cx->fp();
-    } else {
-        JS_ASSERT(suspendedRegs && suspendedRegs->fp);
-        start = suspendedRegs->fp;
-    }
-
-    if (fp > start)
-        return false;
-
-#ifdef DEBUG
-    bool found = false;
-    JSStackFrame *stop = initialFrame->prev();
-    for (JSStackFrame *f = start; f != stop; f = f->prev()) {
-        if (f == fp) {
-            found = true;
-            break;
-        }
-    }
-    JS_ASSERT(found);
-#endif
-
-    return true;
-}
-
-JSStackFrame *
-StackSegment::computeNextFrame(JSStackFrame *fp) const
-{
-    JS_ASSERT(contains(fp));
-    JS_ASSERT(fp != getCurrentFrame());
-
-    JSStackFrame *next = getCurrentFrame();
-    JSStackFrame *prev;
-    while ((prev = next->prev()) != fp)
-        next = prev;
-    return next;
-}
-
-StackSpace::StackSpace()
-  : base(NULL),
-#ifdef XP_WIN
-    commitEnd(NULL),
-#endif
-    end(NULL),
-    currentSegment(NULL),
-#ifdef DEBUG
-    invokeSegment(NULL),
-    invokeFrame(NULL),
-#endif
-    invokeArgEnd(NULL)
-{
-}
-
-bool
-StackSpace::init()
-{
-    void *p;
-#ifdef XP_WIN
-    p = VirtualAlloc(NULL, CAPACITY_BYTES, MEM_RESERVE, PAGE_READWRITE);
-    if (!p)
-        return false;
-    void *check = VirtualAlloc(p, COMMIT_BYTES, MEM_COMMIT, PAGE_READWRITE);
-    if (p != check)
-        return false;
-    base = reinterpret_cast<Value *>(p);
-    commitEnd = base + COMMIT_VALS;
-    end = base + CAPACITY_VALS;
-#elif defined(XP_OS2)
-    if (DosAllocMem(&p, CAPACITY_BYTES, PAG_COMMIT | PAG_READ | PAG_WRITE | OBJ_ANY) &&
-        DosAllocMem(&p, CAPACITY_BYTES, PAG_COMMIT | PAG_READ | PAG_WRITE))
-        return false;
-    base = reinterpret_cast<Value *>(p);
-    end = base + CAPACITY_VALS;
-#else
-    JS_ASSERT(CAPACITY_BYTES % getpagesize() == 0);
-    p = mmap(NULL, CAPACITY_BYTES, PROT_READ | PROT_WRITE, MAP_PRIVATE | MAP_ANONYMOUS, -1, 0);
-    if (p == MAP_FAILED)
-        return false;
-    base = reinterpret_cast<Value *>(p);
-    end = base + CAPACITY_VALS;
-#endif
-    return true;
-}
-
-StackSpace::~StackSpace()
-{
-    if (!base)
-        return;
-#ifdef XP_WIN
-    VirtualFree(base, (commitEnd - base) * sizeof(Value), MEM_DECOMMIT);
-    VirtualFree(base, 0, MEM_RELEASE);
-#elif defined(XP_OS2)
-    DosFreeMem(base);
-#else
-#ifdef SOLARIS
-    munmap((caddr_t)base, CAPACITY_BYTES);
-#else
-    munmap(base, CAPACITY_BYTES);
-#endif
-#endif
-}
-
-#ifdef XP_WIN
-JS_FRIEND_API(bool)
-StackSpace::bumpCommit(Value *from, ptrdiff_t nvals) const
-{
-    JS_ASSERT(end - from >= nvals);
-    Value *newCommit = commitEnd;
-    Value *request = from + nvals;
-
-    /* Use a dumb loop; will probably execute once. */
-    JS_ASSERT((end - newCommit) % COMMIT_VALS == 0);
-    do {
-        newCommit += COMMIT_VALS;
-        JS_ASSERT((end - newCommit) >= 0);
-    } while (newCommit < request);
-
-    /* The cast is safe because CAPACITY_BYTES is small. */
-    int32 size = static_cast<int32>(newCommit - commitEnd) * sizeof(Value);
-
-    if (!VirtualAlloc(commitEnd, size, MEM_COMMIT, PAGE_READWRITE))
-        return false;
-    commitEnd = newCommit;
-    return true;
-}
-#endif
-
-void
-StackSpace::mark(JSTracer *trc)
-{
-    /*
-     * The correctness/completeness of marking depends on the continuity
-     * invariants described by the StackSegment and StackSpace definitions.
-     *
-     * NB:
-     * Stack slots might be torn or uninitialized in the presence of method
-     * JIT'd code. Arguments are an exception and are always fully synced
-     * (so they can be read by functions).
-     */
-    Value *end = firstUnused();
-    for (StackSegment *seg = currentSegment; seg; seg = seg->getPreviousInMemory()) {
-        STATIC_ASSERT(ubound(end) >= 0);
-        if (seg->inContext()) {
-            /* This may be the only pointer to the initialVarObj. */
-            if (seg->hasInitialVarObj())
-                MarkObject(trc, seg->getInitialVarObj(), "varobj");
-
-            /* Mark slots/args trailing off of the last stack frame. */
-            JSStackFrame *fp = seg->getCurrentFrame();
-            MarkStackRangeConservatively(trc, fp->slots(), end);
-
-            /* Mark stack frames and slots/args between stack frames. */
-            JSStackFrame *initial = seg->getInitialFrame();
-            for (JSStackFrame *f = fp; f != initial; f = f->prev()) {
-                js_TraceStackFrame(trc, f);
-                MarkStackRangeConservatively(trc, f->prev()->slots(), (Value *)f);
-            }
-
-            /* Mark initial stack frame and leading args. */
-            js_TraceStackFrame(trc, initial);
-            MarkStackRangeConservatively(trc, seg->valueRangeBegin(), (Value *)initial);
-        } else {
-            /* Mark slots/args trailing off segment. */
-            MarkValueRange(trc, seg->valueRangeBegin(), end, "stack");
-        }
-        end = (Value *)seg;
-    }
-}
-
-bool
-StackSpace::pushSegmentForInvoke(JSContext *cx, uintN argc, InvokeArgsGuard *ag)
-{
-    Value *start = firstUnused();
-    ptrdiff_t nvals = VALUES_PER_STACK_SEGMENT + 2 + argc;
-    if (!ensureSpace(cx, start, nvals))
-        return false;
-
-    StackSegment *seg = new(start) StackSegment;
-    seg->setPreviousInMemory(currentSegment);
-    currentSegment = seg;
-
-    ag->cx = cx;
-    ag->seg = seg;
-    ImplicitCast<CallArgs>(*ag) = CallArgsFromVp(argc, seg->valueRangeBegin());
-
-    /* Use invokeArgEnd to root [vp, vpend) until the frame is pushed. */
-#ifdef DEBUG
-    ag->prevInvokeSegment = invokeSegment;
-    invokeSegment = seg;
-    ag->prevInvokeFrame = invokeFrame;
-    invokeFrame = NULL;
-#endif
-    ag->prevInvokeArgEnd = invokeArgEnd;
-    invokeArgEnd = ag->argv() + ag->argc();
-    return true;
-}
-
-void
-StackSpace::popSegmentForInvoke(const InvokeArgsGuard &ag)
-{
-    JS_ASSERT(!currentSegment->inContext());
-    JS_ASSERT(ag.seg == currentSegment);
-    JS_ASSERT(invokeSegment == currentSegment);
-    JS_ASSERT(invokeArgEnd == ag.argv() + ag.argc());
-
-    currentSegment = currentSegment->getPreviousInMemory();
-
-#ifdef DEBUG
-    invokeSegment = ag.prevInvokeSegment;
-    invokeFrame = ag.prevInvokeFrame;
-#endif
-    invokeArgEnd = ag.prevInvokeArgEnd;
-}
-
-bool
-StackSpace::getSegmentAndFrame(JSContext *cx, uintN vplen, uintN nslots,
-                               FrameGuard *fg) const
-{
-    Value *start = firstUnused();
-    uintN nvals = VALUES_PER_STACK_SEGMENT + vplen + VALUES_PER_STACK_FRAME + nslots;
-    if (!ensureSpace(cx, start, nvals))
-        return false;
-
-    fg->seg_ = new(start) StackSegment;
-    fg->vp_ = start + VALUES_PER_STACK_SEGMENT;
-    fg->fp_ = reinterpret_cast<JSStackFrame *>(fg->vp() + vplen);
-    return true;
-}
-
-void
-StackSpace::pushSegmentAndFrame(JSContext *cx, JSFrameRegs *regs, FrameGuard *fg)
-{
-    /* Caller should have already initialized regs. */
-    JS_ASSERT(regs->fp == fg->fp());
-    StackSegment *seg = fg->segment();
-
-    /* Register new segment/frame with the context. */
-    cx->pushSegmentAndFrame(seg, *regs);
-
-    /* Officially push the segment/frame on the stack. */
-    seg->setPreviousInMemory(currentSegment);
-    currentSegment = seg;
-
-    /* Mark as 'pushed' in the guard. */
-    fg->cx_ = cx;
-}
-
-void
-StackSpace::popSegmentAndFrame(JSContext *cx)
-{
-    JS_ASSERT(isCurrentAndActive(cx));
-    JS_ASSERT(cx->hasActiveSegment());
-
-    PutActivationObjects(cx, cx->fp());
-
-    /* Officially pop the segment/frame from the stack. */
-    currentSegment = currentSegment->getPreviousInMemory();
-
-    /* Unregister pushed segment/frame from the context. */
-    cx->popSegmentAndFrame();
-
-    /*
-     * N.B. This StackSpace should be GC-able without any operations after
-     * cx->popSegmentAndFrame executes since it can trigger GC.
-     */
-}
-
-FrameGuard::~FrameGuard()
-{
-    if (!pushed())
-        return;
-    JS_ASSERT(cx_->activeSegment() == segment());
-    JS_ASSERT(cx_->maybefp() == fp());
-    cx_->stack().popSegmentAndFrame(cx_);
-}
-
-bool
-StackSpace::getExecuteFrame(JSContext *cx, JSScript *script, ExecuteFrameGuard *fg) const
-{
-    return getSegmentAndFrame(cx, 2, script->nslots, fg);
-}
-
-void
-StackSpace::pushExecuteFrame(JSContext *cx, JSObject *initialVarObj, ExecuteFrameGuard *fg)
-{
-    JSStackFrame *fp = fg->fp();
-    JSScript *script = fp->script();
-    fg->regs_.pc = script->code;
-    fg->regs_.fp = fp;
-    fg->regs_.sp = fp->base();
-    fg->regs_.inlined = NULL;
-    pushSegmentAndFrame(cx, &fg->regs_, fg);
-    fg->seg_->setInitialVarObj(initialVarObj);
-}
-
-bool
-StackSpace::pushDummyFrame(JSContext *cx, JSObject &scopeChain, DummyFrameGuard *fg)
-{
-    if (!getSegmentAndFrame(cx, 0 /*vplen*/, 0 /*nslots*/, fg))
-        return false;
-    fg->fp()->initDummyFrame(cx, scopeChain);
-    fg->regs_.fp = fg->fp();
-    fg->regs_.pc = NULL;
-    fg->regs_.sp = fg->fp()->slots();
-    fg->regs_.inlined = NULL;
-    pushSegmentAndFrame(cx, &fg->regs_, fg);
-    return true;
-}
-
-bool
-StackSpace::getGeneratorFrame(JSContext *cx, uintN vplen, uintN nslots, GeneratorFrameGuard *fg)
-{
-    return getSegmentAndFrame(cx, vplen, nslots, fg);
-}
-
-void
-StackSpace::pushGeneratorFrame(JSContext *cx, JSFrameRegs *regs, GeneratorFrameGuard *fg)
-{
-    JS_ASSERT(regs->fp == fg->fp());
-    JS_ASSERT(regs->fp->prev() == cx->maybefp());
-    pushSegmentAndFrame(cx, regs, fg);
-}
-
-bool
-StackSpace::bumpCommitAndLimit(JSStackFrame *base, Value *sp, uintN nvals, Value **limit) const
-{
-    JS_ASSERT(sp >= firstUnused());
-    JS_ASSERT(sp + nvals >= *limit);
-#ifdef XP_WIN
-    if (commitEnd <= *limit) {
-        Value *quotaEnd = (Value *)base + STACK_QUOTA;
-        if (sp + nvals < quotaEnd) {
-            if (!ensureSpace(NULL, sp, nvals))
-                return false;
-            *limit = Min(quotaEnd, commitEnd);
-            return true;
-        }
-    }
-#endif
-    return false;
-}
-
-void
-FrameRegsIter::initSlow()
-{
-    if (!curseg) {
-        curfp = NULL;
-        cursp = NULL;
-        curpc = NULL;
-        return;
-    }
-
-    JS_ASSERT(curseg->isSuspended());
-    curfp = curseg->getSuspendedFrame();
-    cursp = curseg->getSuspendedRegs()->sp;
-    curpc = curseg->getSuspendedRegs()->pc;
-}
-
-/*
- * Using the invariant described in the js::StackSegment comment, we know that,
- * when a pair of prev-linked stack frames are in the same segment, the
- * first frame's address is the top of the prev-frame's stack, modulo missing
- * arguments.
- */
-void
-FrameRegsIter::incSlow(JSStackFrame *fp, JSStackFrame *prev)
-{
-    JS_ASSERT(prev);
-    JS_ASSERT(curpc == curfp->pc(cx, fp));
-    JS_ASSERT(fp == curseg->getInitialFrame());
-
-    /*
-     * If fp is in cs and the prev-frame is in csprev, it is not necessarily
-     * the case that |cs->getPreviousInContext == csprev| or that
-     * |csprev->getSuspendedFrame == prev| (because of indirect eval and
-     * JS_EvaluateInStackFrame). To compute prev's sp, we need to do a linear
-     * scan, keeping track of what is immediately after prev in memory.
-     */
-    curseg = curseg->getPreviousInContext();
-    cursp = curseg->getSuspendedRegs()->sp;
-    JSStackFrame *f = curseg->getSuspendedFrame();
-    while (f != prev) {
-        if (f == curseg->getInitialFrame()) {
-            curseg = curseg->getPreviousInContext();
-            cursp = curseg->getSuspendedRegs()->sp;
-            f = curseg->getSuspendedFrame();
-        } else {
-            cursp = f->formalArgsEnd();
-            f = f->prev();
-        }
-    }
-}
-
-AllFramesIter::AllFramesIter(JSContext *cx)
-  : curcs(cx->stack().getCurrentSegment()),
-    curfp(curcs ? curcs->getCurrentFrame() : NULL)
-{
-}
-
-AllFramesIter&
-AllFramesIter::operator++()
-{
-    JS_ASSERT(!done());
-    if (curfp == curcs->getInitialFrame()) {
-        curcs = curcs->getPreviousInMemory();
-        curfp = curcs ? curcs->getCurrentFrame() : NULL;
-    } else {
-        curfp = curfp->prev();
-    }
-    return *this;
-}
-
-=======
->>>>>>> 003f619b
 namespace js {
 
 ThreadData::ThreadData()
@@ -1198,11 +773,7 @@
      * Walk stack until we find a frame that is associated with some script
      * rather than a native frame.
      */
-<<<<<<< HEAD
-    for (JSStackFrame *fp = js_GetTopStackFrame(cx, FRAME_EXPAND_TOP); fp; fp = fp->prev()) {
-=======
-    for (StackFrame *fp = js_GetTopStackFrame(cx); fp; fp = fp->prev()) {
->>>>>>> 003f619b
+    for (StackFrame *fp = js_GetTopStackFrame(cx, FRAME_EXPAND_TOP); fp; fp = fp->prev()) {
         if (fp->pc(cx)) {
             report->filename = fp->script()->filename;
             report->lineno = js_FramePCToLineNumber(cx, fp);
@@ -2002,20 +1573,6 @@
     return NULL;
 }
 
-<<<<<<< HEAD
-StackSegment *
-StackSpace::containingSegment(const JSStackFrame *target)
-{
-    for (StackSegment *seg = currentSegment; seg; seg = seg->getPreviousInMemory()) {
-        if (seg->inContext() && seg->contains(target))
-            return seg;
-    }
-    JS_NOT_REACHED("frame not in stack space");
-    return NULL;
-}
-
-=======
->>>>>>> 003f619b
 JS_FRIEND_API(void)
 JSRuntime::onTooMuchMalloc()
 {
