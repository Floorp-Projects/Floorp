#
# ***** BEGIN LICENSE BLOCK *****
# Version: MPL 1.1/GPL 2.0/LGPL 2.1
#
# The contents of this file are subject to the Mozilla Public License Version
# 1.1 (the "License"); you may not use this file except in compliance with
# the License. You may obtain a copy of the License at
# http://www.mozilla.org/MPL/
#
# Software distributed under the License is distributed on an "AS IS" basis,
# WITHOUT WARRANTY OF ANY KIND, either express or implied. See the License
# for the specific language governing rights and limitations under the
# License.
#
# The Original Code is Mozilla Communicator client code, released
# March 31, 1998.
#
# The Initial Developer of the Original Code is
# Netscape Communications Corporation.
# Portions created by the Initial Developer are Copyright (C) 1998
# the Initial Developer. All Rights Reserved.
#
# Contributor(s):
#   John Bandhauer <jband@netscape.com>
#
# Alternatively, the contents of this file may be used under the terms of
# either of the GNU General Public License Version 2 or later (the "GPL"),
# or the GNU Lesser General Public License Version 2.1 or later (the "LGPL"),
# in which case the provisions of the GPL or the LGPL are applicable instead
# of those above. If you wish to allow use of your version of this file only
# under the terms of either the GPL or the LGPL, and not to allow others to
# use your version of this file under the terms of the MPL, indicate your
# decision by deleting the provisions above and replace them with the notice
# and other provisions required by the GPL or the LGPL. If you do not delete
# the provisions above, a recipient may use your version of this file under
# the terms of any one of the MPL, the GPL or the LGPL.
#
# ***** END LICENSE BLOCK *****

DEPTH		= ../../..
topsrcdir	= @top_srcdir@
srcdir		= @srcdir@
VPATH		= @srcdir@

include $(DEPTH)/config/autoconf.mk

MODULE		= xpconnect

LIBRARY_NAME    = xpconnect_s
FORCE_STATIC_LIB = 1
LIBXUL_LIBRARY = 1
EXPORTS = \
		xpcpublic.h \
		dombindings_gen.h

CPPSRCS		= \
		nsScriptError.cpp \
		nsXPConnect.cpp \
		XPCCallContext.cpp \
		XPCComponents.cpp \
		XPCContext.cpp \
		XPCConvert.cpp \
		XPCDebug.cpp \
		XPCException.cpp \
		XPCJSID.cpp \
		XPCJSRuntime.cpp \
		XPCLocale.cpp \
		XPCLog.cpp \
		XPCMaps.cpp \
		XPCModule.cpp \
		XPCRuntimeService.cpp  \
		XPCStack.cpp \
		XPCString.cpp \
		XPCThreadContext.cpp \
		XPCThrower.cpp \
		XPCWrappedJS.cpp \
		XPCVariant.cpp \
		XPCWrappedJSClass.cpp \
		XPCWrappedNative.cpp \
		XPCWrappedNativeInfo.cpp \
		XPCWrappedNativeJSOps.cpp \
		XPCWrappedNativeProto.cpp \
		XPCWrappedNativeScope.cpp \
		XPCJSWeakReference.cpp \
		XPCWrapper.cpp \
		XPCQuickStubs.cpp \
		dom_quickstubs.cpp \
		dombindings.cpp \
		$(NULL)

include $(topsrcdir)/config/config.mk

LOCAL_INCLUDES = \
		-I$(srcdir)/../wrappers \
		-I$(srcdir)/../loader \
		-I$(topsrcdir)/js/src \
		-I$(topsrcdir)/caps/include \
		-I$(topsrcdir)/content/base/src \
		-I$(topsrcdir)/content/html/content/src \
		-I$(topsrcdir)/content/html/document/src \
		-I$(topsrcdir)/content/svg/content/src \
		-I$(topsrcdir)/layout/style \
		-I$(topsrcdir)/layout/base \
		-I$(topsrcdir)/dom/base \
		-I$(topsrcdir)/xpcom/ds \
		$(NULL)

SHARED_LIBRARY_LIBS = \
  ../loader/$(LIB_PREFIX)jsloader_s.$(LIB_SUFFIX) \
  ../wrappers/$(LIB_PREFIX)xpcwrappers_s.$(LIB_SUFFIX) \
  $(NULL)

include $(topsrcdir)/config/rules.mk

DEFINES += \
  -DJSFILE \
  -DJS_THREADSAFE \
  -DEXPORT_XPC_API \
  $(NULL)

<<<<<<< HEAD
CONFIG := $(shell cat $(DEPTH)/js/src/js-confdefs.h)

ENABLE_JIT = $(filter JS_TRACER, $(CONFIG))
ENABLE_ION = $(filter JS_ION, $(CONFIG))

ifneq (,$(ENABLE_ION))
DEFINES += -DJS_ION=1
endif # ENABLE_ION

ifneq (,$(ENABLE_JIT))

# Ugly! We need the AVMPLUS defines out of js/src/js-confdefs.h to make the
# nanojit headers happy. Gotta figure out a better way to get them, bug 483677.
DEFINES += \
  -DJS_TRACER=1 \
  -DFEATURE_NANOJIT=1 \
  $(addprefix -D,$(filter AVMPLUS%,$(CONFIG))) \
  $(NULL)

ENABLE_TRACEABLE_FLAGS = --enable-traceables

endif # ENABLE_JIT

=======
>>>>>>> cd93642b
ifeq ($(OS_ARCH),WINNT)
ifndef GNU_CXX
ifeq (,$(filter-out 1200 1300 1310,$(_MSC_VER)))
# whole program optimization and precompiled headers are incompatible
ifeq (,$(findstring GL,$(CXXFLAGS)))
# use pre-compiled headers
CXXFLAGS	+= -YX -Fp$(LIBRARY_NAME).pch
# precompiled headers require write access to .pch which breaks -j builds
.NOTPARALLEL:
endif
endif
endif
endif

nsXPConnect.$(OBJ_SUFFIX): dom_quickstubs.h

XPCJSRuntime.$(OBJ_SUFFIX): dom_quickstubs.h

dom_quickstubs.h: dom_quickstubs.cpp

dom_quickstubs.cpp: $(srcdir)/dom_quickstubs.qsconf \
                    $(srcdir)/qsgen.py \
                    $(topsrcdir)/xpcom/idl-parser/header.py \
                    $(topsrcdir)/xpcom/idl-parser/xpidl.py \
                    $(DEPTH)/js/src/js-confdefs.h
	$(PYTHON) $(topsrcdir)/config/pythonpath.py \
	  -I$(topsrcdir)/other-licenses/ply \
	  -I$(topsrcdir)/xpcom/idl-parser \
	  $(srcdir)/qsgen.py \
	  --idlpath=$(DEPTH)/dist/idl \
	  --cachedir=$(DEPTH)/xpcom/idl-parser \
	  --header-output dom_quickstubs.h \
	  --stub-output dom_quickstubs.cpp \
	  --makedepend-output $(MDDEPDIR)/dom_qsgen.pp \
	  $(ENABLE_TRACEABLE_FLAGS) \
	  $(srcdir)/dom_quickstubs.qsconf

dombindings.$(OBJ_SUFFIX): dombindings_gen.h \
                           dombindings_gen.cpp

dombindings_gen.h: $(srcdir)/dombindings.conf \
                   $(srcdir)/dombindingsgen.py \
                   $(srcdir)/codegen.py \
                   $(topsrcdir)/xpcom/idl-parser/header.py \
                   $(topsrcdir)/xpcom/idl-parser/xpidl.py \
                   $(DEPTH)/js/src/js-confdefs.h
	$(PYTHON) $(topsrcdir)/config/pythonpath.py \
	  -I$(topsrcdir)/other-licenses/ply \
	  -I$(topsrcdir)/xpcom/idl-parser \
	  $(srcdir)/dombindingsgen.py \
	  --idlpath=$(DEPTH)/dist/idl \
	  --cachedir=$(DEPTH)/xpcom/idl-parser/cache \
	  --header-output dombindings_gen.h \
	  $(srcdir)/dombindings.conf

exports:: dombindings_gen.h

dombindings_gen.cpp: $(srcdir)/dombindings.conf \
                     $(srcdir)/dombindingsgen.py \
                     $(srcdir)/codegen.py \
                     $(topsrcdir)/xpcom/idl-parser/header.py \
                     $(topsrcdir)/xpcom/idl-parser/xpidl.py \
                     $(DEPTH)/js/src/js-confdefs.h
	$(PYTHON) $(topsrcdir)/config/pythonpath.py \
	  -I$(topsrcdir)/other-licenses/ply \
	  -I$(topsrcdir)/xpcom/idl-parser \
	  $(srcdir)/dombindingsgen.py \
	  --idlpath=$(DEPTH)/dist/idl \
	  --cachedir=$(DEPTH)/xpcom/idl-parser/cache \
	  --stub-output dombindings_gen.cpp \
	  --makedepend-output $(MDDEPDIR)/dombindingsgen.pp \
	  $(srcdir)/dombindings.conf

GARBAGE += \
		dom_quickstubs.h \
		dom_quickstubs.cpp \
		dombindings_gen.h \
		dombindings_gen.cpp \
		xpidl_debug \
		$(MDDEPDIR)/dom_qsgen.pp \
		$(MDDEPDIR)/dombindingsgen.pp \
		$(wildcard $(topsrcdir)/other-licenses/ply/ply/*.pyc) \
		$(wildcard $(topsrcdir)/xpcom/idl-parser/*.pyc) \
		$(NULL)

GARBAGE_DIRS += $(DEPTH)/xpcom/idl-parser/cache

DEFINES += -D_IMPL_NS_LAYOUT<|MERGE_RESOLUTION|>--- conflicted
+++ resolved
@@ -118,32 +118,6 @@
   -DEXPORT_XPC_API \
   $(NULL)
 
-<<<<<<< HEAD
-CONFIG := $(shell cat $(DEPTH)/js/src/js-confdefs.h)
-
-ENABLE_JIT = $(filter JS_TRACER, $(CONFIG))
-ENABLE_ION = $(filter JS_ION, $(CONFIG))
-
-ifneq (,$(ENABLE_ION))
-DEFINES += -DJS_ION=1
-endif # ENABLE_ION
-
-ifneq (,$(ENABLE_JIT))
-
-# Ugly! We need the AVMPLUS defines out of js/src/js-confdefs.h to make the
-# nanojit headers happy. Gotta figure out a better way to get them, bug 483677.
-DEFINES += \
-  -DJS_TRACER=1 \
-  -DFEATURE_NANOJIT=1 \
-  $(addprefix -D,$(filter AVMPLUS%,$(CONFIG))) \
-  $(NULL)
-
-ENABLE_TRACEABLE_FLAGS = --enable-traceables
-
-endif # ENABLE_JIT
-
-=======
->>>>>>> cd93642b
 ifeq ($(OS_ARCH),WINNT)
 ifndef GNU_CXX
 ifeq (,$(filter-out 1200 1300 1310,$(_MSC_VER)))
