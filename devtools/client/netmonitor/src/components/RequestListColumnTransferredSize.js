/* This Source Code Form is subject to the terms of the Mozilla Public
 * License, v. 2.0. If a copy of the MPL was not distributed with this
 * file, You can obtain one at http://mozilla.org/MPL/2.0/. */

"use strict";

const { Component } = require("devtools/client/shared/vendor/react");
const dom = require("devtools/client/shared/vendor/react-dom-factories");
const PropTypes = require("devtools/client/shared/vendor/react-prop-types");
const { getFormattedSize } = require("../utils/format-utils");
const { L10N } = require("../utils/l10n");
const { propertiesEqual } = require("../utils/request-utils");

const SIZE_CACHED = L10N.getStr("networkMenu.sizeCached");
const SIZE_SERVICE_WORKER = L10N.getStr("networkMenu.sizeServiceWorker");
const SIZE_UNAVAILABLE = L10N.getStr("networkMenu.sizeUnavailable");
const SIZE_UNAVAILABLE_TITLE = L10N.getStr("networkMenu.sizeUnavailable.title");
const UPDATED_TRANSFERRED_PROPS = [
  "transferredSize",
  "fromCache",
  "isRacing",
  "fromServiceWorker",
];

class RequestListColumnTransferredSize extends Component {
  static get propTypes() {
    return {
      item: PropTypes.object.isRequired,
    };
  }

  shouldComponentUpdate(nextProps) {
    return !propertiesEqual(UPDATED_TRANSFERRED_PROPS, this.props.item, nextProps.item);
  }

  render() {
    const {
<<<<<<< HEAD
      blockedReason,
=======
>>>>>>> 6253e6e0
      fromCache,
      fromServiceWorker,
      status,
      transferredSize,
<<<<<<< HEAD
=======
      isRacing,
>>>>>>> 6253e6e0
    } = this.props.item;
    let text;

    if (blockedReason) {
      text = L10N.getFormatStr("networkMenu.blockedBy", blockedReason);
    } else if (fromCache || status === "304") {
      text = SIZE_CACHED;
    } else if (fromServiceWorker) {
      text = SIZE_SERVICE_WORKER;
    } else if (typeof transferredSize == "number") {
      text = getFormattedSize(transferredSize);
      if (isRacing && typeof isRacing == "boolean") {
        text = L10N.getFormatStr("networkMenu.raced", text);
      }
    } else if (transferredSize === null) {
      text = SIZE_UNAVAILABLE;
    }

    const title = text == SIZE_UNAVAILABLE ? SIZE_UNAVAILABLE_TITLE : text;

    return (
      dom.td({
        className: "requests-list-column requests-list-transferred",
        title: title,
      },
        text
      )
    );
  }
}

module.exports = RequestListColumnTransferredSize;<|MERGE_RESOLUTION|>--- conflicted
+++ resolved
@@ -35,18 +35,12 @@
 
   render() {
     const {
-<<<<<<< HEAD
       blockedReason,
-=======
->>>>>>> 6253e6e0
       fromCache,
       fromServiceWorker,
       status,
       transferredSize,
-<<<<<<< HEAD
-=======
       isRacing,
->>>>>>> 6253e6e0
     } = this.props.item;
     let text;
 
