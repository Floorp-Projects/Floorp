import { setBrowserDesign } from "./setBrowserDesign";
import { initSidebar } from "./browser-sidebar";
import { CustomShortcutKey } from "@modules/custom-shortcut-key";
import { initStatusbar } from "./statusbar";
import { initBrowserContextMenu } from "./browser-context-menu";
import { initShareMode } from "./browser-share-mode";
<<<<<<< HEAD
import { initProfileManager } from "./profile-manager";
=======
import { initUndoClosedTab } from "./undo-closed-tab";
>>>>>>> a978f1aa

export default function initScripts() {
  //@ts-expect-error ii
  SessionStore.promiseInitialized.then(() => {
    initBrowserContextMenu();
    setBrowserDesign();
    initShareMode();
<<<<<<< HEAD
    initProfileManager();
=======
    initUndoClosedTab();
>>>>>>> a978f1aa

    //createWebpanel("tmp", "https://manatoki332.net/");
    //console.log(document.getElementById("tmp"));
    //window.gBrowserManagerSidebar = CBrowserManagerSidebar.getInstance();
    import("./testButton");
    initStatusbar();
    console.log("csk getinstance");
    CustomShortcutKey.getInstance();
    initSidebar();
  });
}<|MERGE_RESOLUTION|>--- conflicted
+++ resolved
@@ -4,11 +4,8 @@
 import { initStatusbar } from "./statusbar";
 import { initBrowserContextMenu } from "./browser-context-menu";
 import { initShareMode } from "./browser-share-mode";
-<<<<<<< HEAD
 import { initProfileManager } from "./profile-manager";
-=======
 import { initUndoClosedTab } from "./undo-closed-tab";
->>>>>>> a978f1aa
 
 export default function initScripts() {
   //@ts-expect-error ii
@@ -16,11 +13,8 @@
     initBrowserContextMenu();
     setBrowserDesign();
     initShareMode();
-<<<<<<< HEAD
     initProfileManager();
-=======
     initUndoClosedTab();
->>>>>>> a978f1aa
 
     //createWebpanel("tmp", "https://manatoki332.net/");
     //console.log(document.getElementById("tmp"));
