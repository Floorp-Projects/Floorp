/* -*- indent-tabs-mode: nil; js-indent-level: 2 -*-
 * This Source Code Form is subject to the terms of the Mozilla Public
 * License, v. 2.0. If a copy of the MPL was not distributed with this
 * file, You can obtain one at http://mozilla.org/MPL/2.0/. */

import { config } from "../../designs/configs.ts";
import { createEffect } from "solid-js";

export class MultirowTabbarClass {
  private get arrowScrollbox(): XULElement | null {
    return document?.querySelector("#tabbrowser-arrowscrollbox") || null;
  }

  private get tabsToolbar(): XULElement | null {
    return document?.getElementById("TabsToolbar") as XULElement | null;
  }

  private get scrollboxPart(): XULElement | null {
    return this.arrowScrollbox
      ? this.arrowScrollbox.shadowRoot?.querySelector(
        "[part='items-wrapper']",
      ) || null
      : null;
  }

  private get aTabHeight(): number {
    return (
      document?.querySelector(".tabbrowser-tab:not([hidden='true'])")
        ?.clientHeight || 30
    );
  }

  private get isMaxRowEnabled(): boolean {
    return config().tabbar.multiRowTabBar.maxRowEnabled;
  }
  private get getMultirowTabMaxHeight(): number {
    return config().tabbar.multiRowTabBar.maxRow * this.aTabHeight;
  }

  private draggedTabElement: Element | null = null; // Track the dragged tab

  private setMultirowTabMaxHeight() {
    if (!this.isMaxRowEnabled) {
      return;
    }
    this.scrollboxPart?.setAttribute(
      "style",
      `max-height: ${this.getMultirowTabMaxHeight}px !important;`,
    );
    this.arrowScrollbox?.style.setProperty(
      "max-height",
      `${this.getMultirowTabMaxHeight}px`,
    );
  }

  private removeMultirowTabMaxHeight() {
    this.scrollboxPart?.removeAttribute("style");
    this.arrowScrollbox?.style.removeProperty("max-height");
  }

  private preventDrag(event: DragEvent) {
    event.preventDefault();
  }

  /*
  private disableDrag() {
    this.arrowScrollbox?.addEventListener("dragstart", this.preventDrag, true);
    this.arrowScrollbox?.addEventListener("drop", this.preventDrag, true);
  }

  private enableDrag() {
    this.arrowScrollbox?.removeEventListener(
      "dragstart",
      this.preventDrag,
      true,
    );
    this.arrowScrollbox?.removeEventListener("drop", this.preventDrag, true);
  }
  */

  // --- Custom Drag Handlers ---
  private handleDragStart(event: DragEvent) {
    const target = event.target as Element;
    const tab = target.closest(".tabbrowser-tab");
    if (!tab || !(event.dataTransfer)) {
      return;
    }
    event.stopPropagation(); // Prevent event from bubbling further or reaching default handlers (Capture Phase)
    this.draggedTabElement = tab;
    // Use a minimal data transfer, can be enhanced later
    try { // Added try-catch as stopPropagation might interfere in some edge cases
      event.dataTransfer.setData("text/plain", tab.id || "dragging-tab");
      event.dataTransfer.effectAllowed = "move";
    } catch (e) {
      console.error("Error setting drag data in handleDragStart:", e);
      return; // Stop if data transfer fails
    }
    tab.classList.add("floorp-tab-dragging"); // Add class for visual feedback
    console.log("Custom Drag Start (Capture):", tab);
  }

  private handleDragOver(event: DragEvent) {
    console.log("Custom Drag Over:", event.target);
    if (!this.draggedTabElement) {
      console.log("Drag Over: No dragged element, returning.");
      return; // Only react if a custom drag is in progress
    }
    event.preventDefault(); // Necessary to allow dropping
    event.stopPropagation(); // Prevent Firefox default handling
    event.dataTransfer!.dropEffect = "move";

    // Optional: Add visual feedback to the potential drop target
    const target = event.target as Element;
    const potentialTargetTab = target.closest(".tabbrowser-tab");
    // Remove indicator from previous potential targets
    this.arrowScrollbox?.querySelectorAll(".floorp-tab-dragover").forEach((
      el: Element,
    ) => el.classList.remove("floorp-tab-dragover"));
    if (potentialTargetTab && potentialTargetTab !== this.draggedTabElement) {
      potentialTargetTab.classList.add("floorp-tab-dragover");
    }
  }

  private handleDrop(event: DragEvent) {
    console.log("Custom Drop Attempt:", event.target);
    if (!this.draggedTabElement) {
      console.log("Drop: No dragged element, returning.");
      return; // Only react if a custom drag is in progress
    }
    event.preventDefault(); // Prevent default browser drop action
    event.stopPropagation(); // Prevent Firefox default handling
    const target = event.target as Element;
    const targetTab = target.closest(".tabbrowser-tab");

    // Clean up visual feedback regardless of drop target validity
    this.draggedTabElement.classList.remove("floorp-tab-dragging");
    this.arrowScrollbox?.querySelectorAll(".floorp-tab-dragover").forEach((
      el: Element,
    ) => el.classList.remove("floorp-tab-dragover"));

    if (targetTab && targetTab !== this.draggedTabElement) {
      console.log("Custom Drop:", this.draggedTabElement, "onto", targetTab);
      this.onCustomDrop(targetTab); // Call the placeholder
    } else {
      console.log("Custom Drop: Invalid target or dropped on self");
    }

    this.draggedTabElement = null; // Reset dragged element
  }

  private handleDragEnd(event: DragEvent) {
    // Clean up visual feedback if drag ends unexpectedly (e.g., Escape key)
    if (this.draggedTabElement) {
      this.draggedTabElement.classList.remove("floorp-tab-dragging");
      this.draggedTabElement = null;
    }
    this.arrowScrollbox?.querySelectorAll(".floorp-tab-dragover").forEach((
      el: Element,
    ) => el.classList.remove("floorp-tab-dragover"));
    console.log("Custom Drag End");
  }

  // Placeholder for user's drop logic
  private onCustomDrop(targetTabElement: Element) {
    // User will implement the actual reordering logic here
    console.log("onCustomDrop called with target:", targetTabElement);
  }
  // --- End Custom Drag Handlers ---

  private enableMultirowTabbar() {
    this.scrollboxPart?.setAttribute("style", "flex-wrap: wrap;");
<<<<<<< HEAD
    // REMOVED: this.disableDrag();

    // Add custom drag listeners using CAPTURE phase on the arrowScrollbox
    this.arrowScrollbox?.addEventListener(
      "dragstart",
      this.handleDragStart.bind(this),
      true,
    ); // Use capture
    this.arrowScrollbox?.addEventListener(
      "dragover",
      this.handleDragOver.bind(this),
      true,
    ); // Use capture
    this.arrowScrollbox?.addEventListener(
      "drop",
      this.handleDrop.bind(this),
      true,
    ); // Use capture
    this.arrowScrollbox?.addEventListener(
      "dragend",
      this.handleDragEnd.bind(this),
      true,
    ); // Use capture
    console.log(
      "Multirow enabled, custom drag listeners added (capture phase).",
    );
=======
    this.tabsToolbar?.setAttribute("multibar", "true");
>>>>>>> b248837e
  }

  private disableMultirowTabbar() {
    this.scrollboxPart?.removeAttribute("style");
<<<<<<< HEAD
    // REMOVED: this.enableDrag();

    // Remove custom drag listeners (must match capture phase)
    this.arrowScrollbox?.removeEventListener(
      "dragstart",
      this.handleDragStart.bind(this),
      true,
    ); // Use capture
    this.arrowScrollbox?.removeEventListener(
      "dragover",
      this.handleDragOver.bind(this),
      true,
    ); // Use capture
    this.arrowScrollbox?.removeEventListener(
      "drop",
      this.handleDrop.bind(this),
      true,
    ); // Use capture
    this.arrowScrollbox?.removeEventListener(
      "dragend",
      this.handleDragEnd.bind(this),
      true,
    ); // Use capture
    console.log(
      "Multirow disabled, custom drag listeners removed (capture phase).",
    );
=======
    this.tabsToolbar?.removeAttribute("multibar");
>>>>>>> b248837e
  }

  constructor() {
    createEffect(() => {
      if (config().tabbar.tabbarStyle === "multirow") {
        this.enableMultirowTabbar();
        this.setMultirowTabMaxHeight();
      } else {
        this.disableMultirowTabbar();
        this.removeMultirowTabMaxHeight();
      }
    });
  }
}<|MERGE_RESOLUTION|>--- conflicted
+++ resolved
@@ -169,7 +169,6 @@
 
   private enableMultirowTabbar() {
     this.scrollboxPart?.setAttribute("style", "flex-wrap: wrap;");
-<<<<<<< HEAD
     // REMOVED: this.disableDrag();
 
     // Add custom drag listeners using CAPTURE phase on the arrowScrollbox
@@ -196,14 +195,10 @@
     console.log(
       "Multirow enabled, custom drag listeners added (capture phase).",
     );
-=======
-    this.tabsToolbar?.setAttribute("multibar", "true");
->>>>>>> b248837e
   }
 
   private disableMultirowTabbar() {
     this.scrollboxPart?.removeAttribute("style");
-<<<<<<< HEAD
     // REMOVED: this.enableDrag();
 
     // Remove custom drag listeners (must match capture phase)
@@ -230,9 +225,6 @@
     console.log(
       "Multirow disabled, custom drag listeners removed (capture phase).",
     );
-=======
-    this.tabsToolbar?.removeAttribute("multibar");
->>>>>>> b248837e
   }
 
   constructor() {
