--- conflicted
+++ resolved
@@ -8,113 +8,12 @@
 const lazy = {};
 
 try {
-	ChromeUtils.importESModule("resource://floorp/FloorpStartup.sys.mjs");
+  ChromeUtils.importESModule("resource://floorp/FloorpStartup.sys.mjs");
 } catch (e) {
-	console.error(e);
+  console.error(e);
 }
 
 ChromeUtils.defineESModuleGetters(lazy, {
-<<<<<<< HEAD
-	AboutNewTab: "resource:///modules/AboutNewTab.sys.mjs",
-	AWToolbarButton: "resource:///modules/aboutwelcome/AWToolbarUtils.sys.mjs",
-	ASRouter: "resource:///modules/asrouter/ASRouter.sys.mjs",
-	ASRouterDefaultConfig:
-		"resource:///modules/asrouter/ASRouterDefaultConfig.sys.mjs",
-	ASRouterNewTabHook: "resource:///modules/asrouter/ASRouterNewTabHook.sys.mjs",
-	ActorManagerParent: "resource://gre/modules/ActorManagerParent.sys.mjs",
-	AddonManager: "resource://gre/modules/AddonManager.sys.mjs",
-	AppMenuNotifications: "resource://gre/modules/AppMenuNotifications.sys.mjs",
-	AsyncShutdown: "resource://gre/modules/AsyncShutdown.sys.mjs",
-	BackupService: "resource:///modules/backup/BackupService.sys.mjs",
-	Blocklist: "resource://gre/modules/Blocklist.sys.mjs",
-	BookmarkHTMLUtils: "resource://gre/modules/BookmarkHTMLUtils.sys.mjs",
-	BookmarkJSONUtils: "resource://gre/modules/BookmarkJSONUtils.sys.mjs",
-	BrowserSearchTelemetry: "resource:///modules/BrowserSearchTelemetry.sys.mjs",
-	BrowserUIUtils: "resource:///modules/BrowserUIUtils.sys.mjs",
-	BrowserUtils: "resource://gre/modules/BrowserUtils.sys.mjs",
-	BrowserUsageTelemetry: "resource:///modules/BrowserUsageTelemetry.sys.mjs",
-	BrowserWindowTracker: "resource:///modules/BrowserWindowTracker.sys.mjs",
-	BuiltInThemes: "resource:///modules/BuiltInThemes.sys.mjs",
-	ContentRelevancyManager:
-		"resource://gre/modules/ContentRelevancyManager.sys.mjs",
-	ContextualIdentityService:
-		"resource://gre/modules/ContextualIdentityService.sys.mjs",
-	DAPTelemetrySender: "resource://gre/modules/DAPTelemetrySender.sys.mjs",
-	DeferredTask: "resource://gre/modules/DeferredTask.sys.mjs",
-	Discovery: "resource:///modules/Discovery.sys.mjs",
-	DoHController: "resource:///modules/DoHController.sys.mjs",
-	DownloadsViewableInternally:
-		"resource:///modules/DownloadsViewableInternally.sys.mjs",
-	E10SUtils: "resource://gre/modules/E10SUtils.sys.mjs",
-	ExtensionsUI: "resource:///modules/ExtensionsUI.sys.mjs",
-	FeatureGate: "resource://featuregates/FeatureGate.sys.mjs",
-	FirefoxBridgeExtensionUtils:
-		"resource:///modules/FirefoxBridgeExtensionUtils.sys.mjs",
-	FormAutofillUtils: "resource://gre/modules/shared/FormAutofillUtils.sys.mjs",
-	FxAccounts: "resource://gre/modules/FxAccounts.sys.mjs",
-	HomePage: "resource:///modules/HomePage.sys.mjs",
-	Integration: "resource://gre/modules/Integration.sys.mjs",
-	Interactions: "resource:///modules/Interactions.sys.mjs",
-	LoginBreaches: "resource:///modules/LoginBreaches.sys.mjs",
-	LoginHelper: "resource://gre/modules/LoginHelper.sys.mjs",
-	MigrationUtils: "resource:///modules/MigrationUtils.sys.mjs",
-	NetUtil: "resource://gre/modules/NetUtil.sys.mjs",
-	NewTabUtils: "resource://gre/modules/NewTabUtils.sys.mjs",
-	NimbusFeatures: "resource://nimbus/ExperimentAPI.sys.mjs",
-	Normandy: "resource://normandy/Normandy.sys.mjs",
-	OnboardingMessageProvider:
-		"resource:///modules/asrouter/OnboardingMessageProvider.sys.mjs",
-	OsEnvironment: "resource://gre/modules/OsEnvironment.sys.mjs",
-	PageActions: "resource:///modules/PageActions.sys.mjs",
-	PageDataService: "resource:///modules/pagedata/PageDataService.sys.mjs",
-	PageThumbs: "resource://gre/modules/PageThumbs.sys.mjs",
-	PdfJs: "resource://pdf.js/PdfJs.sys.mjs",
-	PermissionUI: "resource:///modules/PermissionUI.sys.mjs",
-	PlacesBackups: "resource://gre/modules/PlacesBackups.sys.mjs",
-	PlacesDBUtils: "resource://gre/modules/PlacesDBUtils.sys.mjs",
-	PlacesUIUtils: "resource:///modules/PlacesUIUtils.sys.mjs",
-	PlacesUtils: "resource://gre/modules/PlacesUtils.sys.mjs",
-	// PluginManager is used by listeners object below.
-	// eslint-disable-next-line mozilla/valid-lazy
-	PluginManager: "resource:///actors/PluginParent.sys.mjs",
-	PrivateBrowsingUtils: "resource://gre/modules/PrivateBrowsingUtils.sys.mjs",
-	ProcessHangMonitor: "resource:///modules/ProcessHangMonitor.sys.mjs",
-	PublicSuffixList:
-		"resource://gre/modules/netwerk-dns/PublicSuffixList.sys.mjs",
-	QuickSuggest: "resource:///modules/QuickSuggest.sys.mjs",
-	RFPHelper: "resource://gre/modules/RFPHelper.sys.mjs",
-	RemoteSecuritySettings:
-		"resource://gre/modules/psm/RemoteSecuritySettings.sys.mjs",
-	RemoteSettings: "resource://services-settings/remote-settings.sys.mjs",
-	ResetPBMPanel: "resource:///modules/ResetPBMPanel.sys.mjs",
-	SafeBrowsing: "resource://gre/modules/SafeBrowsing.sys.mjs",
-	Sanitizer: "resource:///modules/Sanitizer.sys.mjs",
-	SaveToPocket: "chrome://pocket/content/SaveToPocket.sys.mjs",
-	ScreenshotsUtils: "resource:///modules/ScreenshotsUtils.sys.mjs",
-	SearchSERPCategorization: "resource:///modules/SearchSERPTelemetry.sys.mjs",
-	SearchSERPTelemetry: "resource:///modules/SearchSERPTelemetry.sys.mjs",
-	SessionStartup: "resource:///modules/sessionstore/SessionStartup.sys.mjs",
-	SessionStore: "resource:///modules/sessionstore/SessionStore.sys.mjs",
-	ShellService: "resource:///modules/ShellService.sys.mjs",
-	ShortcutUtils: "resource://gre/modules/ShortcutUtils.sys.mjs",
-	ShoppingUtils: "resource:///modules/ShoppingUtils.sys.mjs",
-	SpecialMessageActions:
-		"resource://messaging-system/lib/SpecialMessageActions.sys.mjs",
-	TRRRacer: "resource:///modules/TRRPerformance.sys.mjs",
-	TabCrashHandler: "resource:///modules/ContentCrashHandlers.sys.mjs",
-	TabUnloader: "resource:///modules/TabUnloader.sys.mjs",
-	TelemetryUtils: "resource://gre/modules/TelemetryUtils.sys.mjs",
-	UIState: "resource://services-sync/UIState.sys.mjs",
-	UrlbarPrefs: "resource:///modules/UrlbarPrefs.sys.mjs",
-	WebChannel: "resource://gre/modules/WebChannel.sys.mjs",
-	WebProtocolHandlerRegistrar:
-		"resource:///modules/WebProtocolHandlerRegistrar.sys.mjs",
-	WindowsLaunchOnLogin: "resource://gre/modules/WindowsLaunchOnLogin.sys.mjs",
-	WindowsRegistry: "resource://gre/modules/WindowsRegistry.sys.mjs",
-	WindowsGPOParser: "resource://gre/modules/policies/WindowsGPOParser.sys.mjs",
-	clearTimeout: "resource://gre/modules/Timer.sys.mjs",
-	setTimeout: "resource://gre/modules/Timer.sys.mjs",
-=======
   AboutNewTab: "resource:///modules/AboutNewTab.sys.mjs",
   AWToolbarButton: "resource:///modules/aboutwelcome/AWToolbarUtils.sys.mjs",
   ASRouter: "resource:///modules/asrouter/ASRouter.sys.mjs",
@@ -215,55 +114,54 @@
   WindowsGPOParser: "resource://gre/modules/policies/WindowsGPOParser.sys.mjs",
   clearTimeout: "resource://gre/modules/Timer.sys.mjs",
   setTimeout: "resource://gre/modules/Timer.sys.mjs",
->>>>>>> 31e4398f
 });
 
 if (AppConstants.MOZ_UPDATER) {
-	ChromeUtils.defineESModuleGetters(lazy, {
-		UpdateListener: "resource://gre/modules/UpdateListener.sys.mjs",
-	});
-	XPCOMUtils.defineLazyServiceGetters(lazy, {
-		UpdateServiceStub: [
-			"@mozilla.org/updates/update-service-stub;1",
-			"nsIApplicationUpdateServiceStub",
-		],
-	});
+  ChromeUtils.defineESModuleGetters(lazy, {
+    UpdateListener: "resource://gre/modules/UpdateListener.sys.mjs",
+  });
+  XPCOMUtils.defineLazyServiceGetters(lazy, {
+    UpdateServiceStub: [
+      "@mozilla.org/updates/update-service-stub;1",
+      "nsIApplicationUpdateServiceStub",
+    ],
+  });
 }
 if (AppConstants.MOZ_UPDATE_AGENT) {
-	ChromeUtils.defineESModuleGetters(lazy, {
-		BackgroundUpdate: "resource://gre/modules/BackgroundUpdate.sys.mjs",
-	});
+  ChromeUtils.defineESModuleGetters(lazy, {
+    BackgroundUpdate: "resource://gre/modules/BackgroundUpdate.sys.mjs",
+  });
 }
 
 // PluginManager is used in the listeners object below.
 XPCOMUtils.defineLazyServiceGetters(lazy, {
-	BrowserHandler: ["@mozilla.org/browser/clh;1", "nsIBrowserHandler"],
-	PushService: ["@mozilla.org/push/Service;1", "nsIPushService"],
+  BrowserHandler: ["@mozilla.org/browser/clh;1", "nsIBrowserHandler"],
+  PushService: ["@mozilla.org/push/Service;1", "nsIPushService"],
 });
 
 ChromeUtils.defineLazyGetter(
-	lazy,
-	"accountsL10n",
-	() => new Localization(["browser/accounts.ftl"], true),
+  lazy,
+  "accountsL10n",
+  () => new Localization(["browser/accounts.ftl"], true)
 );
 
 if (AppConstants.ENABLE_WEBDRIVER) {
-	XPCOMUtils.defineLazyServiceGetter(
-		lazy,
-		"Marionette",
-		"@mozilla.org/remote/marionette;1",
-		"nsIMarionette",
-	);
-
-	XPCOMUtils.defineLazyServiceGetter(
-		lazy,
-		"RemoteAgent",
-		"@mozilla.org/remote/agent;1",
-		"nsIRemoteAgent",
-	);
+  XPCOMUtils.defineLazyServiceGetter(
+    lazy,
+    "Marionette",
+    "@mozilla.org/remote/marionette;1",
+    "nsIMarionette"
+  );
+
+  XPCOMUtils.defineLazyServiceGetter(
+    lazy,
+    "RemoteAgent",
+    "@mozilla.org/remote/agent;1",
+    "nsIRemoteAgent"
+  );
 } else {
-	lazy.Marionette = { running: false };
-	lazy.RemoteAgent = { running: false };
+  lazy.Marionette = { running: false };
+  lazy.RemoteAgent = { running: false };
 }
 
 const PREF_PDFJS_ISDEFAULT_CACHE_STATE = "pdfjs.enabledCache.state";
@@ -273,7 +171,7 @@
 // Must line up with IDI_PBICON_PB_PB_EXE in nsNativeAppSupportWin.h.
 const PRIVATE_BROWSING_EXE_ICON_INDEX = 1;
 const PREF_PRIVATE_BROWSING_SHORTCUT_CREATED =
-	"browser.privacySegmentation.createdShortcut";
+  "browser.privacySegmentation.createdShortcut";
 // Whether this launch was initiated by the OS.  A launch-on-login will contain
 // the "os-autostart" flag in the initial launch command line.
 let gThisInstanceIsLaunchOnLogin = false;
@@ -288,49 +186,49 @@
  * available at https://firefox-source-docs.mozilla.org/dom/ipc/jsactors.html
  */
 const JSPROCESSACTORS = {
-	// Miscellaneous stuff that needs to be initialized per process.
-	BrowserProcess: {
-		child: {
-			esModuleURI: "resource:///actors/BrowserProcessChild.sys.mjs",
-			observers: [
-				// WebRTC related notifications. They are here to avoid loading WebRTC
-				// components when not needed.
-				"getUserMedia:request",
-				"recording-device-stopped",
-				"PeerConnection:request",
-				"recording-device-events",
-				"recording-window-ended",
-			],
-		},
-	},
-
-	RefreshBlockerObserver: {
-		child: {
-			esModuleURI: "resource:///actors/RefreshBlockerChild.sys.mjs",
-			observers: [
-				"webnavigation-create",
-				"chrome-webnavigation-create",
-				"webnavigation-destroy",
-				"chrome-webnavigation-destroy",
-			],
-		},
-
-		enablePreference: "accessibility.blockautorefresh",
-		onPreferenceChanged: (prefName, prevValue, isEnabled) => {
-			lazy.BrowserWindowTracker.orderedWindows.forEach((win) => {
-				for (const browser of win.gBrowser.browsers) {
-					try {
-						browser.sendMessageToActor(
-							"PreferenceChanged",
-							{ isEnabled },
-							"RefreshBlocker",
-							"all",
-						);
-					} catch (ex) {}
-				}
-			});
-		},
-	},
+  // Miscellaneous stuff that needs to be initialized per process.
+  BrowserProcess: {
+    child: {
+      esModuleURI: "resource:///actors/BrowserProcessChild.sys.mjs",
+      observers: [
+        // WebRTC related notifications. They are here to avoid loading WebRTC
+        // components when not needed.
+        "getUserMedia:request",
+        "recording-device-stopped",
+        "PeerConnection:request",
+        "recording-device-events",
+        "recording-window-ended",
+      ],
+    },
+  },
+
+  RefreshBlockerObserver: {
+    child: {
+      esModuleURI: "resource:///actors/RefreshBlockerChild.sys.mjs",
+      observers: [
+        "webnavigation-create",
+        "chrome-webnavigation-create",
+        "webnavigation-destroy",
+        "chrome-webnavigation-destroy",
+      ],
+    },
+
+    enablePreference: "accessibility.blockautorefresh",
+    onPreferenceChanged: (prefName, prevValue, isEnabled) => {
+      lazy.BrowserWindowTracker.orderedWindows.forEach(win => {
+        for (const browser of win.gBrowser.browsers) {
+          try {
+            browser.sendMessageToActor(
+              "PreferenceChanged",
+              { isEnabled },
+              "RefreshBlocker",
+              "all"
+            );
+          } catch (ex) {}
+        }
+      });
+    },
+  },
 };
 
 /**
@@ -339,740 +237,740 @@
  * available at https://firefox-source-docs.mozilla.org/dom/ipc/jsactors.html
  */
 const JSWINDOWACTORS = {
-	Megalist: {
-		parent: {
-			esModuleURI: "resource://gre/actors/MegalistParent.sys.mjs",
-		},
-		child: {
-			esModuleURI: "resource://gre/actors/MegalistChild.sys.mjs",
-			events: {
-				DOMContentLoaded: {},
-			},
-		},
-		includeChrome: true,
-		matches: ["chrome://global/content/megalist/megalist.html"],
-		allFrames: true,
-		enablePreference: "browser.megalist.enabled",
-	},
-
-	AboutLogins: {
-		parent: {
-			esModuleURI: "resource:///actors/AboutLoginsParent.sys.mjs",
-		},
-		child: {
-			esModuleURI: "resource:///actors/AboutLoginsChild.sys.mjs",
-			events: {
-				AboutLoginsCopyLoginDetail: { wantUntrusted: true },
-				AboutLoginsCreateLogin: { wantUntrusted: true },
-				AboutLoginsDeleteLogin: { wantUntrusted: true },
-				AboutLoginsDismissBreachAlert: { wantUntrusted: true },
-				AboutLoginsImportFromBrowser: { wantUntrusted: true },
-				AboutLoginsImportFromFile: { wantUntrusted: true },
-				AboutLoginsImportReportInit: { wantUntrusted: true },
-				AboutLoginsImportReportReady: { wantUntrusted: true },
-				AboutLoginsInit: { wantUntrusted: true },
-				AboutLoginsGetHelp: { wantUntrusted: true },
-				AboutLoginsOpenPreferences: { wantUntrusted: true },
-				AboutLoginsOpenSite: { wantUntrusted: true },
-				AboutLoginsRecordTelemetryEvent: { wantUntrusted: true },
-				AboutLoginsRemoveAllLogins: { wantUntrusted: true },
-				AboutLoginsSortChanged: { wantUntrusted: true },
-				AboutLoginsSyncEnable: { wantUntrusted: true },
-				AboutLoginsSyncOptions: { wantUntrusted: true },
-				AboutLoginsUpdateLogin: { wantUntrusted: true },
-				AboutLoginsExportPasswords: { wantUntrusted: true },
-			},
-		},
-		matches: ["about:logins", "about:logins?*", "about:loginsimportreport"],
-		allFrames: true,
-		remoteTypes: ["privilegedabout"],
-	},
-
-	AboutMessagePreview: {
-		parent: {
-			esModuleURI: "resource:///actors/AboutMessagePreviewParent.sys.mjs",
-		},
-		child: {
-			esModuleURI: "resource:///actors/AboutMessagePreviewChild.sys.mjs",
-			events: {
-				DOMDocElementInserted: { capture: true },
-			},
-		},
-		matches: ["about:messagepreview", "about:messagepreview?*"],
-	},
-
-	AboutNewTab: {
-		parent: {
-			esModuleURI: "resource:///actors/AboutNewTabParent.sys.mjs",
-		},
-		child: {
-			esModuleURI: "resource:///actors/AboutNewTabChild.sys.mjs",
-			events: {
-				DOMDocElementInserted: {},
-				DOMContentLoaded: {},
-				load: { capture: true },
-				unload: { capture: true },
-				pageshow: {},
-				visibilitychange: {},
-			},
-		},
-		// The wildcard on about:newtab is for the # parameter
-		// that is used for the newtab devtools. The wildcard for about:home
-		// is similar, and also allows for falling back to loading the
-		// about:home document dynamically if an attempt is made to load
-		// about:home?jscache from the AboutHomeStartupCache as a top-level
-		// load.
-		matches: ["about:home*", "about:welcome", "about:newtab*"],
-		remoteTypes: ["privilegedabout"],
-	},
-
-	AboutPocket: {
-		parent: {
-			esModuleURI: "resource:///actors/AboutPocketParent.sys.mjs",
-		},
-		child: {
-			esModuleURI: "resource:///actors/AboutPocketChild.sys.mjs",
-
-			events: {
-				DOMDocElementInserted: { capture: true },
-			},
-		},
-
-		remoteTypes: ["privilegedabout"],
-		matches: [
-			"about:pocket-saved*",
-			"about:pocket-signup*",
-			"about:pocket-home*",
-			"about:pocket-style-guide*",
-		],
-	},
-
-	AboutPrivateBrowsing: {
-		parent: {
-			esModuleURI: "resource:///actors/AboutPrivateBrowsingParent.sys.mjs",
-		},
-		child: {
-			esModuleURI: "resource:///actors/AboutPrivateBrowsingChild.sys.mjs",
-
-			events: {
-				DOMDocElementInserted: { capture: true },
-			},
-		},
-
-		matches: ["about:privatebrowsing*"],
-	},
-
-	AboutProtections: {
-		parent: {
-			esModuleURI: "resource:///actors/AboutProtectionsParent.sys.mjs",
-		},
-		child: {
-			esModuleURI: "resource:///actors/AboutProtectionsChild.sys.mjs",
-
-			events: {
-				DOMDocElementInserted: { capture: true },
-			},
-		},
-
-		matches: ["about:protections", "about:protections?*"],
-	},
-
-	AboutReader: {
-		parent: {
-			esModuleURI: "resource:///actors/AboutReaderParent.sys.mjs",
-		},
-		child: {
-			esModuleURI: "resource:///actors/AboutReaderChild.sys.mjs",
-			events: {
-				DOMContentLoaded: {},
-				pageshow: { mozSystemGroup: true },
-				// Don't try to create the actor if only the pagehide event fires.
-				// This can happen with the initial about:blank documents.
-				pagehide: { mozSystemGroup: true, createActor: false },
-			},
-		},
-		messageManagerGroups: ["browsers"],
-	},
-
-	AboutTabCrashed: {
-		parent: {
-			esModuleURI: "resource:///actors/AboutTabCrashedParent.sys.mjs",
-		},
-		child: {
-			esModuleURI: "resource:///actors/AboutTabCrashedChild.sys.mjs",
-			events: {
-				DOMDocElementInserted: { capture: true },
-			},
-		},
-
-		matches: ["about:tabcrashed*"],
-	},
-
-	AboutWelcomeShopping: {
-		parent: {
-			esModuleURI: "resource:///actors/AboutWelcomeParent.sys.mjs",
-		},
-		child: {
-			esModuleURI: "resource:///actors/AboutWelcomeChild.sys.mjs",
-			events: {
-				Update: {},
-			},
-		},
-		matches: ["about:shoppingsidebar"],
-		remoteTypes: ["privilegedabout"],
-	},
-
-	AboutWelcome: {
-		parent: {
-			esModuleURI: "resource:///actors/AboutWelcomeParent.sys.mjs",
-		},
-		child: {
-			esModuleURI: "resource:///actors/AboutWelcomeChild.sys.mjs",
-			events: {
-				// This is added so the actor instantiates immediately and makes
-				// methods available to the page js on load.
-				DOMDocElementInserted: {},
-			},
-		},
-		matches: ["about:welcome"],
-		remoteTypes: ["privilegedabout"],
-
-		// See Bug 1618306
-		// Remove this preference check when we turn on separate about:welcome for all users.
-		enablePreference: "browser.aboutwelcome.enabled",
-	},
-
-	BackupUI: {
-		parent: {
-			esModuleURI: "resource:///actors/BackupUIParent.sys.mjs",
-		},
-		child: {
-			esModuleURI: "resource:///actors/BackupUIChild.sys.mjs",
-			events: {
-				"BackupUI:InitWidget": { wantUntrusted: true },
-				"BackupUI:ScheduledBackupsConfirm": { wantUntrusted: true },
-			},
-		},
-		matches: ["about:preferences*", "about:settings*"],
-		enablePreference: "browser.backup.preferences.ui.enabled",
-	},
-
-	BlockedSite: {
-		parent: {
-			esModuleURI: "resource:///actors/BlockedSiteParent.sys.mjs",
-		},
-		child: {
-			esModuleURI: "resource:///actors/BlockedSiteChild.sys.mjs",
-			events: {
-				AboutBlockedLoaded: { wantUntrusted: true },
-				click: {},
-			},
-		},
-		matches: ["about:blocked?*"],
-		allFrames: true,
-	},
-
-	BrowserTab: {
-		child: {
-			esModuleURI: "resource:///actors/BrowserTabChild.sys.mjs",
-		},
-
-		messageManagerGroups: ["browsers"],
-	},
-
-	ClickHandler: {
-		parent: {
-			esModuleURI: "resource:///actors/ClickHandlerParent.sys.mjs",
-		},
-		child: {
-			esModuleURI: "resource:///actors/ClickHandlerChild.sys.mjs",
-			events: {
-				chromelinkclick: { capture: true, mozSystemGroup: true },
-			},
-		},
-
-		allFrames: true,
-	},
-
-	/* Note: this uses the same JSMs as ClickHandler, but because it
-	 * relies on "normal" click events anywhere on the page (not just
-	 * links) and is expensive, and only does something for the
-	 * small group of people who have the feature enabled, it is its
-	 * own actor which is only registered if the pref is enabled.
-	 */
-	MiddleMousePasteHandler: {
-		parent: {
-			esModuleURI: "resource:///actors/ClickHandlerParent.sys.mjs",
-		},
-		child: {
-			esModuleURI: "resource:///actors/ClickHandlerChild.sys.mjs",
-			events: {
-				auxclick: { capture: true, mozSystemGroup: true },
-			},
-		},
-		enablePreference: "middlemouse.contentLoadURL",
-
-		allFrames: true,
-	},
-
-	ContentSearch: {
-		parent: {
-			esModuleURI: "resource:///actors/ContentSearchParent.sys.mjs",
-		},
-		child: {
-			esModuleURI: "resource:///actors/ContentSearchChild.sys.mjs",
-			events: {
-				ContentSearchClient: { capture: true, wantUntrusted: true },
-			},
-		},
-		matches: [
-			"about:home",
-			"about:welcome",
-			"about:newtab",
-			"about:privatebrowsing",
-			"about:test-about-content-search-ui",
-		],
-		remoteTypes: ["privilegedabout"],
-	},
-
-	ContextMenu: {
-		parent: {
-			esModuleURI: "resource:///actors/ContextMenuParent.sys.mjs",
-		},
-
-		child: {
-			esModuleURI: "resource:///actors/ContextMenuChild.sys.mjs",
-			events: {
-				contextmenu: { mozSystemGroup: true },
-			},
-		},
-
-		allFrames: true,
-	},
-
-	DecoderDoctor: {
-		parent: {
-			esModuleURI: "resource:///actors/DecoderDoctorParent.sys.mjs",
-		},
-
-		child: {
-			esModuleURI: "resource:///actors/DecoderDoctorChild.sys.mjs",
-			observers: ["decoder-doctor-notification"],
-		},
-
-		messageManagerGroups: ["browsers"],
-		allFrames: true,
-	},
-
-	DOMFullscreen: {
-		parent: {
-			esModuleURI: "resource:///actors/DOMFullscreenParent.sys.mjs",
-		},
-
-		child: {
-			esModuleURI: "resource:///actors/DOMFullscreenChild.sys.mjs",
-			events: {
-				"MozDOMFullscreen:Request": {},
-				"MozDOMFullscreen:Entered": {},
-				"MozDOMFullscreen:NewOrigin": {},
-				"MozDOMFullscreen:Exit": {},
-				"MozDOMFullscreen:Exited": {},
-			},
-		},
-
-		messageManagerGroups: ["browsers"],
-		allFrames: true,
-	},
-
-	EncryptedMedia: {
-		parent: {
-			esModuleURI: "resource:///actors/EncryptedMediaParent.sys.mjs",
-		},
-
-		child: {
-			esModuleURI: "resource:///actors/EncryptedMediaChild.sys.mjs",
-			observers: ["mediakeys-request"],
-		},
-
-		messageManagerGroups: ["browsers"],
-		allFrames: true,
-	},
-
-	FormValidation: {
-		parent: {
-			esModuleURI: "resource:///actors/FormValidationParent.sys.mjs",
-		},
-
-		child: {
-			esModuleURI: "resource:///actors/FormValidationChild.sys.mjs",
-			events: {
-				MozInvalidForm: {},
-				// Listening to ‘pageshow’ event is only relevant if an invalid form
-				// popup was open, so don't create the actor when fired.
-				pageshow: { createActor: false },
-			},
-		},
-
-		allFrames: true,
-	},
-
-	LightweightTheme: {
-		child: {
-			esModuleURI: "resource:///actors/LightweightThemeChild.sys.mjs",
-			events: {
-				pageshow: { mozSystemGroup: true },
-				DOMContentLoaded: {},
-			},
-		},
-		includeChrome: true,
-		allFrames: true,
-		matches: [
-			"about:asrouter",
-			"about:home",
-			"about:newtab",
-			"about:welcome",
-			"chrome://browser/content/syncedtabs/sidebar.xhtml",
-			"chrome://browser/content/places/historySidebar.xhtml",
-			"chrome://browser/content/places/bookmarksSidebar.xhtml",
-			"about:firefoxview",
-		],
-	},
-
-	LinkHandler: {
-		parent: {
-			esModuleURI: "resource:///actors/LinkHandlerParent.sys.mjs",
-		},
-		child: {
-			esModuleURI: "resource:///actors/LinkHandlerChild.sys.mjs",
-			events: {
-				DOMHeadElementParsed: {},
-				DOMLinkAdded: {},
-				DOMLinkChanged: {},
-				pageshow: {},
-				// The `pagehide` event is only used to clean up state which will not be
-				// present if the actor hasn't been created.
-				pagehide: { createActor: false },
-			},
-		},
-
-		messageManagerGroups: ["browsers"],
-	},
-
-	PageInfo: {
-		child: {
-			esModuleURI: "resource:///actors/PageInfoChild.sys.mjs",
-		},
-
-		allFrames: true,
-	},
-
-	PageStyle: {
-		parent: {
-			esModuleURI: "resource:///actors/PageStyleParent.sys.mjs",
-		},
-		child: {
-			esModuleURI: "resource:///actors/PageStyleChild.sys.mjs",
-			events: {
-				pageshow: { createActor: false },
-			},
-		},
-
-		messageManagerGroups: ["browsers"],
-		allFrames: true,
-	},
-
-	Pdfjs: {
-		parent: {
-			esModuleURI: "resource://pdf.js/PdfjsParent.sys.mjs",
-		},
-		child: {
-			esModuleURI: "resource://pdf.js/PdfjsChild.sys.mjs",
-		},
-		allFrames: true,
-	},
-
-	// GMP crash reporting
-	Plugin: {
-		parent: {
-			esModuleURI: "resource:///actors/PluginParent.sys.mjs",
-		},
-		child: {
-			esModuleURI: "resource:///actors/PluginChild.sys.mjs",
-			events: {
-				PluginCrashed: { capture: true },
-			},
-		},
-
-		allFrames: true,
-	},
-
-	PointerLock: {
-		parent: {
-			esModuleURI: "resource:///actors/PointerLockParent.sys.mjs",
-		},
-		child: {
-			esModuleURI: "resource:///actors/PointerLockChild.sys.mjs",
-			events: {
-				"MozDOMPointerLock:Entered": {},
-				"MozDOMPointerLock:Exited": {},
-			},
-		},
-
-		messageManagerGroups: ["browsers"],
-		allFrames: true,
-	},
-
-	Profiles: {
-		parent: {
-			esModuleURI: "resource:///actors/ProfilesParent.sys.mjs",
-		},
-		child: {
-			esModuleURI: "resource:///actors/ProfilesChild.sys.mjs",
-		},
-		matches: ["about:profilemanager"],
-		enablePreference: "browser.profiles.enabled",
-	},
-
-	Prompt: {
-		parent: {
-			esModuleURI: "resource:///actors/PromptParent.sys.mjs",
-		},
-		includeChrome: true,
-		allFrames: true,
-	},
-
-	RefreshBlocker: {
-		parent: {
-			esModuleURI: "resource:///actors/RefreshBlockerParent.sys.mjs",
-		},
-		child: {
-			esModuleURI: "resource:///actors/RefreshBlockerChild.sys.mjs",
-		},
-
-		messageManagerGroups: ["browsers"],
-		enablePreference: "accessibility.blockautorefresh",
-	},
-
-	ScreenshotsComponent: {
-		parent: {
-			esModuleURI: "resource:///modules/ScreenshotsUtils.sys.mjs",
-		},
-		child: {
-			esModuleURI: "resource:///actors/ScreenshotsComponentChild.sys.mjs",
-			events: {
-				"Screenshots:Close": {},
-				"Screenshots:Copy": {},
-				"Screenshots:Download": {},
-				"Screenshots:HidePanel": {},
-				"Screenshots:OverlaySelection": {},
-				"Screenshots:RecordEvent": {},
-				"Screenshots:ShowPanel": {},
-				"Screenshots:FocusPanel": {},
-			},
-		},
-		enablePreference: "screenshots.browser.component.enabled",
-	},
-
-	ScreenshotsHelper: {
-		parent: {
-			esModuleURI: "resource:///modules/ScreenshotsUtils.sys.mjs",
-		},
-		child: {
-			esModuleURI: "resource:///modules/ScreenshotsHelperChild.sys.mjs",
-		},
-		allFrames: true,
-		enablePreference: "screenshots.browser.component.enabled",
-	},
-
-	SearchSERPTelemetry: {
-		parent: {
-			esModuleURI: "resource:///actors/SearchSERPTelemetryParent.sys.mjs",
-		},
-		child: {
-			esModuleURI: "resource:///actors/SearchSERPTelemetryChild.sys.mjs",
-			events: {
-				DOMContentLoaded: {},
-				pageshow: { mozSystemGroup: true },
-				// The 'pagehide' event is only used to clean up state, and should not
-				// force actor creation.
-				pagehide: { createActor: false },
-				load: { mozSystemGroup: true, capture: true },
-			},
-		},
-		matches: ["https://*/*"],
-	},
-
-	ShieldFrame: {
-		parent: {
-			esModuleURI: "resource://normandy-content/ShieldFrameParent.sys.mjs",
-		},
-		child: {
-			esModuleURI: "resource://normandy-content/ShieldFrameChild.sys.mjs",
-			events: {
-				pageshow: {},
-				pagehide: {},
-				ShieldPageEvent: { wantUntrusted: true },
-			},
-		},
-		matches: ["about:studies*"],
-	},
-
-	ShoppingSidebar: {
-		parent: {
-			esModuleURI: "resource:///actors/ShoppingSidebarParent.sys.mjs",
-		},
-		child: {
-			esModuleURI: "resource:///actors/ShoppingSidebarChild.sys.mjs",
-			events: {
-				ContentReady: { wantUntrusted: true },
-				PolledRequestMade: { wantUntrusted: true },
-				// This is added so the actor instantiates immediately and makes
-				// methods available to the page js on load.
-				DOMDocElementInserted: {},
-				ReportProductAvailable: { wantUntrusted: true },
-				AdClicked: { wantUntrusted: true },
-				AdImpression: { wantUntrusted: true },
-				DisableShopping: { wantUntrusted: true },
-			},
-		},
-		matches: ["about:shoppingsidebar"],
-		remoteTypes: ["privilegedabout"],
-	},
-
-	SpeechDispatcher: {
-		parent: {
-			esModuleURI: "resource:///actors/SpeechDispatcherParent.sys.mjs",
-		},
-
-		child: {
-			esModuleURI: "resource:///actors/SpeechDispatcherChild.sys.mjs",
-			observers: ["chrome-synth-voices-error"],
-		},
-
-		messageManagerGroups: ["browsers"],
-		allFrames: true,
-	},
-
-	ASRouter: {
-		parent: {
-			esModuleURI: "resource:///actors/ASRouterParent.sys.mjs",
-		},
-		child: {
-			esModuleURI: "resource:///actors/ASRouterChild.sys.mjs",
-			events: {
-				// This is added so the actor instantiates immediately and makes
-				// methods available to the page js on load.
-				DOMDocElementInserted: {},
-			},
-		},
-		matches: [
-			"about:asrouter*",
-			"about:home*",
-			"about:newtab*",
-			"about:welcome*",
-			"about:privatebrowsing*",
-		],
-		remoteTypes: ["privilegedabout"],
-	},
-
-	SwitchDocumentDirection: {
-		child: {
-			esModuleURI: "resource:///actors/SwitchDocumentDirectionChild.sys.mjs",
-		},
-
-		allFrames: true,
-	},
-
-	UITour: {
-		parent: {
-			esModuleURI: "resource:///modules/UITourParent.sys.mjs",
-		},
-		child: {
-			esModuleURI: "resource:///modules/UITourChild.sys.mjs",
-			events: {
-				mozUITour: { wantUntrusted: true },
-			},
-		},
-
-		messageManagerGroups: ["browsers"],
-	},
-
-	WebRTC: {
-		parent: {
-			esModuleURI: "resource:///actors/WebRTCParent.sys.mjs",
-		},
-		child: {
-			esModuleURI: "resource:///actors/WebRTCChild.sys.mjs",
-		},
-
-		allFrames: true,
-	},
+  Megalist: {
+    parent: {
+      esModuleURI: "resource://gre/actors/MegalistParent.sys.mjs",
+    },
+    child: {
+      esModuleURI: "resource://gre/actors/MegalistChild.sys.mjs",
+      events: {
+        DOMContentLoaded: {},
+      },
+    },
+    includeChrome: true,
+    matches: ["chrome://global/content/megalist/megalist.html"],
+    allFrames: true,
+    enablePreference: "browser.megalist.enabled",
+  },
+
+  AboutLogins: {
+    parent: {
+      esModuleURI: "resource:///actors/AboutLoginsParent.sys.mjs",
+    },
+    child: {
+      esModuleURI: "resource:///actors/AboutLoginsChild.sys.mjs",
+      events: {
+        AboutLoginsCopyLoginDetail: { wantUntrusted: true },
+        AboutLoginsCreateLogin: { wantUntrusted: true },
+        AboutLoginsDeleteLogin: { wantUntrusted: true },
+        AboutLoginsDismissBreachAlert: { wantUntrusted: true },
+        AboutLoginsImportFromBrowser: { wantUntrusted: true },
+        AboutLoginsImportFromFile: { wantUntrusted: true },
+        AboutLoginsImportReportInit: { wantUntrusted: true },
+        AboutLoginsImportReportReady: { wantUntrusted: true },
+        AboutLoginsInit: { wantUntrusted: true },
+        AboutLoginsGetHelp: { wantUntrusted: true },
+        AboutLoginsOpenPreferences: { wantUntrusted: true },
+        AboutLoginsOpenSite: { wantUntrusted: true },
+        AboutLoginsRecordTelemetryEvent: { wantUntrusted: true },
+        AboutLoginsRemoveAllLogins: { wantUntrusted: true },
+        AboutLoginsSortChanged: { wantUntrusted: true },
+        AboutLoginsSyncEnable: { wantUntrusted: true },
+        AboutLoginsSyncOptions: { wantUntrusted: true },
+        AboutLoginsUpdateLogin: { wantUntrusted: true },
+        AboutLoginsExportPasswords: { wantUntrusted: true },
+      },
+    },
+    matches: ["about:logins", "about:logins?*", "about:loginsimportreport"],
+    allFrames: true,
+    remoteTypes: ["privilegedabout"],
+  },
+
+  AboutMessagePreview: {
+    parent: {
+      esModuleURI: "resource:///actors/AboutMessagePreviewParent.sys.mjs",
+    },
+    child: {
+      esModuleURI: "resource:///actors/AboutMessagePreviewChild.sys.mjs",
+      events: {
+        DOMDocElementInserted: { capture: true },
+      },
+    },
+    matches: ["about:messagepreview", "about:messagepreview?*"],
+  },
+
+  AboutNewTab: {
+    parent: {
+      esModuleURI: "resource:///actors/AboutNewTabParent.sys.mjs",
+    },
+    child: {
+      esModuleURI: "resource:///actors/AboutNewTabChild.sys.mjs",
+      events: {
+        DOMDocElementInserted: {},
+        DOMContentLoaded: {},
+        load: { capture: true },
+        unload: { capture: true },
+        pageshow: {},
+        visibilitychange: {},
+      },
+    },
+    // The wildcard on about:newtab is for the # parameter
+    // that is used for the newtab devtools. The wildcard for about:home
+    // is similar, and also allows for falling back to loading the
+    // about:home document dynamically if an attempt is made to load
+    // about:home?jscache from the AboutHomeStartupCache as a top-level
+    // load.
+    matches: ["about:home*", "about:welcome", "about:newtab*"],
+    remoteTypes: ["privilegedabout"],
+  },
+
+  AboutPocket: {
+    parent: {
+      esModuleURI: "resource:///actors/AboutPocketParent.sys.mjs",
+    },
+    child: {
+      esModuleURI: "resource:///actors/AboutPocketChild.sys.mjs",
+
+      events: {
+        DOMDocElementInserted: { capture: true },
+      },
+    },
+
+    remoteTypes: ["privilegedabout"],
+    matches: [
+      "about:pocket-saved*",
+      "about:pocket-signup*",
+      "about:pocket-home*",
+      "about:pocket-style-guide*",
+    ],
+  },
+
+  AboutPrivateBrowsing: {
+    parent: {
+      esModuleURI: "resource:///actors/AboutPrivateBrowsingParent.sys.mjs",
+    },
+    child: {
+      esModuleURI: "resource:///actors/AboutPrivateBrowsingChild.sys.mjs",
+
+      events: {
+        DOMDocElementInserted: { capture: true },
+      },
+    },
+
+    matches: ["about:privatebrowsing*"],
+  },
+
+  AboutProtections: {
+    parent: {
+      esModuleURI: "resource:///actors/AboutProtectionsParent.sys.mjs",
+    },
+    child: {
+      esModuleURI: "resource:///actors/AboutProtectionsChild.sys.mjs",
+
+      events: {
+        DOMDocElementInserted: { capture: true },
+      },
+    },
+
+    matches: ["about:protections", "about:protections?*"],
+  },
+
+  AboutReader: {
+    parent: {
+      esModuleURI: "resource:///actors/AboutReaderParent.sys.mjs",
+    },
+    child: {
+      esModuleURI: "resource:///actors/AboutReaderChild.sys.mjs",
+      events: {
+        DOMContentLoaded: {},
+        pageshow: { mozSystemGroup: true },
+        // Don't try to create the actor if only the pagehide event fires.
+        // This can happen with the initial about:blank documents.
+        pagehide: { mozSystemGroup: true, createActor: false },
+      },
+    },
+    messageManagerGroups: ["browsers"],
+  },
+
+  AboutTabCrashed: {
+    parent: {
+      esModuleURI: "resource:///actors/AboutTabCrashedParent.sys.mjs",
+    },
+    child: {
+      esModuleURI: "resource:///actors/AboutTabCrashedChild.sys.mjs",
+      events: {
+        DOMDocElementInserted: { capture: true },
+      },
+    },
+
+    matches: ["about:tabcrashed*"],
+  },
+
+  AboutWelcomeShopping: {
+    parent: {
+      esModuleURI: "resource:///actors/AboutWelcomeParent.sys.mjs",
+    },
+    child: {
+      esModuleURI: "resource:///actors/AboutWelcomeChild.sys.mjs",
+      events: {
+        Update: {},
+      },
+    },
+    matches: ["about:shoppingsidebar"],
+    remoteTypes: ["privilegedabout"],
+  },
+
+  AboutWelcome: {
+    parent: {
+      esModuleURI: "resource:///actors/AboutWelcomeParent.sys.mjs",
+    },
+    child: {
+      esModuleURI: "resource:///actors/AboutWelcomeChild.sys.mjs",
+      events: {
+        // This is added so the actor instantiates immediately and makes
+        // methods available to the page js on load.
+        DOMDocElementInserted: {},
+      },
+    },
+    matches: ["about:welcome"],
+    remoteTypes: ["privilegedabout"],
+
+    // See Bug 1618306
+    // Remove this preference check when we turn on separate about:welcome for all users.
+    enablePreference: "browser.aboutwelcome.enabled",
+  },
+
+  BackupUI: {
+    parent: {
+      esModuleURI: "resource:///actors/BackupUIParent.sys.mjs",
+    },
+    child: {
+      esModuleURI: "resource:///actors/BackupUIChild.sys.mjs",
+      events: {
+        "BackupUI:InitWidget": { wantUntrusted: true },
+        "BackupUI:ScheduledBackupsConfirm": { wantUntrusted: true },
+      },
+    },
+    matches: ["about:preferences*", "about:settings*"],
+    enablePreference: "browser.backup.preferences.ui.enabled",
+  },
+
+  BlockedSite: {
+    parent: {
+      esModuleURI: "resource:///actors/BlockedSiteParent.sys.mjs",
+    },
+    child: {
+      esModuleURI: "resource:///actors/BlockedSiteChild.sys.mjs",
+      events: {
+        AboutBlockedLoaded: { wantUntrusted: true },
+        click: {},
+      },
+    },
+    matches: ["about:blocked?*"],
+    allFrames: true,
+  },
+
+  BrowserTab: {
+    child: {
+      esModuleURI: "resource:///actors/BrowserTabChild.sys.mjs",
+    },
+
+    messageManagerGroups: ["browsers"],
+  },
+
+  ClickHandler: {
+    parent: {
+      esModuleURI: "resource:///actors/ClickHandlerParent.sys.mjs",
+    },
+    child: {
+      esModuleURI: "resource:///actors/ClickHandlerChild.sys.mjs",
+      events: {
+        chromelinkclick: { capture: true, mozSystemGroup: true },
+      },
+    },
+
+    allFrames: true,
+  },
+
+  /* Note: this uses the same JSMs as ClickHandler, but because it
+   * relies on "normal" click events anywhere on the page (not just
+   * links) and is expensive, and only does something for the
+   * small group of people who have the feature enabled, it is its
+   * own actor which is only registered if the pref is enabled.
+   */
+  MiddleMousePasteHandler: {
+    parent: {
+      esModuleURI: "resource:///actors/ClickHandlerParent.sys.mjs",
+    },
+    child: {
+      esModuleURI: "resource:///actors/ClickHandlerChild.sys.mjs",
+      events: {
+        auxclick: { capture: true, mozSystemGroup: true },
+      },
+    },
+    enablePreference: "middlemouse.contentLoadURL",
+
+    allFrames: true,
+  },
+
+  ContentSearch: {
+    parent: {
+      esModuleURI: "resource:///actors/ContentSearchParent.sys.mjs",
+    },
+    child: {
+      esModuleURI: "resource:///actors/ContentSearchChild.sys.mjs",
+      events: {
+        ContentSearchClient: { capture: true, wantUntrusted: true },
+      },
+    },
+    matches: [
+      "about:home",
+      "about:welcome",
+      "about:newtab",
+      "about:privatebrowsing",
+      "about:test-about-content-search-ui",
+    ],
+    remoteTypes: ["privilegedabout"],
+  },
+
+  ContextMenu: {
+    parent: {
+      esModuleURI: "resource:///actors/ContextMenuParent.sys.mjs",
+    },
+
+    child: {
+      esModuleURI: "resource:///actors/ContextMenuChild.sys.mjs",
+      events: {
+        contextmenu: { mozSystemGroup: true },
+      },
+    },
+
+    allFrames: true,
+  },
+
+  DecoderDoctor: {
+    parent: {
+      esModuleURI: "resource:///actors/DecoderDoctorParent.sys.mjs",
+    },
+
+    child: {
+      esModuleURI: "resource:///actors/DecoderDoctorChild.sys.mjs",
+      observers: ["decoder-doctor-notification"],
+    },
+
+    messageManagerGroups: ["browsers"],
+    allFrames: true,
+  },
+
+  DOMFullscreen: {
+    parent: {
+      esModuleURI: "resource:///actors/DOMFullscreenParent.sys.mjs",
+    },
+
+    child: {
+      esModuleURI: "resource:///actors/DOMFullscreenChild.sys.mjs",
+      events: {
+        "MozDOMFullscreen:Request": {},
+        "MozDOMFullscreen:Entered": {},
+        "MozDOMFullscreen:NewOrigin": {},
+        "MozDOMFullscreen:Exit": {},
+        "MozDOMFullscreen:Exited": {},
+      },
+    },
+
+    messageManagerGroups: ["browsers"],
+    allFrames: true,
+  },
+
+  EncryptedMedia: {
+    parent: {
+      esModuleURI: "resource:///actors/EncryptedMediaParent.sys.mjs",
+    },
+
+    child: {
+      esModuleURI: "resource:///actors/EncryptedMediaChild.sys.mjs",
+      observers: ["mediakeys-request"],
+    },
+
+    messageManagerGroups: ["browsers"],
+    allFrames: true,
+  },
+
+  FormValidation: {
+    parent: {
+      esModuleURI: "resource:///actors/FormValidationParent.sys.mjs",
+    },
+
+    child: {
+      esModuleURI: "resource:///actors/FormValidationChild.sys.mjs",
+      events: {
+        MozInvalidForm: {},
+        // Listening to ‘pageshow’ event is only relevant if an invalid form
+        // popup was open, so don't create the actor when fired.
+        pageshow: { createActor: false },
+      },
+    },
+
+    allFrames: true,
+  },
+
+  LightweightTheme: {
+    child: {
+      esModuleURI: "resource:///actors/LightweightThemeChild.sys.mjs",
+      events: {
+        pageshow: { mozSystemGroup: true },
+        DOMContentLoaded: {},
+      },
+    },
+    includeChrome: true,
+    allFrames: true,
+    matches: [
+      "about:asrouter",
+      "about:home",
+      "about:newtab",
+      "about:welcome",
+      "chrome://browser/content/syncedtabs/sidebar.xhtml",
+      "chrome://browser/content/places/historySidebar.xhtml",
+      "chrome://browser/content/places/bookmarksSidebar.xhtml",
+      "about:firefoxview",
+    ],
+  },
+
+  LinkHandler: {
+    parent: {
+      esModuleURI: "resource:///actors/LinkHandlerParent.sys.mjs",
+    },
+    child: {
+      esModuleURI: "resource:///actors/LinkHandlerChild.sys.mjs",
+      events: {
+        DOMHeadElementParsed: {},
+        DOMLinkAdded: {},
+        DOMLinkChanged: {},
+        pageshow: {},
+        // The `pagehide` event is only used to clean up state which will not be
+        // present if the actor hasn't been created.
+        pagehide: { createActor: false },
+      },
+    },
+
+    messageManagerGroups: ["browsers"],
+  },
+
+  PageInfo: {
+    child: {
+      esModuleURI: "resource:///actors/PageInfoChild.sys.mjs",
+    },
+
+    allFrames: true,
+  },
+
+  PageStyle: {
+    parent: {
+      esModuleURI: "resource:///actors/PageStyleParent.sys.mjs",
+    },
+    child: {
+      esModuleURI: "resource:///actors/PageStyleChild.sys.mjs",
+      events: {
+        pageshow: { createActor: false },
+      },
+    },
+
+    messageManagerGroups: ["browsers"],
+    allFrames: true,
+  },
+
+  Pdfjs: {
+    parent: {
+      esModuleURI: "resource://pdf.js/PdfjsParent.sys.mjs",
+    },
+    child: {
+      esModuleURI: "resource://pdf.js/PdfjsChild.sys.mjs",
+    },
+    allFrames: true,
+  },
+
+  // GMP crash reporting
+  Plugin: {
+    parent: {
+      esModuleURI: "resource:///actors/PluginParent.sys.mjs",
+    },
+    child: {
+      esModuleURI: "resource:///actors/PluginChild.sys.mjs",
+      events: {
+        PluginCrashed: { capture: true },
+      },
+    },
+
+    allFrames: true,
+  },
+
+  PointerLock: {
+    parent: {
+      esModuleURI: "resource:///actors/PointerLockParent.sys.mjs",
+    },
+    child: {
+      esModuleURI: "resource:///actors/PointerLockChild.sys.mjs",
+      events: {
+        "MozDOMPointerLock:Entered": {},
+        "MozDOMPointerLock:Exited": {},
+      },
+    },
+
+    messageManagerGroups: ["browsers"],
+    allFrames: true,
+  },
+
+  Profiles: {
+    parent: {
+      esModuleURI: "resource:///actors/ProfilesParent.sys.mjs",
+    },
+    child: {
+      esModuleURI: "resource:///actors/ProfilesChild.sys.mjs",
+    },
+    matches: ["about:profilemanager"],
+    enablePreference: "browser.profiles.enabled",
+  },
+
+  Prompt: {
+    parent: {
+      esModuleURI: "resource:///actors/PromptParent.sys.mjs",
+    },
+    includeChrome: true,
+    allFrames: true,
+  },
+
+  RefreshBlocker: {
+    parent: {
+      esModuleURI: "resource:///actors/RefreshBlockerParent.sys.mjs",
+    },
+    child: {
+      esModuleURI: "resource:///actors/RefreshBlockerChild.sys.mjs",
+    },
+
+    messageManagerGroups: ["browsers"],
+    enablePreference: "accessibility.blockautorefresh",
+  },
+
+  ScreenshotsComponent: {
+    parent: {
+      esModuleURI: "resource:///modules/ScreenshotsUtils.sys.mjs",
+    },
+    child: {
+      esModuleURI: "resource:///actors/ScreenshotsComponentChild.sys.mjs",
+      events: {
+        "Screenshots:Close": {},
+        "Screenshots:Copy": {},
+        "Screenshots:Download": {},
+        "Screenshots:HidePanel": {},
+        "Screenshots:OverlaySelection": {},
+        "Screenshots:RecordEvent": {},
+        "Screenshots:ShowPanel": {},
+        "Screenshots:FocusPanel": {},
+      },
+    },
+    enablePreference: "screenshots.browser.component.enabled",
+  },
+
+  ScreenshotsHelper: {
+    parent: {
+      esModuleURI: "resource:///modules/ScreenshotsUtils.sys.mjs",
+    },
+    child: {
+      esModuleURI: "resource:///modules/ScreenshotsHelperChild.sys.mjs",
+    },
+    allFrames: true,
+    enablePreference: "screenshots.browser.component.enabled",
+  },
+
+  SearchSERPTelemetry: {
+    parent: {
+      esModuleURI: "resource:///actors/SearchSERPTelemetryParent.sys.mjs",
+    },
+    child: {
+      esModuleURI: "resource:///actors/SearchSERPTelemetryChild.sys.mjs",
+      events: {
+        DOMContentLoaded: {},
+        pageshow: { mozSystemGroup: true },
+        // The 'pagehide' event is only used to clean up state, and should not
+        // force actor creation.
+        pagehide: { createActor: false },
+        load: { mozSystemGroup: true, capture: true },
+      },
+    },
+    matches: ["https://*/*"],
+  },
+
+  ShieldFrame: {
+    parent: {
+      esModuleURI: "resource://normandy-content/ShieldFrameParent.sys.mjs",
+    },
+    child: {
+      esModuleURI: "resource://normandy-content/ShieldFrameChild.sys.mjs",
+      events: {
+        pageshow: {},
+        pagehide: {},
+        ShieldPageEvent: { wantUntrusted: true },
+      },
+    },
+    matches: ["about:studies*"],
+  },
+
+  ShoppingSidebar: {
+    parent: {
+      esModuleURI: "resource:///actors/ShoppingSidebarParent.sys.mjs",
+    },
+    child: {
+      esModuleURI: "resource:///actors/ShoppingSidebarChild.sys.mjs",
+      events: {
+        ContentReady: { wantUntrusted: true },
+        PolledRequestMade: { wantUntrusted: true },
+        // This is added so the actor instantiates immediately and makes
+        // methods available to the page js on load.
+        DOMDocElementInserted: {},
+        ReportProductAvailable: { wantUntrusted: true },
+        AdClicked: { wantUntrusted: true },
+        AdImpression: { wantUntrusted: true },
+        DisableShopping: { wantUntrusted: true },
+      },
+    },
+    matches: ["about:shoppingsidebar"],
+    remoteTypes: ["privilegedabout"],
+  },
+
+  SpeechDispatcher: {
+    parent: {
+      esModuleURI: "resource:///actors/SpeechDispatcherParent.sys.mjs",
+    },
+
+    child: {
+      esModuleURI: "resource:///actors/SpeechDispatcherChild.sys.mjs",
+      observers: ["chrome-synth-voices-error"],
+    },
+
+    messageManagerGroups: ["browsers"],
+    allFrames: true,
+  },
+
+  ASRouter: {
+    parent: {
+      esModuleURI: "resource:///actors/ASRouterParent.sys.mjs",
+    },
+    child: {
+      esModuleURI: "resource:///actors/ASRouterChild.sys.mjs",
+      events: {
+        // This is added so the actor instantiates immediately and makes
+        // methods available to the page js on load.
+        DOMDocElementInserted: {},
+      },
+    },
+    matches: [
+      "about:asrouter*",
+      "about:home*",
+      "about:newtab*",
+      "about:welcome*",
+      "about:privatebrowsing*",
+    ],
+    remoteTypes: ["privilegedabout"],
+  },
+
+  SwitchDocumentDirection: {
+    child: {
+      esModuleURI: "resource:///actors/SwitchDocumentDirectionChild.sys.mjs",
+    },
+
+    allFrames: true,
+  },
+
+  UITour: {
+    parent: {
+      esModuleURI: "resource:///modules/UITourParent.sys.mjs",
+    },
+    child: {
+      esModuleURI: "resource:///modules/UITourChild.sys.mjs",
+      events: {
+        mozUITour: { wantUntrusted: true },
+      },
+    },
+
+    messageManagerGroups: ["browsers"],
+  },
+
+  WebRTC: {
+    parent: {
+      esModuleURI: "resource:///actors/WebRTCParent.sys.mjs",
+    },
+    child: {
+      esModuleURI: "resource:///actors/WebRTCChild.sys.mjs",
+    },
+
+    allFrames: true,
+  },
 };
 
 ChromeUtils.defineLazyGetter(
-	lazy,
-	"WeaveService",
-	() => Cc["@mozilla.org/weave/service;1"].getService().wrappedJSObject,
+  lazy,
+  "WeaveService",
+  () => Cc["@mozilla.org/weave/service;1"].getService().wrappedJSObject
 );
 
 if (AppConstants.MOZ_CRASHREPORTER) {
-	ChromeUtils.defineESModuleGetters(lazy, {
-		UnsubmittedCrashHandler: "resource:///modules/ContentCrashHandlers.sys.mjs",
-	});
+  ChromeUtils.defineESModuleGetters(lazy, {
+    UnsubmittedCrashHandler: "resource:///modules/ContentCrashHandlers.sys.mjs",
+  });
 }
 
 ChromeUtils.defineLazyGetter(lazy, "gBrandBundle", () =>
-	Services.strings.createBundle("chrome://branding/locale/brand.properties"),
+  Services.strings.createBundle("chrome://branding/locale/brand.properties")
 );
 
 ChromeUtils.defineLazyGetter(lazy, "gBrowserBundle", () =>
-	Services.strings.createBundle("chrome://browser/locale/browser.properties"),
+  Services.strings.createBundle("chrome://browser/locale/browser.properties")
 );
 
 ChromeUtils.defineLazyGetter(lazy, "log", () => {
-	const { ConsoleAPI } = ChromeUtils.importESModule(
-		"resource://gre/modules/Console.sys.mjs",
-	);
-	const consoleOptions = {
-		// tip: set maxLogLevel to "debug" and use lazy.log.debug() to create
-		// detailed messages during development. See LOG_LEVELS in Console.sys.mjs
-		// for details.
-		maxLogLevel: "error",
-		maxLogLevelPref: "browser.policies.loglevel",
-		prefix: "BrowserGlue.sys.mjs",
-	};
-	return new ConsoleAPI(consoleOptions);
+  const { ConsoleAPI } = ChromeUtils.importESModule(
+    "resource://gre/modules/Console.sys.mjs"
+  );
+  const consoleOptions = {
+    // tip: set maxLogLevel to "debug" and use lazy.log.debug() to create
+    // detailed messages during development. See LOG_LEVELS in Console.sys.mjs
+    // for details.
+    maxLogLevel: "error",
+    maxLogLevelPref: "browser.policies.loglevel",
+    prefix: "BrowserGlue.sys.mjs",
+  };
+  return new ConsoleAPI(consoleOptions);
 });
 
 const listeners = {
-	observers: {
-		"gmp-plugin-crash": ["PluginManager"],
-		"plugin-crashed": ["PluginManager"],
-	},
-
-	observe(subject, topic, data) {
-		for (const module of this.observers[topic]) {
-			try {
-				lazy[module].observe(subject, topic, data);
-			} catch (e) {
-				console.error(e);
-			}
-		}
-	},
-
-	init() {
-		for (const observer of Object.keys(this.observers)) {
-			Services.obs.addObserver(this, observer);
-		}
-	},
+  observers: {
+    "gmp-plugin-crash": ["PluginManager"],
+    "plugin-crashed": ["PluginManager"],
+  },
+
+  observe(subject, topic, data) {
+    for (const module of this.observers[topic]) {
+      try {
+        lazy[module].observe(subject, topic, data);
+      } catch (e) {
+        console.error(e);
+      }
+    }
+  },
+
+  init() {
+    for (const observer of Object.keys(this.observers)) {
+      Services.obs.addObserver(this, observer);
+    }
+  },
 };
 if (AppConstants.MOZ_UPDATER) {
-	listeners.observers["update-downloading"] = ["UpdateListener"];
-	listeners.observers["update-staged"] = ["UpdateListener"];
-	listeners.observers["update-downloaded"] = ["UpdateListener"];
-	listeners.observers["update-available"] = ["UpdateListener"];
-	listeners.observers["update-error"] = ["UpdateListener"];
-	listeners.observers["update-swap"] = ["UpdateListener"];
+  listeners.observers["update-downloading"] = ["UpdateListener"];
+  listeners.observers["update-staged"] = ["UpdateListener"];
+  listeners.observers["update-downloaded"] = ["UpdateListener"];
+  listeners.observers["update-available"] = ["UpdateListener"];
+  listeners.observers["update-error"] = ["UpdateListener"];
+  listeners.observers["update-swap"] = ["UpdateListener"];
 }
 
 // Seconds of idle before trying to create a bookmarks backup.
@@ -1092,4157 +990,107 @@
 const OBSERVE_LASTWINDOW_CLOSE_TOPICS = AppConstants.platform != "macosx";
 
 export const BrowserInitState = {};
-BrowserInitState.startupIdleTaskPromise = new Promise((resolve) => {
-	BrowserInitState._resolveStartupIdleTask = resolve;
+BrowserInitState.startupIdleTaskPromise = new Promise(resolve => {
+  BrowserInitState._resolveStartupIdleTask = resolve;
 });
 
 export function BrowserGlue() {
-	XPCOMUtils.defineLazyServiceGetter(
-		this,
-		"_userIdleService",
-		"@mozilla.org/widget/useridleservice;1",
-		"nsIUserIdleService",
-	);
-
-	ChromeUtils.defineLazyGetter(this, "_distributionCustomizer", () => {
-		const { DistributionCustomizer } = ChromeUtils.importESModule(
-			"resource:///modules/distribution.sys.mjs",
-		);
-		return new DistributionCustomizer();
-	});
-
-	XPCOMUtils.defineLazyServiceGetter(
-		this,
-		"AlertsService",
-		"@mozilla.org/alerts-service;1",
-		"nsIAlertsService",
-	);
-
-	this._init();
+  XPCOMUtils.defineLazyServiceGetter(
+    this,
+    "_userIdleService",
+    "@mozilla.org/widget/useridleservice;1",
+    "nsIUserIdleService"
+  );
+
+  ChromeUtils.defineLazyGetter(this, "_distributionCustomizer", () => {
+    const { DistributionCustomizer } = ChromeUtils.importESModule(
+      "resource:///modules/distribution.sys.mjs"
+    );
+    return new DistributionCustomizer();
+  });
+
+  XPCOMUtils.defineLazyServiceGetter(
+    this,
+    "AlertsService",
+    "@mozilla.org/alerts-service;1",
+    "nsIAlertsService"
+  );
+
+  this._init();
 }
 
 function WindowsRegPoliciesGetter(wrk, root, regLocation) {
-	wrk.open(root, regLocation, wrk.ACCESS_READ);
-	let policies;
-	if (wrk.hasChild("Mozilla\\" + Services.appinfo.name)) {
-		policies = lazy.WindowsGPOParser.readPolicies(wrk, policies);
-	}
-	wrk.close();
-	return policies;
+  wrk.open(root, regLocation, wrk.ACCESS_READ);
+  let policies;
+  if (wrk.hasChild("Mozilla\\" + Services.appinfo.name)) {
+    policies = lazy.WindowsGPOParser.readPolicies(wrk, policies);
+  }
+  wrk.close();
+  return policies;
 }
 
 function isPrivateBrowsingAllowedInRegistry() {
-	// If there is an attempt to open Private Browsing before
-	// EnterprisePolicies are initialized the Windows registry
-	// can be checked to determine if it is enabled
-	if (Services.policies.status > Ci.nsIEnterprisePolicies.UNINITIALIZED) {
-		// Yield to policies engine if initialized
-		const privateAllowed = Services.policies.isAllowed("privatebrowsing");
-		lazy.log.debug(
-			`Yield to initialized policies engine: Private Browsing Allowed = ${privateAllowed}`,
-		);
-		return privateAllowed;
-	}
-	if (AppConstants.platform !== "win") {
-		// Not using Windows so no registry, return true
-		lazy.log.debug(
-			"AppConstants.platform is not 'win': Private Browsing allowed",
-		);
-		return true;
-	}
-	// If all other checks fail only then do we check registry
-	const wrk = Cc["@mozilla.org/windows-registry-key;1"].createInstance(
-		Ci.nsIWindowsRegKey,
-	);
-	const regLocation = "SOFTWARE\\Policies";
-	let userPolicies, machinePolicies;
-	// Only check HKEY_LOCAL_MACHINE if not in testing
-	if (!Cu.isInAutomation) {
-		machinePolicies = WindowsRegPoliciesGetter(
-			wrk,
-			wrk.ROOT_KEY_LOCAL_MACHINE,
-			regLocation,
-		);
-	}
-	// Check machine policies before checking user policies
-	// HKEY_LOCAL_MACHINE supersedes HKEY_CURRENT_USER so only check
-	// HKEY_CURRENT_USER if the registry key is not present in
-	// HKEY_LOCAL_MACHINE at all
-	if (machinePolicies && "DisablePrivateBrowsing" in machinePolicies) {
-		lazy.log.debug(
-			`DisablePrivateBrowsing in HKEY_LOCAL_MACHINE is ${machinePolicies.DisablePrivateBrowsing}`,
-		);
-		return !(machinePolicies.DisablePrivateBrowsing === 1);
-	}
-	userPolicies = WindowsRegPoliciesGetter(
-		wrk,
-		wrk.ROOT_KEY_CURRENT_USER,
-		regLocation,
-	);
-	if (userPolicies && "DisablePrivateBrowsing" in userPolicies) {
-		lazy.log.debug(
-			`DisablePrivateBrowsing in HKEY_CURRENT_USER is ${userPolicies.DisablePrivateBrowsing}`,
-		);
-		return !(userPolicies.DisablePrivateBrowsing === 1);
-	}
-	// Private browsing allowed if no registry entry exists
-	lazy.log.debug(
-		"No DisablePrivateBrowsing registry entry: Private Browsing allowed",
-	);
-	return true;
+  // If there is an attempt to open Private Browsing before
+  // EnterprisePolicies are initialized the Windows registry
+  // can be checked to determine if it is enabled
+  if (Services.policies.status > Ci.nsIEnterprisePolicies.UNINITIALIZED) {
+    // Yield to policies engine if initialized
+    const privateAllowed = Services.policies.isAllowed("privatebrowsing");
+    lazy.log.debug(
+      `Yield to initialized policies engine: Private Browsing Allowed = ${privateAllowed}`
+    );
+    return privateAllowed;
+  }
+  if (AppConstants.platform !== "win") {
+    // Not using Windows so no registry, return true
+    lazy.log.debug(
+      "AppConstants.platform is not 'win': Private Browsing allowed"
+    );
+    return true;
+  }
+  // If all other checks fail only then do we check registry
+  const wrk = Cc["@mozilla.org/windows-registry-key;1"].createInstance(
+    Ci.nsIWindowsRegKey
+  );
+  const regLocation = "SOFTWARE\\Policies";
+  let userPolicies, machinePolicies;
+  // Only check HKEY_LOCAL_MACHINE if not in testing
+  if (!Cu.isInAutomation) {
+    machinePolicies = WindowsRegPoliciesGetter(
+      wrk,
+      wrk.ROOT_KEY_LOCAL_MACHINE,
+      regLocation
+    );
+  }
+  // Check machine policies before checking user policies
+  // HKEY_LOCAL_MACHINE supersedes HKEY_CURRENT_USER so only check
+  // HKEY_CURRENT_USER if the registry key is not present in
+  // HKEY_LOCAL_MACHINE at all
+  if (machinePolicies && "DisablePrivateBrowsing" in machinePolicies) {
+    lazy.log.debug(
+      `DisablePrivateBrowsing in HKEY_LOCAL_MACHINE is ${machinePolicies.DisablePrivateBrowsing}`
+    );
+    return !(machinePolicies.DisablePrivateBrowsing === 1);
+  }
+  userPolicies = WindowsRegPoliciesGetter(
+    wrk,
+    wrk.ROOT_KEY_CURRENT_USER,
+    regLocation
+  );
+  if (userPolicies && "DisablePrivateBrowsing" in userPolicies) {
+    lazy.log.debug(
+      `DisablePrivateBrowsing in HKEY_CURRENT_USER is ${userPolicies.DisablePrivateBrowsing}`
+    );
+    return !(userPolicies.DisablePrivateBrowsing === 1);
+  }
+  // Private browsing allowed if no registry entry exists
+  lazy.log.debug(
+    "No DisablePrivateBrowsing registry entry: Private Browsing allowed"
+  );
+  return true;
 }
 
 BrowserGlue.prototype = {
-<<<<<<< HEAD
-	_saveSession: false,
-	_migrationImportsDefaultBookmarks: false,
-	_placesBrowserInitComplete: false,
-	_isNewProfile: undefined,
-	_defaultCookieBehaviorAtStartup: null,
-
-	_setPrefToSaveSession: function BG__setPrefToSaveSession(aForce) {
-		if (!this._saveSession && !aForce) {
-			return;
-		}
-
-		if (!lazy.PrivateBrowsingUtils.permanentPrivateBrowsing) {
-			Services.prefs.setBoolPref(
-				"browser.sessionstore.resume_session_once",
-				true,
-			);
-		}
-
-		// This method can be called via [NSApplication terminate:] on Mac, which
-		// ends up causing prefs not to be flushed to disk, so we need to do that
-		// explicitly here. See bug 497652.
-		Services.prefs.savePrefFile(null);
-	},
-
-	// nsIObserver implementation
-	observe: async function BG_observe(subject, topic, data) {
-		switch (topic) {
-			case "notifications-open-settings":
-				this._openPreferences("privacy-permissions");
-				break;
-			case "final-ui-startup":
-				this._beforeUIStartup();
-				break;
-			case "browser-delayed-startup-finished":
-				this._onFirstWindowLoaded(subject);
-				Services.obs.removeObserver(this, "browser-delayed-startup-finished");
-				break;
-			case "sessionstore-windows-restored":
-				this._onWindowsRestored();
-				break;
-			case "browser:purge-session-history":
-				// reset the console service's error buffer
-				Services.console.logStringMessage(null); // clear the console (in case it's open)
-				Services.console.reset();
-				break;
-			case "restart-in-safe-mode":
-				this._onSafeModeRestart(subject);
-				break;
-			case "quit-application-requested":
-				this._onQuitRequest(subject, data);
-				break;
-			case "quit-application-granted":
-				this._onQuitApplicationGranted();
-				break;
-			case "browser-lastwindow-close-requested":
-				if (OBSERVE_LASTWINDOW_CLOSE_TOPICS) {
-					// The application is not actually quitting, but the last full browser
-					// window is about to be closed.
-					this._onQuitRequest(subject, "lastwindow");
-				}
-				break;
-			case "browser-lastwindow-close-granted":
-				if (OBSERVE_LASTWINDOW_CLOSE_TOPICS) {
-					this._setPrefToSaveSession();
-				}
-				break;
-			case "fxaccounts:onverified":
-				this._onThisDeviceConnected();
-				break;
-			case "fxaccounts:device_connected":
-				this._onDeviceConnected(data);
-				break;
-			case "fxaccounts:verify_login":
-				this._onVerifyLoginNotification(JSON.parse(data));
-				break;
-			case "fxaccounts:device_disconnected":
-				data = JSON.parse(data);
-				if (data.isLocalDevice) {
-					this._onDeviceDisconnected();
-				}
-				break;
-			case "fxaccounts:commands:open-uri":
-				this._onDisplaySyncURIs(subject);
-				break;
-			case "fxaccounts:commands:close-uri":
-				this._onIncomingCloseTabCommand(subject);
-				break;
-			case "session-save":
-				this._setPrefToSaveSession(true);
-				subject.QueryInterface(Ci.nsISupportsPRBool);
-				subject.data = true;
-				break;
-			case "places-init-complete":
-				Services.obs.removeObserver(this, "places-init-complete");
-				if (!this._migrationImportsDefaultBookmarks) {
-					this._initPlaces(false);
-				}
-				break;
-			case "idle":
-				this._backupBookmarks();
-				break;
-			case "distribution-customization-complete":
-				Services.obs.removeObserver(
-					this,
-					"distribution-customization-complete",
-				);
-				// Customization has finished, we don't need the customizer anymore.
-				delete this._distributionCustomizer;
-				break;
-			case "browser-glue-test": // used by tests
-				if (data == "force-ui-migration") {
-					this._migrateUI();
-				} else if (data == "force-distribution-customization") {
-					this._distributionCustomizer.applyCustomizations();
-					// To apply distribution bookmarks use "places-init-complete".
-				} else if (data == "test-force-places-init") {
-					this._placesInitialized = false;
-					this._initPlaces(false);
-				} else if (data == "mock-alerts-service") {
-					Object.defineProperty(this, "AlertsService", {
-						value: subject.wrappedJSObject,
-					});
-				} else if (data == "places-browser-init-complete") {
-					if (this._placesBrowserInitComplete) {
-						Services.obs.notifyObservers(null, "places-browser-init-complete");
-					}
-				} else if (data == "add-breaches-sync-handler") {
-					this._addBreachesSyncHandler();
-				}
-				break;
-			case "initial-migration-will-import-default-bookmarks":
-				this._migrationImportsDefaultBookmarks = true;
-				break;
-			case "initial-migration-did-import-default-bookmarks":
-				this._initPlaces(true);
-				break;
-			case "handle-xul-text-link": {
-				const linkHandled = subject.QueryInterface(Ci.nsISupportsPRBool);
-				if (!linkHandled.data) {
-					const win = lazy.BrowserWindowTracker.getTopWindow();
-					if (win) {
-						data = JSON.parse(data);
-						let where = lazy.BrowserUtils.whereToOpenLink(data);
-						// Preserve legacy behavior of non-modifier left-clicks
-						// opening in a new selected tab.
-						if (where == "current") {
-							where = "tab";
-						}
-						win.openTrustedLinkIn(data.href, where);
-						linkHandled.data = true;
-					}
-				}
-				break;
-			}
-			case "profile-before-change":
-				// Any component depending on Places should be finalized in
-				// _onPlacesShutdown.  Any component that doesn't need to act after
-				// the UI has gone should be finalized in _onQuitApplicationGranted.
-				this._dispose();
-				break;
-			case "keyword-search": {
-				// This notification is broadcast by the docshell when it "fixes up" a
-				// URI that it's been asked to load into a keyword search.
-				let engine = null;
-				try {
-					engine = Services.search.getEngineByName(
-						subject.QueryInterface(Ci.nsISupportsString).data,
-					);
-				} catch (ex) {
-					console.error(ex);
-				}
-				const win = lazy.BrowserWindowTracker.getTopWindow();
-				lazy.BrowserSearchTelemetry.recordSearch(
-					win.gBrowser.selectedBrowser,
-					engine,
-					"urlbar",
-				);
-				break;
-			}
-			case "xpi-signature-changed": {
-				const disabledAddons = JSON.parse(data).disabled;
-				const addons = await lazy.AddonManager.getAddonsByIDs(disabledAddons);
-				if (addons.some((addon) => addon)) {
-					this._notifyUnsignedAddonsDisabled();
-				}
-				break;
-			}
-			case "sync-ui-state:update":
-				this._updateFxaBadges(lazy.BrowserWindowTracker.getTopWindow());
-				break;
-			case "handlersvc-store-initialized":
-				// Initialize PdfJs when running in-process and remote. This only
-				// happens once since PdfJs registers global hooks. If the PdfJs
-				// extension is installed the init method below will be overridden
-				// leaving initialization to the extension.
-				// parent only: configure default prefs, set up pref observers, register
-				// pdf content handler, and initializes parent side message manager
-				// shim for privileged api access.
-				lazy.PdfJs.init(this._isNewProfile);
-
-				// Allow certain viewable internally types to be opened from downloads.
-				lazy.DownloadsViewableInternally.register();
-
-				break;
-			case "app-startup": {
-				this._earlyBlankFirstPaint(subject);
-				gThisInstanceIsTaskbarTab = subject.handleFlag("taskbar-tab", false);
-				gThisInstanceIsLaunchOnLogin = subject.handleFlag(
-					"os-autostart",
-					false,
-				);
-				const launchOnLoginPref =
-					"browser.startup.windowsLaunchOnLogin.enabled";
-				const profileSvc = Cc[
-					"@mozilla.org/toolkit/profile-service;1"
-				].getService(Ci.nsIToolkitProfileService);
-				if (
-					AppConstants.platform == "win" &&
-					!profileSvc.startWithLastProfile
-				) {
-					// If we don't start with last profile, the user
-					// likely sees the profile selector on launch.
-					if (Services.prefs.getBoolPref(launchOnLoginPref)) {
-						Services.telemetry.setEventRecordingEnabled(
-							"launch_on_login",
-							true,
-						);
-						Services.telemetry.recordEvent(
-							"launch_on_login",
-							"last_profile_disable",
-							"startup",
-						);
-					}
-					Services.prefs.setBoolPref(launchOnLoginPref, false);
-					// To reduce confusion when running multiple Gecko profiles,
-					// delete launch on login shortcuts and registry keys so that
-					// users are not presented with the outdated profile selector
-					// dialog.
-					lazy.WindowsLaunchOnLogin.removeLaunchOnLogin();
-				}
-				break;
-			}
-		}
-	},
-
-	// initialization (called on application startup)
-	_init: function BG__init() {
-		const os = Services.obs;
-		[
-			"notifications-open-settings",
-			"final-ui-startup",
-			"browser-delayed-startup-finished",
-			"sessionstore-windows-restored",
-			"browser:purge-session-history",
-			"quit-application-requested",
-			"quit-application-granted",
-			"fxaccounts:onverified",
-			"fxaccounts:device_connected",
-			"fxaccounts:verify_login",
-			"fxaccounts:device_disconnected",
-			"fxaccounts:commands:open-uri",
-			"fxaccounts:commands:close-uri",
-			"session-save",
-			"places-init-complete",
-			"distribution-customization-complete",
-			"handle-xul-text-link",
-			"profile-before-change",
-			"keyword-search",
-			"restart-in-safe-mode",
-			"xpi-signature-changed",
-			"sync-ui-state:update",
-			"handlersvc-store-initialized",
-		].forEach((topic) => os.addObserver(this, topic, true));
-		if (OBSERVE_LASTWINDOW_CLOSE_TOPICS) {
-			os.addObserver(this, "browser-lastwindow-close-requested", true);
-			os.addObserver(this, "browser-lastwindow-close-granted", true);
-		}
-
-		lazy.ActorManagerParent.addJSProcessActors(JSPROCESSACTORS);
-		lazy.ActorManagerParent.addJSWindowActors(JSWINDOWACTORS);
-
-		this._firstWindowReady = new Promise(
-			(resolve) => (this._firstWindowLoaded = resolve),
-		);
-	},
-
-	// cleanup (called on application shutdown)
-	_dispose: function BG__dispose() {
-		// AboutHomeStartupCache might write to the cache during
-		// quit-application-granted, so we defer uninitialization
-		// until here.
-		AboutHomeStartupCache.uninit();
-
-		if (this._bookmarksBackupIdleTime) {
-			this._userIdleService.removeIdleObserver(
-				this,
-				this._bookmarksBackupIdleTime,
-			);
-			this._bookmarksBackupIdleTime = null;
-		}
-		if (this._lateTasksIdleObserver) {
-			this._userIdleService.removeIdleObserver(
-				this._lateTasksIdleObserver,
-				LATE_TASKS_IDLE_TIME_SEC,
-			);
-			delete this._lateTasksIdleObserver;
-		}
-		if (this._gmpInstallManager) {
-			this._gmpInstallManager.uninit();
-			delete this._gmpInstallManager;
-		}
-
-		Services.prefs.removeObserver(
-			"privacy.trackingprotection",
-			this._matchCBCategory,
-		);
-		Services.prefs.removeObserver(
-			"network.cookie.cookieBehavior",
-			this._matchCBCategory,
-		);
-		Services.prefs.removeObserver(
-			"network.cookie.cookieBehavior.pbmode",
-			this._matchCBCategory,
-		);
-		Services.prefs.removeObserver(
-			"network.http.referer.disallowCrossSiteRelaxingDefault",
-			this._matchCBCategory,
-		);
-		Services.prefs.removeObserver(
-			"network.http.referer.disallowCrossSiteRelaxingDefault.top_navigation",
-			this._matchCBCategory,
-		);
-		Services.prefs.removeObserver(
-			"privacy.partition.network_state.ocsp_cache",
-			this._matchCBCategory,
-		);
-		Services.prefs.removeObserver(
-			"privacy.query_stripping.enabled",
-			this._matchCBCategory,
-		);
-		Services.prefs.removeObserver(
-			"privacy.query_stripping.enabled.pbmode",
-			this._matchCBCategory,
-		);
-		Services.prefs.removeObserver(
-			"privacy.fingerprintingProtection",
-			this._matchCBCategory,
-		);
-		Services.prefs.removeObserver(
-			"privacy.fingerprintingProtection.pbmode",
-			this._matchCBCategory,
-		);
-		Services.prefs.removeObserver(
-			ContentBlockingCategoriesPrefs.PREF_CB_CATEGORY,
-			this._updateCBCategory,
-		);
-		Services.prefs.removeObserver(
-			"privacy.trackingprotection",
-			this._setPrefExpectations,
-		);
-		Services.prefs.removeObserver(
-			"browser.contentblocking.features.strict",
-			this._setPrefExpectationsAndUpdate,
-		);
-	},
-
-	// runs on startup, before the first command line handler is invoked
-	// (i.e. before the first window is opened)
-	_beforeUIStartup: function BG__beforeUIStartup() {
-		lazy.SessionStartup.init();
-
-		// check if we're in safe mode
-		if (Services.appinfo.inSafeMode) {
-			Services.ww.openWindow(
-				null,
-				"chrome://browser/content/safeMode.xhtml",
-				"_blank",
-				"chrome,centerscreen,modal,resizable=no",
-				null,
-			);
-		}
-
-		// apply distribution customizations
-		this._distributionCustomizer.applyCustomizations();
-
-		// handle any UI migration
-		this._migrateUI();
-
-		if (!Services.prefs.prefHasUserValue(PREF_PDFJS_ISDEFAULT_CACHE_STATE)) {
-			lazy.PdfJs.checkIsDefault(this._isNewProfile);
-		}
-
-		if (!AppConstants.NIGHTLY_BUILD && this._isNewProfile) {
-			lazy.FormAutofillUtils.setOSAuthEnabled(
-				lazy.FormAutofillUtils.AUTOFILL_CREDITCARDS_REAUTH_PREF,
-				false,
-			);
-			lazy.LoginHelper.setOSAuthEnabled(
-				lazy.LoginHelper.OS_AUTH_FOR_PASSWORDS_PREF,
-				false,
-			);
-		}
-
-		listeners.init();
-
-		lazy.SessionStore.init();
-
-		lazy.BuiltInThemes.maybeInstallActiveBuiltInTheme();
-
-		if (AppConstants.MOZ_NORMANDY) {
-			lazy.Normandy.init();
-		}
-
-		lazy.SaveToPocket.init();
-
-		lazy.ResetPBMPanel.init();
-
-		AboutHomeStartupCache.init();
-
-		Services.obs.notifyObservers(null, "browser-ui-startup-complete");
-	},
-
-	_checkForOldBuildUpdates() {
-		// check for update if our build is old
-		if (
-			AppConstants.MOZ_UPDATER &&
-			Services.prefs.getBoolPref("app.update.checkInstallTime")
-		) {
-			const buildID = Services.appinfo.appBuildID;
-			const today = new Date().getTime();
-			/* eslint-disable no-multi-spaces */
-			const buildDate = new Date(
-				buildID.slice(0, 4), // year
-				buildID.slice(4, 6) - 1, // months are zero-based.
-				buildID.slice(6, 8), // day
-				buildID.slice(8, 10), // hour
-				buildID.slice(10, 12), // min
-				buildID.slice(12, 14),
-			) // ms
-				.getTime();
-			/* eslint-enable no-multi-spaces */
-
-			const millisecondsIn24Hours = 86400000;
-			const acceptableAge =
-				Services.prefs.getIntPref("app.update.checkInstallTime.days") *
-				millisecondsIn24Hours;
-
-			if (buildDate + acceptableAge < today) {
-				// This is asynchronous, but just kick it off rather than waiting.
-				Cc["@mozilla.org/updates/update-service;1"]
-					.getService(Ci.nsIApplicationUpdateService)
-					.checkForBackgroundUpdates();
-			}
-		}
-	},
-
-	async _onSafeModeRestart(window) {
-		// prompt the user to confirm
-		const productName = lazy.gBrandBundle.GetStringFromName("brandShortName");
-		const strings = lazy.gBrowserBundle;
-		const promptTitle = strings.formatStringFromName(
-			"troubleshootModeRestartPromptTitle",
-			[productName],
-		);
-		const promptMessage = strings.GetStringFromName(
-			"troubleshootModeRestartPromptMessage",
-		);
-		const restartText = strings.GetStringFromName(
-			"troubleshootModeRestartButton",
-		);
-		const buttonFlags =
-			Services.prompt.BUTTON_POS_0 * Services.prompt.BUTTON_TITLE_IS_STRING +
-			Services.prompt.BUTTON_POS_1 * Services.prompt.BUTTON_TITLE_CANCEL +
-			Services.prompt.BUTTON_POS_0_DEFAULT;
-
-		const rv = await Services.prompt.asyncConfirmEx(
-			window.browsingContext,
-			Ci.nsIPrompt.MODAL_TYPE_INTERNAL_WINDOW,
-			promptTitle,
-			promptMessage,
-			buttonFlags,
-			restartText,
-			null,
-			null,
-			null,
-			{},
-		);
-		if (rv.get("buttonNumClicked") != 0) {
-			return;
-		}
-
-		const cancelQuit = Cc["@mozilla.org/supports-PRBool;1"].createInstance(
-			Ci.nsISupportsPRBool,
-		);
-		Services.obs.notifyObservers(
-			cancelQuit,
-			"quit-application-requested",
-			"restart",
-		);
-
-		if (!cancelQuit.data) {
-			Services.startup.restartInSafeMode(Ci.nsIAppStartup.eAttemptQuit);
-		}
-	},
-
-	/**
-	 * Show a notification bar offering a reset.
-	 *
-	 * @param reason
-	 *        String of either "unused" or "uninstall", specifying the reason
-	 *        why a profile reset is offered.
-	 */
-	_resetProfileNotification(reason) {
-		const win = lazy.BrowserWindowTracker.getTopWindow();
-		if (!win) {
-			return;
-		}
-
-		const { ResetProfile } = ChromeUtils.importESModule(
-			"resource://gre/modules/ResetProfile.sys.mjs",
-		);
-		if (!ResetProfile.resetSupported()) {
-			return;
-		}
-
-		const productName = lazy.gBrandBundle.GetStringFromName("brandShortName");
-		const resetBundle = Services.strings.createBundle(
-			"chrome://global/locale/resetProfile.properties",
-		);
-
-		let message;
-		if (reason == "unused") {
-			message = resetBundle.formatStringFromName("resetUnusedProfile.message", [
-				productName,
-			]);
-		} else if (reason == "uninstall") {
-			message = resetBundle.formatStringFromName("resetUninstalled.message", [
-				productName,
-			]);
-		} else {
-			throw new Error(
-				`Unknown reason (${reason}) given to _resetProfileNotification.`,
-			);
-		}
-		const buttons = [
-			{
-				label: resetBundle.formatStringFromName(
-					"refreshProfile.resetButton.label",
-					[productName],
-				),
-				accessKey: resetBundle.GetStringFromName(
-					"refreshProfile.resetButton.accesskey",
-				),
-				callback() {
-					ResetProfile.openConfirmationDialog(win);
-				},
-			},
-		];
-
-		win.gNotificationBox.appendNotification(
-			"reset-profile-notification",
-			{
-				label: message,
-				image: "chrome://global/skin/icons/question-64.png",
-				priority: win.gNotificationBox.PRIORITY_INFO_LOW,
-			},
-			buttons,
-		);
-	},
-
-	_notifyUnsignedAddonsDisabled() {
-		const win = lazy.BrowserWindowTracker.getTopWindow();
-		if (!win) {
-			return;
-		}
-
-		const message = win.gNavigatorBundle.getString(
-			"unsignedAddonsDisabled.message",
-		);
-		const buttons = [
-			{
-				label: win.gNavigatorBundle.getString(
-					"unsignedAddonsDisabled.learnMore.label",
-				),
-				accessKey: win.gNavigatorBundle.getString(
-					"unsignedAddonsDisabled.learnMore.accesskey",
-				),
-				callback() {
-					win.BrowserAddonUI.openAddonsMgr(
-						"addons://list/extension?unsigned=true",
-					);
-				},
-			},
-		];
-
-		win.gNotificationBox.appendNotification(
-			"unsigned-addons-disabled",
-			{
-				label: message,
-				priority: win.gNotificationBox.PRIORITY_WARNING_MEDIUM,
-			},
-			buttons,
-		);
-	},
-
-	_earlyBlankFirstPaint(cmdLine) {
-		const startTime = Cu.now();
-		if (
-			AppConstants.platform == "macosx" ||
-			Services.startup.wasSilentlyStarted ||
-			!Services.prefs.getBoolPref("browser.startup.blankWindow", false)
-		) {
-			return;
-		}
-
-		// Until bug 1450626 and bug 1488384 are fixed, skip the blank window when
-		// using a non-default theme.
-		if (
-			!Services.startup.showedPreXULSkeletonUI &&
-			Services.prefs.getCharPref(
-				"extensions.activeThemeID",
-				"default-theme@mozilla.org",
-			) != "default-theme@mozilla.org"
-		) {
-			return;
-		}
-
-		const store = Services.xulStore;
-		const getValue = (attr) =>
-			store.getValue(AppConstants.BROWSER_CHROME_URL, "main-window", attr);
-		let width = getValue("width");
-		let height = getValue("height");
-
-		// The clean profile case isn't handled yet. Return early for now.
-		if (!width || !height) {
-			return;
-		}
-
-		let browserWindowFeatures =
-			"chrome,all,dialog=no,extrachrome,menubar,resizable,scrollbars,status," +
-			"location,toolbar,personalbar";
-		// This needs to be set when opening the window to ensure that the AppUserModelID
-		// is set correctly on Windows. Without it, initial launches with `-private-window`
-		// will show up under the regular Firefox taskbar icon first, and then switch
-		// to the Private Browsing icon shortly thereafter.
-		if (cmdLine.findFlag("private-window", false) != -1) {
-			if (isPrivateBrowsingAllowedInRegistry()) {
-				browserWindowFeatures += ",private";
-			}
-		}
-		const win = Services.ww.openWindow(
-			null,
-			"about:blank",
-			null,
-			browserWindowFeatures,
-			null,
-		);
-
-		// Hide the titlebar if the actual browser window will draw in it.
-		const hiddenTitlebar = Services.appinfo.drawInTitlebar;
-		if (hiddenTitlebar) {
-			win.windowUtils.setChromeMargin(0, 2, 2, 2);
-		}
-
-		const docElt = win.document.documentElement;
-		docElt.setAttribute("screenX", getValue("screenX"));
-		docElt.setAttribute("screenY", getValue("screenY"));
-
-		// The sizemode="maximized" attribute needs to be set before first paint.
-		const sizemode = getValue("sizemode");
-		if (sizemode == "maximized") {
-			docElt.setAttribute("sizemode", sizemode);
-
-			// Set the size to use when the user leaves the maximized mode.
-			// The persisted size is the outer size, but the height/width
-			// attributes set the inner size.
-			const appWin = win.docShell.treeOwner
-				.QueryInterface(Ci.nsIInterfaceRequestor)
-				.getInterface(Ci.nsIAppWindow);
-			height -= appWin.outerToInnerHeightDifferenceInCSSPixels;
-			width -= appWin.outerToInnerWidthDifferenceInCSSPixels;
-			docElt.setAttribute("height", height);
-			docElt.setAttribute("width", width);
-		} else {
-			// Setting the size of the window in the features string instead of here
-			// causes the window to grow by the size of the titlebar.
-			win.resizeTo(width, height);
-		}
-
-		// Set this before showing the window so that graphics code can use it to
-		// decide to skip some expensive code paths (eg. starting the GPU process).
-		docElt.setAttribute("windowtype", "navigator:blank");
-
-		// The window becomes visible after OnStopRequest, so make this happen now.
-		win.stop();
-
-		ChromeUtils.addProfilerMarker("earlyBlankFirstPaint", startTime);
-		win.openTime = Cu.now();
-
-		const { TelemetryTimestamps } = ChromeUtils.importESModule(
-			"resource://gre/modules/TelemetryTimestamps.sys.mjs",
-		);
-		TelemetryTimestamps.add("blankWindowShown");
-	},
-
-	_firstWindowTelemetry(aWindow) {
-		const scaling = aWindow.devicePixelRatio * 100;
-		try {
-			Services.telemetry.getHistogramById("DISPLAY_SCALING").add(scaling);
-		} catch (ex) {}
-	},
-
-	_collectStartupConditionsTelemetry() {
-		const nowSeconds = Math.round(Date.now() / 1000);
-		// Don't include cases where we don't have the pref. This rules out the first install
-		// as well as the first run of a build since this was introduced. These could by some
-		// definitions be referred to as "cold" startups, but probably not since we likely
-		// just wrote many of the files we use to disk. This way we should approximate a lower
-		// bound to the number of cold startups rather than an upper bound.
-		const lastCheckSeconds = Services.prefs.getIntPref(
-			"browser.startup.lastColdStartupCheck",
-			nowSeconds,
-		);
-		Services.prefs.setIntPref(
-			"browser.startup.lastColdStartupCheck",
-			nowSeconds,
-		);
-		try {
-			const secondsSinceLastOSRestart =
-				Services.startup.secondsSinceLastOSRestart;
-			const isColdStartup =
-				nowSeconds - secondsSinceLastOSRestart > lastCheckSeconds;
-			Services.telemetry.scalarSet("startup.is_cold", isColdStartup);
-			Services.telemetry.scalarSet(
-				"startup.seconds_since_last_os_restart",
-				secondsSinceLastOSRestart,
-			);
-		} catch (ex) {
-			console.error(ex);
-		}
-	},
-
-	// the first browser window has finished initializing
-	_onFirstWindowLoaded: function BG__onFirstWindowLoaded(aWindow) {
-		lazy.AboutNewTab.init();
-
-		lazy.TabCrashHandler.init();
-
-		lazy.ProcessHangMonitor.init();
-
-		lazy.UrlbarPrefs.updateFirefoxSuggestScenario();
-
-		// A channel for "remote troubleshooting" code...
-		const channel = new lazy.WebChannel(
-			"remote-troubleshooting",
-			"remote-troubleshooting",
-		);
-		channel.listen((id, data, target) => {
-			if (data.command == "request") {
-				const { Troubleshoot } = ChromeUtils.importESModule(
-					"resource://gre/modules/Troubleshoot.sys.mjs",
-				);
-				Troubleshoot.snapshot().then((snapshotData) => {
-					// for privacy we remove crash IDs and all preferences (but bug 1091944
-					// exists to expose prefs once we are confident of privacy implications)
-					delete snapshotData.crashes;
-					delete snapshotData.modifiedPreferences;
-					delete snapshotData.printingPreferences;
-					channel.send(snapshotData, target);
-				});
-			}
-		});
-
-		this._maybeOfferProfileReset();
-
-		this._checkForOldBuildUpdates();
-
-		// Check if Sync is configured
-		if (Services.prefs.prefHasUserValue("services.sync.username")) {
-			lazy.WeaveService.init();
-		}
-
-		lazy.PageThumbs.init();
-
-		lazy.NewTabUtils.init();
-
-		Services.telemetry.setEventRecordingEnabled(
-			"security.ui.protections",
-			true,
-		);
-
-		Services.telemetry.setEventRecordingEnabled("security.doh.neterror", true);
-
-		lazy.PageActions.init();
-
-		lazy.DoHController.init();
-
-		this._firstWindowTelemetry(aWindow);
-		this._firstWindowLoaded();
-
-		this._collectStartupConditionsTelemetry();
-
-		// Set the default favicon size for UI views that use the page-icon protocol.
-		lazy.PlacesUtils.favicons.setDefaultIconURIPreferredSize(
-			16 * aWindow.devicePixelRatio,
-		);
-
-		this._setPrefExpectationsAndUpdate();
-		this._matchCBCategory();
-
-		// This observes the entire privacy.trackingprotection.* pref tree.
-		Services.prefs.addObserver(
-			"privacy.trackingprotection",
-			this._matchCBCategory,
-		);
-		Services.prefs.addObserver(
-			"network.cookie.cookieBehavior",
-			this._matchCBCategory,
-		);
-		Services.prefs.addObserver(
-			"network.cookie.cookieBehavior.pbmode",
-			this._matchCBCategory,
-		);
-		Services.prefs.addObserver(
-			"network.http.referer.disallowCrossSiteRelaxingDefault",
-			this._matchCBCategory,
-		);
-		Services.prefs.addObserver(
-			"network.http.referer.disallowCrossSiteRelaxingDefault.top_navigation",
-			this._matchCBCategory,
-		);
-		Services.prefs.addObserver(
-			"privacy.partition.network_state.ocsp_cache",
-			this._matchCBCategory,
-		);
-		Services.prefs.addObserver(
-			"privacy.query_stripping.enabled",
-			this._matchCBCategory,
-		);
-		Services.prefs.addObserver(
-			"privacy.query_stripping.enabled.pbmode",
-			this._matchCBCategory,
-		);
-		Services.prefs.addObserver(
-			"privacy.fingerprintingProtection",
-			this._matchCBCategory,
-		);
-		Services.prefs.addObserver(
-			"privacy.fingerprintingProtection.pbmode",
-			this._matchCBCategory,
-		);
-		Services.prefs.addObserver(
-			ContentBlockingCategoriesPrefs.PREF_CB_CATEGORY,
-			this._updateCBCategory,
-		);
-		Services.prefs.addObserver(
-			"media.autoplay.default",
-			this._updateAutoplayPref,
-		);
-		Services.prefs.addObserver(
-			"privacy.trackingprotection",
-			this._setPrefExpectations,
-		);
-		Services.prefs.addObserver(
-			"browser.contentblocking.features.strict",
-			this._setPrefExpectationsAndUpdate,
-		);
-	},
-
-	_maybeOfferProfileReset() {
-		// Offer to reset a user's profile if it hasn't been used for 60 days.
-		const OFFER_PROFILE_RESET_INTERVAL_MS = 60 * 24 * 60 * 60 * 1000;
-		let lastUse = Services.appinfo.replacedLockTime;
-		const disableResetPrompt = Services.prefs.getBoolPref(
-			"browser.disableResetPrompt",
-			false,
-		);
-
-		// Also check prefs.js last modified timestamp as a backstop.
-		// This helps for cases where the lock file checks don't work,
-		// e.g. NFS or because the previous time Firefox ran, it ran
-		// for a very long time. See bug 1054947 and related bugs.
-		lastUse = Math.max(
-			lastUse,
-			Services.prefs.userPrefsFileLastModifiedAtStartup,
-		);
-
-		if (
-			!disableResetPrompt &&
-			lastUse &&
-			Date.now() - lastUse >= OFFER_PROFILE_RESET_INTERVAL_MS
-		) {
-			this._resetProfileNotification("unused");
-		} else if (AppConstants.platform == "win" && !disableResetPrompt) {
-			// Check if we were just re-installed and offer Firefox Reset
-			let updateChannel;
-			try {
-				updateChannel = ChromeUtils.importESModule(
-					"resource://gre/modules/UpdateUtils.sys.mjs",
-				).UpdateUtils.UpdateChannel;
-			} catch (ex) {}
-			if (updateChannel) {
-				const uninstalledValue = lazy.WindowsRegistry.readRegKey(
-					Ci.nsIWindowsRegKey.ROOT_KEY_CURRENT_USER,
-					"Software\\Mozilla\\Firefox",
-					`Uninstalled-${updateChannel}`,
-				);
-				const removalSuccessful = lazy.WindowsRegistry.removeRegKey(
-					Ci.nsIWindowsRegKey.ROOT_KEY_CURRENT_USER,
-					"Software\\Mozilla\\Firefox",
-					`Uninstalled-${updateChannel}`,
-				);
-				if (removalSuccessful && uninstalledValue == "True") {
-					this._resetProfileNotification("uninstall");
-				}
-			}
-		}
-	},
-
-	_updateAutoplayPref() {
-		const blocked = Services.prefs.getIntPref("media.autoplay.default", 1);
-		const telemetry = Services.telemetry.getHistogramById(
-			"AUTOPLAY_DEFAULT_SETTING_CHANGE",
-		);
-		const labels = { 0: "allow", 1: "blockAudible", 5: "blockAll" };
-		if (blocked in labels) {
-			telemetry.add(labels[blocked]);
-		}
-	},
-
-	_setPrefExpectations() {
-		ContentBlockingCategoriesPrefs.setPrefExpectations();
-	},
-
-	_setPrefExpectationsAndUpdate() {
-		ContentBlockingCategoriesPrefs.setPrefExpectations();
-		ContentBlockingCategoriesPrefs.updateCBCategory();
-	},
-
-	_matchCBCategory() {
-		ContentBlockingCategoriesPrefs.matchCBCategory();
-	},
-
-	_updateCBCategory() {
-		ContentBlockingCategoriesPrefs.updateCBCategory();
-	},
-
-	_recordContentBlockingTelemetry() {
-		Services.telemetry.setEventRecordingEnabled(
-			"security.ui.protectionspopup",
-			Services.prefs.getBoolPref(
-				"security.protectionspopup.recordEventTelemetry",
-			),
-		);
-		Services.telemetry.setEventRecordingEnabled(
-			"security.ui.app_menu",
-			Services.prefs.getBoolPref("security.app_menu.recordEventTelemetry"),
-		);
-
-		const tpEnabled = Services.prefs.getBoolPref(
-			"privacy.trackingprotection.enabled",
-		);
-		Services.telemetry
-			.getHistogramById("TRACKING_PROTECTION_ENABLED")
-			.add(tpEnabled);
-
-		const tpPBDisabled = Services.prefs.getBoolPref(
-			"privacy.trackingprotection.pbmode.enabled",
-		);
-		Services.telemetry
-			.getHistogramById("TRACKING_PROTECTION_PBM_DISABLED")
-			.add(!tpPBDisabled);
-
-		const cookieBehavior = Services.prefs.getIntPref(
-			"network.cookie.cookieBehavior",
-		);
-		Services.telemetry.getHistogramById("COOKIE_BEHAVIOR").add(cookieBehavior);
-
-		const fpEnabled = Services.prefs.getBoolPref(
-			"privacy.trackingprotection.fingerprinting.enabled",
-		);
-		const cmEnabled = Services.prefs.getBoolPref(
-			"privacy.trackingprotection.cryptomining.enabled",
-		);
-		let categoryPref;
-		switch (
-			Services.prefs.getStringPref("browser.contentblocking.category", null)
-		) {
-			case "standard":
-				categoryPref = 0;
-				break;
-			case "strict":
-				categoryPref = 1;
-				break;
-			case "custom":
-				categoryPref = 2;
-				break;
-			default:
-				// Any other value is unsupported.
-				categoryPref = 3;
-				break;
-		}
-
-		Services.telemetry.scalarSet(
-			"contentblocking.fingerprinting_blocking_enabled",
-			fpEnabled,
-		);
-		Services.telemetry.scalarSet(
-			"contentblocking.cryptomining_blocking_enabled",
-			cmEnabled,
-		);
-		Services.telemetry.scalarSet("contentblocking.category", categoryPref);
-	},
-
-	_recordDataSanitizationPrefs() {
-		Services.telemetry.scalarSet(
-			"datasanitization.privacy_sanitize_sanitizeOnShutdown",
-			Services.prefs.getBoolPref("privacy.sanitize.sanitizeOnShutdown"),
-		);
-		Services.telemetry.scalarSet(
-			"datasanitization.privacy_clearOnShutdown_cookies",
-			Services.prefs.getBoolPref("privacy.clearOnShutdown.cookies"),
-		);
-		Services.telemetry.scalarSet(
-			"datasanitization.privacy_clearOnShutdown_history",
-			Services.prefs.getBoolPref("privacy.clearOnShutdown.history"),
-		);
-		Services.telemetry.scalarSet(
-			"datasanitization.privacy_clearOnShutdown_formdata",
-			Services.prefs.getBoolPref("privacy.clearOnShutdown.formdata"),
-		);
-		Services.telemetry.scalarSet(
-			"datasanitization.privacy_clearOnShutdown_downloads",
-			Services.prefs.getBoolPref("privacy.clearOnShutdown.downloads"),
-		);
-		Services.telemetry.scalarSet(
-			"datasanitization.privacy_clearOnShutdown_cache",
-			Services.prefs.getBoolPref("privacy.clearOnShutdown.cache"),
-		);
-		Services.telemetry.scalarSet(
-			"datasanitization.privacy_clearOnShutdown_sessions",
-			Services.prefs.getBoolPref("privacy.clearOnShutdown.sessions"),
-		);
-		Services.telemetry.scalarSet(
-			"datasanitization.privacy_clearOnShutdown_offlineApps",
-			Services.prefs.getBoolPref("privacy.clearOnShutdown.offlineApps"),
-		);
-		Services.telemetry.scalarSet(
-			"datasanitization.privacy_clearOnShutdown_siteSettings",
-			Services.prefs.getBoolPref("privacy.clearOnShutdown.siteSettings"),
-		);
-		Services.telemetry.scalarSet(
-			"datasanitization.privacy_clearOnShutdown_openWindows",
-			Services.prefs.getBoolPref("privacy.clearOnShutdown.openWindows"),
-		);
-
-		let exceptions = 0;
-		for (const permission of Services.perms.all) {
-			// We consider just permissions set for http, https and file URLs.
-			if (
-				permission.type == "cookie" &&
-				permission.capability == Ci.nsICookiePermission.ACCESS_SESSION &&
-				["http", "https", "file"].some((scheme) =>
-					permission.principal.schemeIs(scheme),
-				)
-			) {
-				exceptions++;
-			}
-		}
-		Services.telemetry.scalarSet(
-			"datasanitization.session_permission_exceptions",
-			exceptions,
-		);
-	},
-
-	/**
-	 * Application shutdown handler.
-	 */
-	_onQuitApplicationGranted() {
-		const tasks = [
-			// This pref must be set here because SessionStore will use its value
-			// on quit-application.
-			() => this._setPrefToSaveSession(),
-
-			// Call trackStartupCrashEnd here in case the delayed call on startup hasn't
-			// yet occurred (see trackStartupCrashEnd caller in browser.js).
-			() => Services.startup.trackStartupCrashEnd(),
-
-			() => {
-				if (this._bookmarksBackupIdleTime) {
-					this._userIdleService.removeIdleObserver(
-						this,
-						this._bookmarksBackupIdleTime,
-					);
-					this._bookmarksBackupIdleTime = null;
-				}
-			},
-
-			() => lazy.BrowserUsageTelemetry.uninit(),
-			() => lazy.SearchSERPTelemetry.uninit(),
-			() => lazy.SearchSERPCategorization.uninit(),
-			() => lazy.Interactions.uninit(),
-			() => lazy.PageDataService.uninit(),
-			() => lazy.PageThumbs.uninit(),
-			() => lazy.NewTabUtils.uninit(),
-			() => lazy.Normandy.uninit(),
-			() => lazy.RFPHelper.uninit(),
-			() => lazy.ShoppingUtils.uninit(),
-			() => lazy.ASRouterNewTabHook.destroy(),
-			() => {
-				if (AppConstants.MOZ_UPDATER) {
-					lazy.UpdateListener.reset();
-				}
-			},
-			() => {
-				// bug 1839426 - The FOG service needs to be instantiated reliably so it
-				// can perform at-shutdown tasks later in shutdown.
-				Services.fog;
-			},
-		];
-
-		for (const task of tasks) {
-			try {
-				task();
-			} catch (ex) {
-				console.error(`Error during quit-application-granted: ${ex}`);
-				if (Cu.isInAutomation) {
-					// This usually happens after the test harness is done collecting
-					// test errors, thus we can't easily add a failure to it. The only
-					// noticeable solution we have is crashing.
-					Cc["@mozilla.org/xpcom/debug;1"]
-						.getService(Ci.nsIDebug2)
-						.abort(ex.filename, ex.lineNumber);
-				}
-			}
-		}
-	},
-
-	// Set up a listener to enable/disable the screenshots extension
-	// based on its preference.
-	_monitorScreenshotsPref() {
-		const SCREENSHOTS_PREF = "extensions.screenshots.disabled";
-		const COMPONENT_PREF = "screenshots.browser.component.enabled";
-		const ID = "screenshots@mozilla.org";
-		const _checkScreenshotsPref = async () => {
-			const screenshotsDisabled = Services.prefs.getBoolPref(
-				SCREENSHOTS_PREF,
-				false,
-			);
-			const componentEnabled = Services.prefs.getBoolPref(COMPONENT_PREF, true);
-
-			const screenshotsAddon = await lazy.AddonManager.getAddonByID(ID);
-
-			if (screenshotsDisabled) {
-				if (componentEnabled) {
-					lazy.ScreenshotsUtils.uninitialize();
-				} else if (screenshotsAddon?.isActive) {
-					await screenshotsAddon.disable({ allowSystemAddons: true });
-				}
-			} else if (componentEnabled) {
-				lazy.ScreenshotsUtils.initialize();
-				if (screenshotsAddon?.isActive) {
-					await screenshotsAddon.disable({ allowSystemAddons: true });
-				}
-			} else {
-				try {
-					await screenshotsAddon.enable({ allowSystemAddons: true });
-				} catch (ex) {
-					console.error(`Error trying to enable screenshots extension: ${ex}`);
-				}
-				lazy.ScreenshotsUtils.uninitialize();
-			}
-		};
-		Services.prefs.addObserver(SCREENSHOTS_PREF, _checkScreenshotsPref);
-		Services.prefs.addObserver(COMPONENT_PREF, _checkScreenshotsPref);
-		_checkScreenshotsPref();
-	},
-
-	_monitorWebcompatReporterPref() {
-		const PREF = "extensions.webcompat-reporter.enabled";
-		const ID = "webcompat-reporter@mozilla.org";
-		Services.prefs.addObserver(PREF, async () => {
-			const addon = await lazy.AddonManager.getAddonByID(ID);
-			if (!addon) {
-				return;
-			}
-			const enabled = Services.prefs.getBoolPref(PREF, false);
-			if (enabled && !addon.isActive) {
-				await addon.enable({ allowSystemAddons: true });
-			} else if (!enabled && addon.isActive) {
-				await addon.disable({ allowSystemAddons: true });
-			}
-		});
-	},
-
-	async _setupSearchDetection() {
-		// There is no pref for this add-on because it shouldn't be disabled.
-		const ID = "addons-search-detection@mozilla.com";
-
-		let addon = await lazy.AddonManager.getAddonByID(ID);
-
-		// first time install of addon and install on firefox update
-		addon =
-			(await lazy.AddonManager.maybeInstallBuiltinAddon(
-				ID,
-				"2.0.0",
-				"resource://builtin-addons/search-detection/",
-			)) || addon;
-
-		if (!addon.isActive) {
-			addon.enable();
-		}
-	},
-
-	_monitorHTTPSOnlyPref() {
-		const PREF_ENABLED = "dom.security.https_only_mode";
-		const PREF_WAS_ENABLED = "dom.security.https_only_mode_ever_enabled";
-		const _checkHTTPSOnlyPref = async () => {
-			const enabled = Services.prefs.getBoolPref(PREF_ENABLED, false);
-			const was_enabled = Services.prefs.getBoolPref(PREF_WAS_ENABLED, false);
-			let value = 0;
-			if (enabled) {
-				value = 1;
-				Services.prefs.setBoolPref(PREF_WAS_ENABLED, true);
-			} else if (was_enabled) {
-				value = 2;
-			}
-			Services.telemetry.scalarSet("security.https_only_mode_enabled", value);
-		};
-
-		Services.prefs.addObserver(PREF_ENABLED, _checkHTTPSOnlyPref);
-		_checkHTTPSOnlyPref();
-
-		const PREF_PBM_WAS_ENABLED =
-			"dom.security.https_only_mode_ever_enabled_pbm";
-		const PREF_PBM_ENABLED = "dom.security.https_only_mode_pbm";
-
-		const _checkHTTPSOnlyPBMPref = async () => {
-			const enabledPBM = Services.prefs.getBoolPref(PREF_PBM_ENABLED, false);
-			const was_enabledPBM = Services.prefs.getBoolPref(
-				PREF_PBM_WAS_ENABLED,
-				false,
-			);
-			let valuePBM = 0;
-			if (enabledPBM) {
-				valuePBM = 1;
-				Services.prefs.setBoolPref(PREF_PBM_WAS_ENABLED, true);
-			} else if (was_enabledPBM) {
-				valuePBM = 2;
-			}
-			Services.telemetry.scalarSet(
-				"security.https_only_mode_enabled_pbm",
-				valuePBM,
-			);
-		};
-
-		Services.prefs.addObserver(PREF_PBM_ENABLED, _checkHTTPSOnlyPBMPref);
-		_checkHTTPSOnlyPBMPref();
-	},
-
-	_monitorIonPref() {
-		const PREF_ION_ID = "toolkit.telemetry.pioneerId";
-
-		const _checkIonPref = async () => {
-			for (const win of Services.wm.getEnumerator("navigator:browser")) {
-				win.document.getElementById("ion-button").hidden =
-					!Services.prefs.getStringPref(PREF_ION_ID, null);
-			}
-		};
-
-		const windowListener = {
-			onOpenWindow(xulWindow) {
-				const win = xulWindow.docShell.domWindow;
-				win.addEventListener("load", () => {
-					const ionButton = win.document.getElementById("ion-button");
-					if (ionButton) {
-						ionButton.hidden = !Services.prefs.getStringPref(PREF_ION_ID, null);
-					}
-				});
-			},
-			onCloseWindow() {},
-		};
-
-		Services.prefs.addObserver(PREF_ION_ID, _checkIonPref);
-		Services.wm.addListener(windowListener);
-		_checkIonPref();
-	},
-
-	_monitorIonStudies() {
-		const STUDY_ADDON_COLLECTION_KEY = "pioneer-study-addons-v1";
-		const PREF_ION_NEW_STUDIES_AVAILABLE =
-			"toolkit.telemetry.pioneer-new-studies-available";
-
-		const _badgeIcon = async () => {
-			for (const win of Services.wm.getEnumerator("navigator:browser")) {
-				win.document
-					.getElementById("ion-button")
-					.querySelector(".toolbarbutton-badge")
-					.classList.add("feature-callout");
-			}
-		};
-
-		const windowListener = {
-			onOpenWindow(xulWindow) {
-				const win = xulWindow.docShell.domWindow;
-				win.addEventListener("load", () => {
-					const ionButton = win.document.getElementById("ion-button");
-					if (ionButton) {
-						const badge = ionButton.querySelector(".toolbarbutton-badge");
-						if (
-							Services.prefs.getBoolPref(PREF_ION_NEW_STUDIES_AVAILABLE, false)
-						) {
-							badge.classList.add("feature-callout");
-						} else {
-							badge.classList.remove("feature-callout");
-						}
-					}
-				});
-			},
-			onCloseWindow() {},
-		};
-
-		// Update all open windows if the pref changes.
-		Services.prefs.addObserver(PREF_ION_NEW_STUDIES_AVAILABLE, _badgeIcon);
-
-		// Badge any currently-open windows.
-		if (Services.prefs.getBoolPref(PREF_ION_NEW_STUDIES_AVAILABLE, false)) {
-			_badgeIcon();
-		}
-
-		lazy.RemoteSettings(STUDY_ADDON_COLLECTION_KEY).on("sync", async () => {
-			Services.prefs.setBoolPref(PREF_ION_NEW_STUDIES_AVAILABLE, true);
-		});
-
-		// When a new window opens, check if we need to badge the icon.
-		Services.wm.addListener(windowListener);
-	},
-
-	_monitorGPCPref() {
-		const FEATURE_PREF_ENABLED = "privacy.globalprivacycontrol.enabled";
-		const FUNCTIONALITY_PREF_ENABLED =
-			"privacy.globalprivacycontrol.functionality.enabled";
-		const PREF_WAS_ENABLED = "privacy.globalprivacycontrol.was_ever_enabled";
-		const _checkGPCPref = async () => {
-			const feature_enabled = Services.prefs.getBoolPref(
-				FEATURE_PREF_ENABLED,
-				false,
-			);
-			const functionality_enabled = Services.prefs.getBoolPref(
-				FUNCTIONALITY_PREF_ENABLED,
-				false,
-			);
-			const was_enabled = Services.prefs.getBoolPref(PREF_WAS_ENABLED, false);
-			let value = 0;
-			if (feature_enabled && functionality_enabled) {
-				value = 1;
-				Services.prefs.setBoolPref(PREF_WAS_ENABLED, true);
-			} else if (was_enabled) {
-				value = 2;
-			}
-			Services.telemetry.scalarSet(
-				"security.global_privacy_control_enabled",
-				value,
-			);
-		};
-
-		Services.prefs.addObserver(FEATURE_PREF_ENABLED, _checkGPCPref);
-		Services.prefs.addObserver(FUNCTIONALITY_PREF_ENABLED, _checkGPCPref);
-		_checkGPCPref();
-	},
-
-	// All initial windows have opened.
-	_onWindowsRestored: function BG__onWindowsRestored() {
-		if (this._windowsWereRestored) {
-			return;
-		}
-		this._windowsWereRestored = true;
-
-		lazy.BrowserUsageTelemetry.init();
-		lazy.SearchSERPTelemetry.init();
-
-		lazy.Interactions.init();
-		lazy.PageDataService.init();
-		lazy.ExtensionsUI.init();
-
-		let signingRequired;
-		if (AppConstants.MOZ_REQUIRE_SIGNING) {
-			signingRequired = true;
-		} else {
-			signingRequired = Services.prefs.getBoolPref(
-				"xpinstall.signatures.required",
-			);
-		}
-
-		if (signingRequired) {
-			const disabledAddons = lazy.AddonManager.getStartupChanges(
-				lazy.AddonManager.STARTUP_CHANGE_DISABLED,
-			);
-			lazy.AddonManager.getAddonsByIDs(disabledAddons).then((addons) => {
-				for (const addon of addons) {
-					if (addon.signedState <= lazy.AddonManager.SIGNEDSTATE_MISSING) {
-						this._notifyUnsignedAddonsDisabled();
-						break;
-					}
-				}
-			});
-		}
-
-		if (AppConstants.MOZ_CRASHREPORTER) {
-			lazy.UnsubmittedCrashHandler.init();
-			lazy.UnsubmittedCrashHandler.scheduleCheckForUnsubmittedCrashReports();
-			lazy.FeatureGate.annotateCrashReporter();
-			lazy.FeatureGate.observePrefChangesForCrashReportAnnotation();
-		}
-
-		if (AppConstants.ASAN_REPORTER) {
-			var { AsanReporter } = ChromeUtils.importESModule(
-				"resource://gre/modules/AsanReporter.sys.mjs",
-			);
-			AsanReporter.init();
-		}
-
-		lazy.Sanitizer.onStartup();
-		this._maybeShowRestoreSessionInfoBar();
-		this._scheduleStartupIdleTasks();
-		this._lateTasksIdleObserver = (idleService, topic) => {
-			if (topic == "idle") {
-				idleService.removeIdleObserver(
-					this._lateTasksIdleObserver,
-					LATE_TASKS_IDLE_TIME_SEC,
-				);
-				delete this._lateTasksIdleObserver;
-				this._scheduleBestEffortUserIdleTasks();
-			}
-		};
-		this._userIdleService.addIdleObserver(
-			this._lateTasksIdleObserver,
-			LATE_TASKS_IDLE_TIME_SEC,
-		);
-
-		this._monitorWebcompatReporterPref();
-		this._monitorHTTPSOnlyPref();
-		this._monitorIonPref();
-		this._monitorIonStudies();
-		this._setupSearchDetection();
-
-		this._monitorGPCPref();
-
-		// Loading the MigrationUtils module does the work of registering the
-		// migration wizard JSWindowActor pair. In case nothing else has done
-		// this yet, load the MigrationUtils so that the wizard is ready to be
-		// used.
-		lazy.MigrationUtils;
-	},
-
-	/**
-	 * Use this function as an entry point to schedule tasks that
-	 * need to run only once after startup, and can be scheduled
-	 * by using an idle callback.
-	 *
-	 * The functions scheduled here will fire from idle callbacks
-	 * once every window has finished being restored by session
-	 * restore, and it's guaranteed that they will run before
-	 * the equivalent per-window idle tasks
-	 * (from _schedulePerWindowIdleTasks in browser.js).
-	 *
-	 * If you have something that can wait even further than the
-	 * per-window initialization, and is okay with not being run in some
-	 * sessions, please schedule them using
-	 * _scheduleBestEffortUserIdleTasks.
-	 * Don't be fooled by thinking that the use of the timeout parameter
-	 * will delay your function: it will just ensure that it potentially
-	 * happens _earlier_ than expected (when the timeout limit has been reached),
-	 * but it will not make it happen later (and out of order) compared
-	 * to the other ones scheduled together.
-	 */
-	_scheduleStartupIdleTasks() {
-		const idleTasks = [
-			// It's important that SafeBrowsing is initialized reasonably
-			// early, so we use a maximum timeout for it.
-			{
-				name: "SafeBrowsing.init",
-				task: () => {
-					lazy.SafeBrowsing.init();
-				},
-				timeout: 5000,
-			},
-
-			{
-				name: "ContextualIdentityService.load",
-				task: async () => {
-					await lazy.ContextualIdentityService.load();
-					lazy.Discovery.update();
-				},
-			},
-
-			{
-				name: "PlacesUIUtils.unblockToolbars",
-				task: () => {
-					// We postponed loading bookmarks toolbar content until startup
-					// has finished, so we can start loading it now:
-					lazy.PlacesUIUtils.unblockToolbars();
-				},
-			},
-
-			{
-				name: "PlacesDBUtils.telemetry",
-				condition: lazy.TelemetryUtils.isTelemetryEnabled,
-				task: () => {
-					lazy.PlacesDBUtils.telemetry().catch(console.error);
-				},
-			},
-
-			// Begin listening for incoming push messages.
-			{
-				name: "PushService.ensureReady",
-				task: () => {
-					try {
-						lazy.PushService.wrappedJSObject.ensureReady();
-					} catch (ex) {
-						// NS_ERROR_NOT_AVAILABLE will get thrown for the PushService
-						// getter if the PushService is disabled.
-						if (ex.result != Cr.NS_ERROR_NOT_AVAILABLE) {
-							throw ex;
-						}
-					}
-				},
-			},
-
-			{
-				name: "BrowserGlue._recordContentBlockingTelemetry",
-				task: () => {
-					this._recordContentBlockingTelemetry();
-				},
-			},
-
-			{
-				name: "BrowserGlue._recordDataSanitizationPrefs",
-				task: () => {
-					this._recordDataSanitizationPrefs();
-				},
-			},
-
-			{
-				name: "enableCertErrorUITelemetry",
-				task: () => {
-					const enableCertErrorUITelemetry = Services.prefs.getBoolPref(
-						"security.certerrors.recordEventTelemetry",
-						true,
-					);
-					Services.telemetry.setEventRecordingEnabled(
-						"security.ui.certerror",
-						enableCertErrorUITelemetry,
-					);
-					Services.telemetry.setEventRecordingEnabled(
-						"security.ui.tlserror",
-						enableCertErrorUITelemetry,
-					);
-				},
-			},
-
-			// Load the Login Manager data from disk off the main thread, some time
-			// after startup.  If the data is required before this runs, for example
-			// because a restored page contains a password field, it will be loaded on
-			// the main thread, and this initialization request will be ignored.
-			{
-				name: "Services.logins",
-				task: () => {
-					try {
-						Services.logins;
-					} catch (ex) {
-						console.error(ex);
-					}
-				},
-				timeout: 3000,
-			},
-
-			// Add breach alerts pref observer reasonably early so the pref flip works
-			{
-				name: "_addBreachAlertsPrefObserver",
-				task: () => {
-					this._addBreachAlertsPrefObserver();
-				},
-			},
-
-			// Report pinning status and the type of shortcut used to launch
-			{
-				name: "pinningStatusTelemetry",
-				condition: AppConstants.platform == "win",
-				task: async () => {
-					const shellService = Cc[
-						"@mozilla.org/browser/shell-service;1"
-					].getService(Ci.nsIWindowsShellService);
-					const winTaskbar = Cc["@mozilla.org/windows-taskbar;1"].getService(
-						Ci.nsIWinTaskbar,
-					);
-
-					try {
-						Services.telemetry.scalarSet(
-							"os.environment.is_taskbar_pinned",
-							await shellService.isCurrentAppPinnedToTaskbarAsync(
-								winTaskbar.defaultGroupId,
-							),
-						);
-						Services.telemetry.scalarSet(
-							"os.environment.is_taskbar_pinned_private",
-							await shellService.isCurrentAppPinnedToTaskbarAsync(
-								winTaskbar.defaultPrivateGroupId,
-							),
-						);
-					} catch (ex) {
-						console.error(ex);
-					}
-
-					let classification;
-					let shortcut;
-					try {
-						shortcut = Services.appinfo.processStartupShortcut;
-						classification = shellService.classifyShortcut(shortcut);
-					} catch (ex) {
-						console.error(ex);
-					}
-
-					if (!classification) {
-						if (gThisInstanceIsLaunchOnLogin) {
-							classification = "Autostart";
-						} else if (shortcut) {
-							classification = "OtherShortcut";
-						} else {
-							classification = "Other";
-						}
-					}
-					// Because of how taskbar tabs work, it may be classifed as a taskbar
-					// shortcut, in which case we want to overwrite it.
-					if (gThisInstanceIsTaskbarTab) {
-						classification = "TaskbarTab";
-					}
-					Services.telemetry.scalarSet(
-						"os.environment.launch_method",
-						classification,
-					);
-				},
-			},
-
-			{
-				name: "firefoxBridgeNativeMessaging",
-				condition:
-					(AppConstants.platform == "macosx" ||
-						AppConstants.platform == "win") &&
-					Services.prefs.getBoolPref("browser.firefoxbridge.enabled", false),
-				task: async () => {
-					const profileService = Cc[
-						"@mozilla.org/toolkit/profile-service;1"
-					].getService(Ci.nsIToolkitProfileService);
-					if (
-						profileService.defaultProfile &&
-						profileService.currentProfile == profileService.defaultProfile
-					) {
-						await lazy.FirefoxBridgeExtensionUtils.ensureRegistered();
-					} else {
-						lazy.log.debug(
-							"FirefoxBridgeExtensionUtils failed to register due to non-default current profile.",
-						);
-					}
-				},
-			},
-
-			// Ensure a Private Browsing Shortcut exists. This is needed in case
-			// a user tries to use Windows functionality to pin our Private Browsing
-			// mode icon to the Taskbar (eg: the "Pin to Taskbar" context menu item).
-			// This is also created by the installer, but it's possible that a user
-			// has removed it, or is running out of a zip build. The consequences of not
-			// having a Shortcut for this are that regular Firefox will be pinned instead
-			// of the Private Browsing version -- so it's quite important we do our best
-			// to make sure one is available.
-			// See https://bugzilla.mozilla.org/show_bug.cgi?id=1762994 for additional
-			// background.
-			{
-				name: "ensurePrivateBrowsingShortcutExists",
-				condition:
-					AppConstants.platform == "win" &&
-					Services.prefs.getBoolPref(
-						"browser.privateWindowSeparation.enabled",
-						true,
-					) &&
-					// We don't want a shortcut if it's been disabled, eg: by enterprise policy.
-					lazy.PrivateBrowsingUtils.enabled &&
-					// Private Browsing shortcuts for packaged builds come with the package,
-					// if they exist at all. We shouldn't try to create our own.
-					!Services.sysinfo.getProperty("hasWinPackageId") &&
-					// If we've ever done this successfully before, don't try again. The
-					// user may have deleted the shortcut, and we don't want to force it
-					// on them.
-					!Services.prefs.getBoolPref(
-						PREF_PRIVATE_BROWSING_SHORTCUT_CREATED,
-						false,
-					),
-				task: async () => {
-					const shellService = Cc[
-						"@mozilla.org/browser/shell-service;1"
-					].getService(Ci.nsIWindowsShellService);
-					const winTaskbar = Cc["@mozilla.org/windows-taskbar;1"].getService(
-						Ci.nsIWinTaskbar,
-					);
-
-					if (
-						!(await shellService.hasMatchingShortcut(
-							winTaskbar.defaultPrivateGroupId,
-							true,
-						))
-					) {
-						const appdir = Services.dirsvc.get("GreD", Ci.nsIFile);
-						const exe = appdir.clone();
-						exe.append(PRIVATE_BROWSING_BINARY);
-						const strings = new Localization(
-							["branding/brand.ftl", "browser/browser.ftl"],
-							true,
-						);
-						const [desc] = await strings.formatValues([
-							"private-browsing-shortcut-text-2",
-						]);
-						await shellService.createShortcut(
-							exe,
-							[],
-							desc,
-							exe,
-							// The code we're calling indexes from 0 instead of 1
-							PRIVATE_BROWSING_EXE_ICON_INDEX - 1,
-							winTaskbar.defaultPrivateGroupId,
-							"Programs",
-							desc + ".lnk",
-							appdir,
-						);
-					}
-					// We always set this as long as no exception has been thrown. This
-					// ensure that it is `true` both if we created one because it didn't
-					// exist, or if it already existed (most likely because it was created
-					// by the installer). This avoids the need to call `hasMatchingShortcut`
-					// again, which necessarily does pointless I/O.
-					Services.prefs.setBoolPref(
-						PREF_PRIVATE_BROWSING_SHORTCUT_CREATED,
-						true,
-					);
-				},
-			},
-
-			// Report whether Firefox is the default handler for various files types
-			// and protocols, in particular, ".pdf" and "mailto"
-			{
-				name: "IsDefaultHandler",
-				condition: AppConstants.platform == "win",
-				task: () => {
-					[".pdf", "mailto"].every((x) => {
-						Services.telemetry.keyedScalarSet(
-							"os.environment.is_default_handler",
-							x,
-							lazy.ShellService.isDefaultHandlerFor(x),
-						);
-						return true;
-					});
-				},
-			},
-
-			// Install built-in themes. We already installed the active built-in
-			// theme, if any, before UI startup.
-			{
-				name: "BuiltInThemes.ensureBuiltInThemes",
-				task: async () => {
-					await lazy.BuiltInThemes.ensureBuiltInThemes();
-				},
-			},
-
-			{
-				name: "WinTaskbarJumpList.startup",
-				condition: AppConstants.platform == "win",
-				task: () => {
-					// For Windows 7, initialize the jump list module.
-					const WINTASKBAR_CONTRACTID = "@mozilla.org/windows-taskbar;1";
-					if (
-						WINTASKBAR_CONTRACTID in Cc &&
-						Cc[WINTASKBAR_CONTRACTID].getService(Ci.nsIWinTaskbar).available
-					) {
-						const { WinTaskbarJumpList } = ChromeUtils.importESModule(
-							"resource:///modules/WindowsJumpLists.sys.mjs",
-						);
-						WinTaskbarJumpList.startup();
-					}
-				},
-			},
-
-			// Report macOS Dock status
-			{
-				name: "MacDockSupport.isAppInDock",
-				condition: AppConstants.platform == "macosx",
-				task: () => {
-					try {
-						Services.telemetry.scalarSet(
-							"os.environment.is_kept_in_dock",
-							Cc["@mozilla.org/widget/macdocksupport;1"].getService(
-								Ci.nsIMacDockSupport,
-							).isAppInDock,
-						);
-					} catch (ex) {
-						console.error(ex);
-					}
-				},
-			},
-
-			{
-				name: "BrowserGlue._maybeShowDefaultBrowserPrompt",
-				task: () => {
-					this._maybeShowDefaultBrowserPrompt();
-				},
-			},
-
-			{
-				name: "BrowserGlue._monitorScreenshotsPref",
-				task: () => {
-					this._monitorScreenshotsPref();
-				},
-			},
-
-			{
-				name: "trackStartupCrashEndSetTimeout",
-				task: () => {
-					lazy.setTimeout(() => {
-						Services.tm.idleDispatchToMainThread(
-							Services.startup.trackStartupCrashEnd,
-						);
-					}, STARTUP_CRASHES_END_DELAY_MS);
-				},
-			},
-
-			{
-				name: "handlerService.asyncInit",
-				task: () => {
-					const handlerService = Cc[
-						"@mozilla.org/uriloader/handler-service;1"
-					].getService(Ci.nsIHandlerService);
-					handlerService.asyncInit();
-				},
-			},
-
-			{
-				name: "webProtocolHandlerService.asyncInit",
-				task: () => {
-					lazy.WebProtocolHandlerRegistrar.prototype.init(true);
-				},
-			},
-
-			{
-				name: "RFPHelper.init",
-				task: () => {
-					lazy.RFPHelper.init();
-				},
-			},
-
-			{
-				name: "Blocklist.loadBlocklistAsync",
-				task: () => {
-					lazy.Blocklist.loadBlocklistAsync();
-				},
-			},
-
-			{
-				name: "TabUnloader.init",
-				task: () => {
-					lazy.TabUnloader.init();
-				},
-			},
-
-			// Run TRR performance measurements for DoH.
-			{
-				name: "doh-rollout.trrRacer.run",
-				task: () => {
-					const enabledPref = "doh-rollout.trrRace.enabled";
-					const completePref = "doh-rollout.trrRace.complete";
-
-					if (Services.prefs.getBoolPref(enabledPref, false)) {
-						if (!Services.prefs.getBoolPref(completePref, false)) {
-							new lazy.TRRRacer().run(() => {
-								Services.prefs.setBoolPref(completePref, true);
-							});
-						}
-					} else {
-						Services.prefs.addObserver(enabledPref, function observer() {
-							if (Services.prefs.getBoolPref(enabledPref, false)) {
-								Services.prefs.removeObserver(enabledPref, observer);
-
-								if (!Services.prefs.getBoolPref(completePref, false)) {
-									new lazy.TRRRacer().run(() => {
-										Services.prefs.setBoolPref(completePref, true);
-									});
-								}
-							}
-						});
-					}
-				},
-			},
-
-			// FOG doesn't need to be initialized _too_ early because it has a
-			// pre-init buffer.
-			{
-				name: "initializeFOG",
-				task: () => {
-					Services.fog.initializeFOG();
-
-					// Register Glean to listen for experiment updates releated to the
-					// "gleanInternalSdk" feature defined in the t/c/nimbus/FeatureManifest.yaml
-					// This feature is intended for internal Glean use only. For features wishing
-					// to set a remote metric configuration, please use the "glean" feature for
-					// the purpose of setting the data-control-plane features via Server Knobs.
-					lazy.NimbusFeatures.gleanInternalSdk.onUpdate(() => {
-						const cfg = lazy.NimbusFeatures.gleanInternalSdk.getVariable(
-							"gleanMetricConfiguration",
-						);
-						Services.fog.applyServerKnobsConfig(JSON.stringify(cfg));
-					});
-
-					// Register Glean to listen for experiment updates releated to the
-					// "glean" feature defined in the t/c/nimbus/FeatureManifest.yaml
-					lazy.NimbusFeatures.glean.onUpdate(() => {
-						const cfg = lazy.NimbusFeatures.glean.getVariable(
-							"gleanMetricConfiguration",
-						);
-						Services.fog.applyServerKnobsConfig(JSON.stringify(cfg));
-					});
-				},
-			},
-
-			// Add the import button if this is the first startup.
-			{
-				name: "PlacesUIUtils.ImportButton",
-				task: async () => {
-					// First check if we've already added the import button, in which
-					// case we should check for events indicating we can remove it.
-					if (
-						Services.prefs.getBoolPref(
-							"browser.bookmarks.addedImportButton",
-							false,
-						)
-					) {
-						lazy.PlacesUIUtils.removeImportButtonWhenImportSucceeds();
-						return;
-					}
-
-					// Otherwise, check if this is a new profile where we need to add it.
-					// `maybeAddImportButton` will call
-					// `removeImportButtonWhenImportSucceeds`itself if/when it adds the
-					// button. Doing things in this order avoids listening for removal
-					// more than once.
-					if (
-						this._isNewProfile &&
-						// Not in automation: the button changes CUI state, breaking tests
-						!Cu.isInAutomation
-					) {
-						await lazy.PlacesUIUtils.maybeAddImportButton();
-					}
-				},
-			},
-
-			// Add the setup button if this is the first startup
-			{
-				name: "AWToolbarButton.SetupButton",
-				task: async () => {
-					if (
-						// Not in automation: the button changes CUI state,
-						// breaking tests. Check this first, so that the module
-						// doesn't load if it doesn't have to.
-						!Cu.isInAutomation &&
-						lazy.AWToolbarButton.hasToolbarButtonEnabled
-					) {
-						await lazy.AWToolbarButton.maybeAddSetupButton();
-					}
-				},
-			},
-
-			{
-				name: "ASRouterNewTabHook.createInstance",
-				task: () => {
-					lazy.ASRouterNewTabHook.createInstance(lazy.ASRouterDefaultConfig());
-				},
-			},
-
-			{
-				name: "BackgroundUpdate",
-				condition: AppConstants.MOZ_UPDATE_AGENT,
-				task: async () => {
-					// Never in automation!
-					if (
-						AppConstants.MOZ_UPDATER &&
-						!lazy.UpdateServiceStub.updateDisabledForTesting
-					) {
-						try {
-							await lazy.BackgroundUpdate.scheduleFirefoxMessagingSystemTargetingSnapshotting();
-						} catch (e) {
-							console.error(
-								"There was an error scheduling Firefox Messaging System targeting snapshotting: ",
-								e,
-							);
-						}
-						await lazy.BackgroundUpdate.maybeScheduleBackgroundUpdateTask();
-					}
-				},
-			},
-
-			// Login detection service is used in fission to identify high value sites.
-			{
-				name: "LoginDetection.init",
-				task: () => {
-					const loginDetection = Cc[
-						"@mozilla.org/login-detection-service;1"
-					].createInstance(Ci.nsILoginDetectionService);
-					loginDetection.init();
-				},
-			},
-
-			{
-				name: "BrowserGlue._collectTelemetryPiPEnabled",
-				task: () => {
-					this._collectTelemetryPiPEnabled();
-				},
-			},
-			// Schedule a sync (if enabled) after we've loaded
-			{
-				name: "WeaveService",
-				task: async () => {
-					if (lazy.WeaveService.enabled) {
-						await lazy.WeaveService.whenLoaded();
-						lazy.WeaveService.Weave.Service.scheduler.autoConnect();
-					}
-				},
-			},
-
-			{
-				name: "unblock-untrusted-modules-thread",
-				condition: AppConstants.platform == "win",
-				task: () => {
-					Services.obs.notifyObservers(
-						null,
-						"unblock-untrusted-modules-thread",
-					);
-				},
-			},
-
-			{
-				name: "UpdateListener.maybeShowUnsupportedNotification",
-				condition: AppConstants.MOZ_UPDATER,
-				task: () => {
-					lazy.UpdateListener.maybeShowUnsupportedNotification();
-				},
-			},
-
-			{
-				name: "QuickSuggest.init",
-				task: () => {
-					lazy.QuickSuggest.init();
-				},
-			},
-
-			{
-				name: "DAPTelemetrySender.startup",
-				condition: lazy.TelemetryUtils.isTelemetryEnabled,
-				task: async () => {
-					await lazy.DAPTelemetrySender.startup();
-				},
-			},
-
-			{
-				name: "ShoppingUtils.init",
-				task: () => {
-					lazy.ShoppingUtils.init();
-				},
-			},
-
-			{
-				// Starts the JSOracle process for ORB JavaScript validation, if it hasn't started already.
-				name: "start-orb-javascript-oracle",
-				task: () => {
-					ChromeUtils.ensureJSOracleStarted();
-				},
-			},
-
-			{
-				name: "SearchSERPCategorization.init",
-				task: () => {
-					lazy.SearchSERPCategorization.init();
-				},
-			},
-
-			{
-				name: "ContentRelevancyManager.init",
-				task: () => {
-					lazy.ContentRelevancyManager.init();
-				},
-			},
-
-			{
-				name: "BackupService initialization",
-				condition: Services.prefs.getBoolPref("browser.backup.enabled", false),
-				task: () => {
-					lazy.BackupService.init();
-				},
-			},
-
-			{
-				name: "browser-startup-idle-tasks-finished",
-				task: () => {
-					// Use idleDispatch a second time to run this after the per-window
-					// idle tasks.
-					ChromeUtils.idleDispatch(() => {
-						Services.obs.notifyObservers(
-							null,
-							"browser-startup-idle-tasks-finished",
-						);
-						BrowserInitState._resolveStartupIdleTask();
-					});
-				},
-			},
-			// Do NOT add anything after idle tasks finished.
-		];
-
-		for (const task of idleTasks) {
-			if ("condition" in task && !task.condition) {
-				continue;
-			}
-
-			ChromeUtils.idleDispatch(
-				() => {
-					if (!Services.startup.shuttingDown) {
-						const startTime = Cu.now();
-						try {
-							task.task();
-						} catch (ex) {
-							console.error(ex);
-						} finally {
-							ChromeUtils.addProfilerMarker(
-								"startupIdleTask",
-								startTime,
-								task.name,
-							);
-						}
-					}
-				},
-				task.timeout ? { timeout: task.timeout } : undefined,
-			);
-		}
-	},
-
-	/**
-	 * Use this function as an entry point to schedule tasks that we hope
-	 * to run once per session, at any arbitrary point in time, and which we
-	 * are okay with sometimes not running at all.
-	 *
-	 * This function will be called from an idle observer. Check the value of
-	 * LATE_TASKS_IDLE_TIME_SEC to see the current value for this idle
-	 * observer.
-	 *
-	 * Note: this function may never be called if the user is never idle for the
-	 * requisite time (LATE_TASKS_IDLE_TIME_SEC). Be certain before adding
-	 * something here that it's okay that it never be run.
-	 */
-	_scheduleBestEffortUserIdleTasks() {
-		const idleTasks = [
-			function primaryPasswordTelemetry() {
-				// Telemetry for primary-password - we do this after a delay as it
-				// can cause IO if NSS/PSM has not already initialized.
-				const tokenDB = Cc["@mozilla.org/security/pk11tokendb;1"].getService(
-					Ci.nsIPK11TokenDB,
-				);
-				const token = tokenDB.getInternalKeyToken();
-				const mpEnabled = token.hasPassword;
-				if (mpEnabled) {
-					Services.telemetry
-						.getHistogramById("MASTER_PASSWORD_ENABLED")
-						.add(mpEnabled);
-				}
-			},
-
-			function GMPInstallManagerSimpleCheckAndInstall() {
-				const { GMPInstallManager } = ChromeUtils.importESModule(
-					"resource://gre/modules/GMPInstallManager.sys.mjs",
-				);
-				this._gmpInstallManager = new GMPInstallManager();
-				// We don't really care about the results, if someone is interested they
-				// can check the log.
-				this._gmpInstallManager.simpleCheckAndInstall().catch(() => {});
-			}.bind(this),
-
-			function RemoteSettingsInit() {
-				lazy.RemoteSettings.init();
-				this._addBreachesSyncHandler();
-			}.bind(this),
-
-			function PublicSuffixListInit() {
-				lazy.PublicSuffixList.init();
-			},
-
-			function RemoteSecuritySettingsInit() {
-				lazy.RemoteSecuritySettings.init();
-			},
-
-			function BrowserUsageTelemetryReportProfileCount() {
-				lazy.BrowserUsageTelemetry.reportProfileCount();
-			},
-
-			function reportAllowedAppSources() {
-				lazy.OsEnvironment.reportAllowedAppSources();
-			},
-
-			function searchBackgroundChecks() {
-				Services.search.runBackgroundChecks();
-			},
-
-			function reportInstallationTelemetry() {
-				lazy.BrowserUsageTelemetry.reportInstallationTelemetry();
-			},
-
-			function trustObjectTelemetry() {
-				const certdb = Cc["@mozilla.org/security/x509certdb;1"].getService(
-					Ci.nsIX509CertDB,
-				);
-				// countTrustObjects also logs the number of trust objects for telemetry purposes
-				certdb.countTrustObjects();
-			},
-		];
-
-		for (const task of idleTasks) {
-			ChromeUtils.idleDispatch(async () => {
-				if (!Services.startup.shuttingDown) {
-					const startTime = Cu.now();
-					try {
-						await task();
-					} catch (ex) {
-						console.error(ex);
-					} finally {
-						ChromeUtils.addProfilerMarker(
-							"startupLateIdleTask",
-							startTime,
-							task.name,
-						);
-					}
-				}
-			});
-		}
-	},
-
-	_addBreachesSyncHandler() {
-		if (
-			Services.prefs.getBoolPref(
-				"signon.management.page.breach-alerts.enabled",
-				false,
-			)
-		) {
-			lazy
-				.RemoteSettings(lazy.LoginBreaches.REMOTE_SETTINGS_COLLECTION)
-				.on("sync", async (event) => {
-					await lazy.LoginBreaches.update(event.data.current);
-				});
-		}
-	},
-
-	_addBreachAlertsPrefObserver() {
-		const BREACH_ALERTS_PREF = "signon.management.page.breach-alerts.enabled";
-		const clearVulnerablePasswordsIfBreachAlertsDisabled = async () => {
-			if (!Services.prefs.getBoolPref(BREACH_ALERTS_PREF)) {
-				await lazy.LoginBreaches.clearAllPotentiallyVulnerablePasswords();
-			}
-		};
-		clearVulnerablePasswordsIfBreachAlertsDisabled();
-		Services.prefs.addObserver(
-			BREACH_ALERTS_PREF,
-			clearVulnerablePasswordsIfBreachAlertsDisabled,
-		);
-	},
-
-	_quitSource: "unknown",
-	_registerQuitSource(source) {
-		this._quitSource = source;
-	},
-
-	_onQuitRequest: function BG__onQuitRequest(aCancelQuit, aQuitType) {
-		// If user has already dismissed quit request, then do nothing
-		if (aCancelQuit instanceof Ci.nsISupportsPRBool && aCancelQuit.data) {
-			return;
-		}
-
-		// There are several cases where we won't show a dialog here:
-		// 1. There is only 1 tab open in 1 window
-		// 2. browser.warnOnQuit == false
-		// 3. The browser is currently in Private Browsing mode
-		// 4. The browser will be restarted.
-		// 5. The user has automatic session restore enabled and
-		//    browser.sessionstore.warnOnQuit is not set to true.
-		// 6. The user doesn't have automatic session restore enabled
-		//    and browser.tabs.warnOnClose is not set to true.
-		//
-		// Otherwise, we will show the "closing multiple tabs" dialog.
-		//
-		// aQuitType == "lastwindow" is overloaded. "lastwindow" is used to indicate
-		// "the last window is closing but we're not quitting (a non-browser window is open)"
-		// and also "we're quitting by closing the last window".
-
-		if (aQuitType == "restart" || aQuitType == "os-restart") {
-			return;
-		}
-
-		// browser.warnOnQuit is a hidden global boolean to override all quit prompts.
-		if (!Services.prefs.getBoolPref("browser.warnOnQuit")) {
-			return;
-		}
-
-		let windowcount = 0;
-		let pagecount = 0;
-		let pinnedcount = 0;
-		for (const win of lazy.BrowserWindowTracker.orderedWindows) {
-			if (win.closed) {
-				continue;
-			}
-			windowcount++;
-			const tabbrowser = win.gBrowser;
-			if (tabbrowser) {
-				pinnedcount += tabbrowser._numPinnedTabs;
-				pagecount += tabbrowser.visibleTabs.length - tabbrowser._numPinnedTabs;
-			}
-		}
-
-		// No windows open so no need for a warning.
-		if (!windowcount) {
-			return;
-		}
-
-		// browser.warnOnQuitShortcut is checked when quitting using the shortcut key.
-		// The warning will appear even when only one window/tab is open. For other
-		// methods of quitting, the warning only appears when there is more than one
-		// window or tab open.
-		const shouldWarnForShortcut =
-			this._quitSource == "shortcut" &&
-			Services.prefs.getBoolPref("browser.warnOnQuitShortcut");
-		const shouldWarnForTabs =
-			pagecount >= 2 && Services.prefs.getBoolPref("browser.tabs.warnOnClose");
-		if (!shouldWarnForTabs && !shouldWarnForShortcut) {
-			return;
-		}
-
-		if (!aQuitType) {
-			aQuitType = "quit";
-		}
-
-		const win = lazy.BrowserWindowTracker.getTopWindow();
-
-		// Our prompt for quitting is most important, so replace others.
-		win.gDialogBox.replaceDialogIfOpen();
-
-		let titleId, buttonLabelId;
-		if (windowcount > 1) {
-			// More than 1 window. Compose our own message.
-			titleId = {
-				id: "tabbrowser-confirm-close-windows-title",
-				args: { windowCount: windowcount },
-			};
-			buttonLabelId = "tabbrowser-confirm-close-windows-button";
-		} else if (shouldWarnForShortcut) {
-			titleId = "tabbrowser-confirm-close-tabs-with-key-title";
-			buttonLabelId = "tabbrowser-confirm-close-tabs-with-key-button";
-		} else {
-			titleId = {
-				id: "tabbrowser-confirm-close-tabs-title",
-				args: { tabCount: pagecount },
-			};
-			buttonLabelId = "tabbrowser-confirm-close-tabs-button";
-		}
-
-		// The checkbox label is different depending on whether the shortcut
-		// was used to quit or not.
-		let checkboxLabelId;
-		if (shouldWarnForShortcut) {
-			const quitKeyElement = win.document.getElementById("key_quitApplication");
-			const quitKey = lazy.ShortcutUtils.prettifyShortcut(quitKeyElement);
-			checkboxLabelId = {
-				id: "tabbrowser-confirm-close-tabs-with-key-checkbox",
-				args: { quitKey },
-			};
-		} else {
-			checkboxLabelId = "tabbrowser-confirm-close-tabs-checkbox";
-		}
-
-		const [title, buttonLabel, checkboxLabel] =
-			win.gBrowser.tabLocalization.formatMessagesSync([
-				titleId,
-				buttonLabelId,
-				checkboxLabelId,
-			]);
-
-		const warnOnClose = { value: true };
-		const flags =
-			Services.prompt.BUTTON_TITLE_IS_STRING * Services.prompt.BUTTON_POS_0 +
-			Services.prompt.BUTTON_TITLE_CANCEL * Services.prompt.BUTTON_POS_1;
-		// buttonPressed will be 0 for closing, 1 for cancel (don't close/quit)
-		const buttonPressed = Services.prompt.confirmEx(
-			win,
-			title.value,
-			null,
-			flags,
-			buttonLabel.value,
-			null,
-			null,
-			checkboxLabel.value,
-			warnOnClose,
-		);
-		Services.telemetry.setEventRecordingEnabled("close_tab_warning", true);
-		const warnCheckbox = warnOnClose.value ? "checked" : "unchecked";
-
-		const sessionWillBeRestored =
-			Services.prefs.getIntPref("browser.startup.page") == 3 ||
-			Services.prefs.getBoolPref("browser.sessionstore.resume_session_once");
-		Services.telemetry.recordEvent(
-			"close_tab_warning",
-			"shown",
-			"application",
-			null,
-			{
-				source: this._quitSource,
-				button: buttonPressed == 0 ? "close" : "cancel",
-				warn_checkbox: warnCheckbox,
-				closing_wins: "" + windowcount,
-				closing_tabs: "" + (pagecount + pinnedcount),
-				will_restore: sessionWillBeRestored ? "yes" : "no",
-			},
-		);
-
-		// If the user has unticked the box, and has confirmed closing, stop showing
-		// the warning.
-		if (buttonPressed == 0 && !warnOnClose.value) {
-			if (shouldWarnForShortcut) {
-				Services.prefs.setBoolPref("browser.warnOnQuitShortcut", false);
-			} else {
-				Services.prefs.setBoolPref("browser.tabs.warnOnClose", false);
-			}
-		}
-
-		this._quitSource = "unknown";
-
-		aCancelQuit.data = buttonPressed != 0;
-	},
-
-	/**
-	 * Initialize Places
-	 * - imports the bookmarks html file if bookmarks database is empty, try to
-	 *   restore bookmarks from a JSON backup if the backend indicates that the
-	 *   database was corrupt.
-	 *
-	 * These prefs can be set up by the frontend:
-	 *
-	 * WARNING: setting these preferences to true will overwite existing bookmarks
-	 *
-	 * - browser.places.importBookmarksHTML
-	 *   Set to true will import the bookmarks.html file from the profile folder.
-	 * - browser.bookmarks.restore_default_bookmarks
-	 *   Set to true by safe-mode dialog to indicate we must restore default
-	 *   bookmarks.
-	 */
-	_initPlaces: function BG__initPlaces(aInitialMigrationPerformed) {
-		if (this._placesInitialized) {
-			throw new Error("Cannot initialize Places more than once");
-		}
-		this._placesInitialized = true;
-
-		// We must instantiate the history service since it will tell us if we
-		// need to import or restore bookmarks due to first-run, corruption or
-		// forced migration (due to a major schema change).
-		// If the database is corrupt or has been newly created we should
-		// import bookmarks.
-		const dbStatus = lazy.PlacesUtils.history.databaseStatus;
-
-		// Show a notification with a "more info" link for a locked places.sqlite.
-		if (dbStatus == lazy.PlacesUtils.history.DATABASE_STATUS_LOCKED) {
-			// Note: initPlaces should always happen when the first window is ready,
-			// in any case, better safe than sorry.
-			this._firstWindowReady.then(() => {
-				this._showPlacesLockedNotificationBox();
-				this._placesBrowserInitComplete = true;
-				Services.obs.notifyObservers(null, "places-browser-init-complete");
-			});
-			return;
-		}
-
-		let importBookmarks =
-			!aInitialMigrationPerformed &&
-			(dbStatus == lazy.PlacesUtils.history.DATABASE_STATUS_CREATE ||
-				dbStatus == lazy.PlacesUtils.history.DATABASE_STATUS_CORRUPT);
-
-		// Check if user or an extension has required to import bookmarks.html
-		let importBookmarksHTML = false;
-		try {
-			importBookmarksHTML = Services.prefs.getBoolPref(
-				"browser.places.importBookmarksHTML",
-			);
-			if (importBookmarksHTML) {
-				importBookmarks = true;
-			}
-		} catch (ex) {}
-
-		// Support legacy bookmarks.html format for apps that depend on that format.
-		const autoExportHTML = Services.prefs.getBoolPref(
-			"browser.bookmarks.autoExportHTML",
-			false,
-		); // Do not export.
-		if (autoExportHTML) {
-			// Sqlite.sys.mjs and Places shutdown happen at profile-before-change, thus,
-			// to be on the safe side, this should run earlier.
-			lazy.AsyncShutdown.profileChangeTeardown.addBlocker(
-				"Places: export bookmarks.html",
-				() =>
-					lazy.BookmarkHTMLUtils.exportToFile(
-						lazy.BookmarkHTMLUtils.defaultPath,
-					),
-			);
-		}
-
-		(async () => {
-			// Check if Safe Mode or the user has required to restore bookmarks from
-			// default profile's bookmarks.html
-			let restoreDefaultBookmarks = false;
-			try {
-				restoreDefaultBookmarks = Services.prefs.getBoolPref(
-					"browser.bookmarks.restore_default_bookmarks",
-				);
-				if (restoreDefaultBookmarks) {
-					// Ensure that we already have a bookmarks backup for today.
-					await this._backupBookmarks();
-					importBookmarks = true;
-				}
-			} catch (ex) {}
-
-			// If the user did not require to restore default bookmarks, or import
-			// from bookmarks.html, we will try to restore from JSON
-			if (importBookmarks && !restoreDefaultBookmarks && !importBookmarksHTML) {
-				// get latest JSON backup
-				const lastBackupFile = await lazy.PlacesBackups.getMostRecentBackup();
-				if (lastBackupFile) {
-					// restore from JSON backup
-					await lazy.BookmarkJSONUtils.importFromFile(lastBackupFile, {
-						replace: true,
-						source: lazy.PlacesUtils.bookmarks.SOURCES.RESTORE_ON_STARTUP,
-					});
-					importBookmarks = false;
-				} else {
-					// We have created a new database but we don't have any backup available
-					importBookmarks = true;
-					if (await IOUtils.exists(lazy.BookmarkHTMLUtils.defaultPath)) {
-						// If bookmarks.html is available in current profile import it...
-						importBookmarksHTML = true;
-					} else {
-						// ...otherwise we will restore defaults
-						restoreDefaultBookmarks = true;
-					}
-				}
-			}
-
-			// Import default bookmarks when necessary.
-			// Otherwise, if any kind of import runs, default bookmarks creation should be
-			// delayed till the import operations has finished.  Not doing so would
-			// cause them to be overwritten by the newly imported bookmarks.
-			if (!importBookmarks) {
-				// Now apply distribution customized bookmarks.
-				// This should always run after Places initialization.
-				try {
-					await this._distributionCustomizer.applyBookmarks();
-				} catch (e) {
-					console.error(e);
-				}
-			} else {
-				// An import operation is about to run.
-				let bookmarksUrl = null;
-				if (restoreDefaultBookmarks) {
-					// User wants to restore the default set of bookmarks shipped with the
-					// browser, those that new profiles start with.
-					bookmarksUrl = "chrome://browser/content/default-bookmarks.html";
-				} else if (await IOUtils.exists(lazy.BookmarkHTMLUtils.defaultPath)) {
-					bookmarksUrl = PathUtils.toFileURI(
-						lazy.BookmarkHTMLUtils.defaultPath,
-					);
-				}
-
-				if (bookmarksUrl) {
-					// Import from bookmarks.html file.
-					try {
-						if (
-							Services.policies.isAllowed("defaultBookmarks") &&
-							// Default bookmarks are imported after startup, and they may
-							// influence the outcome of tests, thus it's possible to use
-							// this test-only pref to skip the import.
-							!(
-								Cu.isInAutomation &&
-								Services.prefs.getBoolPref(
-									"browser.bookmarks.testing.skipDefaultBookmarksImport",
-									false,
-								)
-							)
-						) {
-							await lazy.BookmarkHTMLUtils.importFromURL(bookmarksUrl, {
-								replace: true,
-								source: lazy.PlacesUtils.bookmarks.SOURCES.RESTORE_ON_STARTUP,
-							});
-						}
-					} catch (e) {
-						console.error("Bookmarks.html file could be corrupt. ", e);
-					}
-					try {
-						// Now apply distribution customized bookmarks.
-						// This should always run after Places initialization.
-						await this._distributionCustomizer.applyBookmarks();
-					} catch (e) {
-						console.error(e);
-					}
-				} else {
-					console.error(new Error("Unable to find bookmarks.html file."));
-				}
-
-				// Reset preferences, so we won't try to import again at next run
-				if (importBookmarksHTML) {
-					Services.prefs.setBoolPref(
-						"browser.places.importBookmarksHTML",
-						false,
-					);
-				}
-				if (restoreDefaultBookmarks) {
-					Services.prefs.setBoolPref(
-						"browser.bookmarks.restore_default_bookmarks",
-						false,
-					);
-				}
-			}
-
-			// Initialize bookmark archiving on idle.
-			// If the last backup has been created before the last browser session,
-			// and is days old, be more aggressive with the idle timer.
-			let idleTime = BOOKMARKS_BACKUP_IDLE_TIME_SEC;
-			if (!(await lazy.PlacesBackups.hasRecentBackup())) {
-				idleTime /= 2;
-			}
-			this._userIdleService.addIdleObserver(this, idleTime);
-			this._bookmarksBackupIdleTime = idleTime;
-
-			if (this._isNewProfile) {
-				// New profiles may have existing bookmarks (imported from another browser or
-				// copied into the profile) and we want to show the bookmark toolbar for them
-				// in some cases.
-				await lazy.PlacesUIUtils.maybeToggleBookmarkToolbarVisibility();
-			}
-		})()
-			.catch((ex) => {
-				console.error(ex);
-			})
-			.then(() => {
-				// NB: deliberately after the catch so that we always do this, even if
-				// we threw halfway through initializing in the Task above.
-				this._placesBrowserInitComplete = true;
-				Services.obs.notifyObservers(null, "places-browser-init-complete");
-			});
-	},
-
-	/**
-	 * If a backup for today doesn't exist, this creates one.
-	 */
-	_backupBookmarks: function BG__backupBookmarks() {
-		return (async () => {
-			const lastBackupFile = await lazy.PlacesBackups.getMostRecentBackup();
-			// Should backup bookmarks if there are no backups or the maximum
-			// interval between backups elapsed.
-			if (
-				!lastBackupFile ||
-				new Date() - lazy.PlacesBackups.getDateForFile(lastBackupFile) >
-					BOOKMARKS_BACKUP_MIN_INTERVAL_DAYS * 86400000
-			) {
-				const maxBackups = Services.prefs.getIntPref(
-					"browser.bookmarks.max_backups",
-				);
-				await lazy.PlacesBackups.create(maxBackups);
-			}
-		})();
-	},
-
-	/**
-	 * Show the notificationBox for a locked places database.
-	 */
-	_showPlacesLockedNotificationBox:
-		async function BG__showPlacesLockedNotificationBox() {
-			var win = lazy.BrowserWindowTracker.getTopWindow();
-			var buttons = [{ supportPage: "places-locked" }];
-
-			var notifyBox = win.gBrowser.getNotificationBox();
-			var notification = await notifyBox.appendNotification(
-				"places-locked",
-				{
-					label: { "l10n-id": "places-locked-prompt" },
-					priority: win.gNotificationBox.PRIORITY_CRITICAL_MEDIUM,
-				},
-				buttons,
-			);
-			notification.persistence = -1; // Until user closes it
-		},
-
-	_onThisDeviceConnected() {
-		const [title, body] = lazy.accountsL10n.formatValuesSync([
-			"account-connection-title-2",
-			"account-connection-connected",
-		]);
-
-		const clickCallback = (subject, topic) => {
-			if (topic != "alertclickcallback") {
-				return;
-			}
-			this._openPreferences("sync");
-		};
-		this.AlertsService.showAlertNotification(
-			null,
-			title,
-			body,
-			true,
-			null,
-			clickCallback,
-		);
-	},
-
-	_migrateXULStoreForDocument(fromURL, toURL) {
-		Array.from(Services.xulStore.getIDsEnumerator(fromURL)).forEach((id) => {
-			Array.from(Services.xulStore.getAttributeEnumerator(fromURL, id)).forEach(
-				(attr) => {
-					const value = Services.xulStore.getValue(fromURL, id, attr);
-					Services.xulStore.setValue(toURL, id, attr, value);
-				},
-			);
-		});
-	},
-
-	_migrateHashedKeysForXULStoreForDocument(docUrl) {
-		Array.from(Services.xulStore.getIDsEnumerator(docUrl))
-			.filter((id) => id.startsWith("place:"))
-			.forEach((id) => {
-				Services.xulStore.removeValue(docUrl, id, "open");
-				const hashedId = lazy.PlacesUIUtils.obfuscateUrlForXulStore(id);
-				Services.xulStore.setValue(docUrl, hashedId, "open", "true");
-			});
-	},
-
-	// eslint-disable-next-line complexity
-	_migrateUI() {
-		// Use an increasing number to keep track of the current migration state.
-		// Completely unrelated to the current Firefox release number.
-		const UI_VERSION = 148;
-		const BROWSER_DOCURL = AppConstants.BROWSER_CHROME_URL;
-
-		if (!Services.prefs.prefHasUserValue("browser.migration.version")) {
-			// This is a new profile, nothing to migrate.
-			Services.prefs.setIntPref("browser.migration.version", UI_VERSION);
-			this._isNewProfile = true;
-
-			return;
-		}
-
-		this._isNewProfile = false;
-		const currentUIVersion = Services.prefs.getIntPref(
-			"browser.migration.version",
-		);
-		if (currentUIVersion >= UI_VERSION) {
-			return;
-		}
-
-		const xulStore = Services.xulStore;
-
-		if (currentUIVersion < 90) {
-			this._migrateXULStoreForDocument(
-				"chrome://browser/content/places/historySidebar.xul",
-				"chrome://browser/content/places/historySidebar.xhtml",
-			);
-			this._migrateXULStoreForDocument(
-				"chrome://browser/content/places/places.xul",
-				"chrome://browser/content/places/places.xhtml",
-			);
-			this._migrateXULStoreForDocument(
-				"chrome://browser/content/places/bookmarksSidebar.xul",
-				"chrome://browser/content/places/bookmarksSidebar.xhtml",
-			);
-		}
-
-		// Clear socks proxy values if they were shared from http, to prevent
-		// websocket breakage after bug 1577862 (see bug 969282).
-		if (
-			currentUIVersion < 91 &&
-			Services.prefs.getBoolPref("network.proxy.share_proxy_settings", false) &&
-			Services.prefs.getIntPref("network.proxy.type", 0) == 1
-		) {
-			const httpProxy = Services.prefs.getCharPref("network.proxy.http", "");
-			const httpPort = Services.prefs.getIntPref("network.proxy.http_port", 0);
-			const socksProxy = Services.prefs.getCharPref("network.proxy.socks", "");
-			const socksPort = Services.prefs.getIntPref(
-				"network.proxy.socks_port",
-				0,
-			);
-			if (httpProxy && httpProxy == socksProxy && httpPort == socksPort) {
-				Services.prefs.setCharPref(
-					"network.proxy.socks",
-					Services.prefs.getCharPref("network.proxy.backup.socks", ""),
-				);
-				Services.prefs.setIntPref(
-					"network.proxy.socks_port",
-					Services.prefs.getIntPref("network.proxy.backup.socks_port", 0),
-				);
-			}
-		}
-
-		if (currentUIVersion < 92) {
-			// privacy.userContext.longPressBehavior pref was renamed and changed to a boolean
-			const longpress = Services.prefs.getIntPref(
-				"privacy.userContext.longPressBehavior",
-				0,
-			);
-			if (longpress == 1) {
-				Services.prefs.setBoolPref(
-					"privacy.userContext.newTabContainerOnLeftClick.enabled",
-					true,
-				);
-			}
-		}
-
-		if (currentUIVersion < 93) {
-			// The Gecko Profiler Addon is now an internal component. Remove the old
-			// addon, and enable the new UI.
-
-			function enableProfilerButton(wasAddonActive) {
-				// Enable the feature pref. This will add it to the customization palette,
-				// but not to the the navbar.
-				Services.prefs.setBoolPref(
-					"devtools.performance.popup.feature-flag",
-					true,
-				);
-
-				if (wasAddonActive) {
-					const { ProfilerMenuButton } = ChromeUtils.importESModule(
-						"resource://devtools/client/performance-new/popup/menu-button.sys.mjs",
-					);
-					if (!ProfilerMenuButton.isInNavbar()) {
-						// The profiler menu button is not enabled. Turn it on now.
-						const win = lazy.BrowserWindowTracker.getTopWindow();
-						if (win && win.document) {
-							ProfilerMenuButton.addToNavbar(win.document);
-						}
-					}
-				}
-			}
-
-			let addonPromise;
-			try {
-				addonPromise = lazy.AddonManager.getAddonByID(
-					"geckoprofiler@mozilla.com",
-				);
-			} catch (error) {
-				console.error(
-					"Could not access the AddonManager to upgrade the profile. This is most " +
-						"likely because the upgrader is being run from an xpcshell test where " +
-						"the AddonManager is not initialized.",
-				);
-			}
-			Promise.resolve(addonPromise).then((addon) => {
-				if (!addon) {
-					// Either the addon wasn't installed, or the call to getAddonByID failed.
-					return;
-				}
-				// Remove the old addon.
-				const wasAddonActive = addon.isActive;
-				addon
-					.uninstall()
-					.catch(console.error)
-					.then(() => enableProfilerButton(wasAddonActive))
-					.catch(console.error);
-			}, console.error);
-		}
-
-		// Clear unused socks proxy backup values - see bug 1625773.
-		if (currentUIVersion < 94) {
-			const backup = Services.prefs.getCharPref(
-				"network.proxy.backup.socks",
-				"",
-			);
-			const backupPort = Services.prefs.getIntPref(
-				"network.proxy.backup.socks_port",
-				0,
-			);
-			const socksProxy = Services.prefs.getCharPref("network.proxy.socks", "");
-			const socksPort = Services.prefs.getIntPref(
-				"network.proxy.socks_port",
-				0,
-			);
-			if (backup == socksProxy) {
-				Services.prefs.clearUserPref("network.proxy.backup.socks");
-			}
-			if (backupPort == socksPort) {
-				Services.prefs.clearUserPref("network.proxy.backup.socks_port");
-			}
-		}
-
-		if (currentUIVersion < 95) {
-			const oldPrefName = "media.autoplay.enabled.user-gestures-needed";
-			const oldPrefValue = Services.prefs.getBoolPref(oldPrefName, true);
-			const newPrefValue = oldPrefValue ? 0 : 1;
-			Services.prefs.setIntPref("media.autoplay.blocking_policy", newPrefValue);
-			Services.prefs.clearUserPref(oldPrefName);
-		}
-
-		if (currentUIVersion < 96) {
-			const oldPrefName = "browser.urlbar.openViewOnFocus";
-			const oldPrefValue = Services.prefs.getBoolPref(oldPrefName, true);
-			Services.prefs.setBoolPref(
-				"browser.urlbar.suggest.topsites",
-				oldPrefValue,
-			);
-			Services.prefs.clearUserPref(oldPrefName);
-		}
-
-		if (currentUIVersion < 97) {
-			const userCustomizedWheelMax = Services.prefs.prefHasUserValue(
-				"general.smoothScroll.mouseWheel.durationMaxMS",
-			);
-			const userCustomizedWheelMin = Services.prefs.prefHasUserValue(
-				"general.smoothScroll.mouseWheel.durationMinMS",
-			);
-
-			if (!userCustomizedWheelMin && !userCustomizedWheelMax) {
-				// If the user has an existing profile but hasn't customized the wheel
-				// animation duration, they will now get the new default values. This
-				// condition used to set a migrationPercent pref to 0, so that users
-				// upgrading an older profile would gradually have their wheel animation
-				// speed migrated to the new values. However, that "gradual migration"
-				// was phased out by FF 86, so we don't need to set that pref anymore.
-			} else if (userCustomizedWheelMin && !userCustomizedWheelMax) {
-				// If they customized just one of the two, save the old value for the
-				// other one as well, because the two values go hand-in-hand and we
-				// don't want to move just one to a new value and leave the other one
-				// at a customized value. In both of these cases, we leave the "migration
-				// complete" percentage at 100, because they have customized this and
-				// don't need any further migration.
-				Services.prefs.setIntPref(
-					"general.smoothScroll.mouseWheel.durationMaxMS",
-					400,
-				);
-			} else if (!userCustomizedWheelMin && userCustomizedWheelMax) {
-				// Same as above case, but for the other pref.
-				Services.prefs.setIntPref(
-					"general.smoothScroll.mouseWheel.durationMinMS",
-					200,
-				);
-			} else {
-				// The last remaining case is if they customized both values, in which
-				// case also don't need to do anything; the user's customized values
-				// will be retained and respected.
-			}
-		}
-
-		if (currentUIVersion < 98) {
-			Services.prefs.clearUserPref("browser.search.cohort");
-		}
-
-		if (currentUIVersion < 99) {
-			Services.prefs.clearUserPref("security.tls.version.enable-deprecated");
-		}
-
-		if (currentUIVersion < 102) {
-			// In Firefox 83, we moved to a dynamic button, so it needs to be removed
-			// from default placement. This is done early enough that it doesn't
-			// impact adding new managed bookmarks.
-			const { CustomizableUI } = ChromeUtils.importESModule(
-				"resource:///modules/CustomizableUI.sys.mjs",
-			);
-			CustomizableUI.removeWidgetFromArea("managed-bookmarks");
-		}
-
-		// We have to rerun these because we had to use 102 on beta.
-		// They were 101 and 102 before.
-		if (currentUIVersion < 103) {
-			// Set a pref if the bookmarks toolbar was already visible,
-			// so we can keep it visible when navigating away from newtab
-			const bookmarksToolbarWasVisible =
-				Services.xulStore.getValue(
-					BROWSER_DOCURL,
-					"PersonalToolbar",
-					"collapsed",
-				) == "false";
-			if (bookmarksToolbarWasVisible) {
-				// Migrate the user to the "always visible" value. See firefox.js for
-				// the other possible states.
-				Services.prefs.setCharPref(
-					"browser.toolbars.bookmarks.visibility",
-					"always",
-				);
-			}
-			Services.xulStore.removeValue(
-				BROWSER_DOCURL,
-				"PersonalToolbar",
-				"collapsed",
-			);
-
-			Services.prefs.clearUserPref(
-				"browser.livebookmarks.migrationAttemptsLeft",
-			);
-		}
-
-		// For existing profiles, continue putting bookmarks in the
-		// "other bookmarks" folder.
-		if (currentUIVersion < 104) {
-			Services.prefs.setCharPref(
-				"browser.bookmarks.defaultLocation",
-				"unfiled",
-			);
-		}
-
-		// Renamed and flipped the logic of a pref to make its purpose more clear.
-		if (currentUIVersion < 105) {
-			const oldPrefName = "browser.urlbar.imeCompositionClosesPanel";
-			const oldPrefValue = Services.prefs.getBoolPref(oldPrefName, true);
-			Services.prefs.setBoolPref(
-				"browser.urlbar.keepPanelOpenDuringImeComposition",
-				!oldPrefValue,
-			);
-			Services.prefs.clearUserPref(oldPrefName);
-		}
-
-		// Initialize the new browser.urlbar.showSuggestionsBeforeGeneral pref.
-		if (currentUIVersion < 106) {
-			lazy.UrlbarPrefs.initializeShowSearchSuggestionsFirstPref();
-		}
-
-		if (currentUIVersion < 107) {
-			// Migrate old http URIs for mailto handlers to their https equivalents.
-			// The handler service will do this. We need to wait with migrating
-			// until the handler service has started up, so just set a pref here.
-			const kPref = "browser.handlers.migrations";
-			// We might have set up another migration further up. Create an array,
-			// and drop empty strings resulting from the `split`:
-			const migrations = Services.prefs
-				.getCharPref(kPref, "")
-				.split(",")
-				.filter((x) => !!x);
-			migrations.push("secure-mail");
-			Services.prefs.setCharPref(kPref, migrations.join(","));
-		}
-
-		if (currentUIVersion < 108) {
-			// Migrate old ctrlTab pref to new ctrlTab pref
-			const defaultValue = false;
-			const oldPrefName = "browser.ctrlTab.recentlyUsedOrder";
-			const oldPrefDefault = true;
-			// Use old pref value if the user used Ctrl+Tab before, elsewise use new default value
-			if (Services.prefs.getBoolPref("browser.engagement.ctrlTab.has-used")) {
-				const newPrefValue = Services.prefs.getBoolPref(
-					oldPrefName,
-					oldPrefDefault,
-				);
-				Services.prefs.setBoolPref(
-					"browser.ctrlTab.sortByRecentlyUsed",
-					newPrefValue,
-				);
-			} else {
-				Services.prefs.setBoolPref(
-					"browser.ctrlTab.sortByRecentlyUsed",
-					defaultValue,
-				);
-			}
-		}
-
-		if (currentUIVersion < 109) {
-			// Migrate old pref to new pref
-			if (
-				Services.prefs.prefHasUserValue("signon.recipes.remoteRecipesEnabled")
-			) {
-				// Fetch the previous value of signon.recipes.remoteRecipesEnabled and assign it to signon.recipes.remoteRecipes.enabled.
-				Services.prefs.setBoolPref(
-					"signon.recipes.remoteRecipes.enabled",
-					Services.prefs.getBoolPref(
-						"signon.recipes.remoteRecipesEnabled",
-						true,
-					),
-				);
-				//Then clear user pref
-				Services.prefs.clearUserPref("signon.recipes.remoteRecipesEnabled");
-			}
-		}
-
-		if (currentUIVersion < 120) {
-			// Migrate old titlebar bool pref to new int-based one.
-			const oldPref = "browser.tabs.drawInTitlebar";
-			const newPref = "browser.tabs.inTitlebar";
-			if (Services.prefs.prefHasUserValue(oldPref)) {
-				// We may have int prefs for builds between bug 1736518 and bug 1739539.
-				const oldPrefType = Services.prefs.getPrefType(oldPref);
-				if (oldPrefType == Services.prefs.PREF_BOOL) {
-					Services.prefs.setIntPref(
-						newPref,
-						Services.prefs.getBoolPref(oldPref) ? 1 : 0,
-					);
-				} else {
-					Services.prefs.setIntPref(
-						newPref,
-						Services.prefs.getIntPref(oldPref),
-					);
-				}
-				Services.prefs.clearUserPref(oldPref);
-			}
-		}
-
-		if (currentUIVersion < 121) {
-			// Migrate stored uris and convert them to use hashed keys
-			this._migrateHashedKeysForXULStoreForDocument(BROWSER_DOCURL);
-			this._migrateHashedKeysForXULStoreForDocument(
-				"chrome://browser/content/places/bookmarksSidebar.xhtml",
-			);
-			this._migrateHashedKeysForXULStoreForDocument(
-				"chrome://browser/content/places/historySidebar.xhtml",
-			);
-		}
-
-		if (currentUIVersion < 122) {
-			// Migrate xdg-desktop-portal pref from old to new prefs.
-			try {
-				const oldPref = "widget.use-xdg-desktop-portal";
-				if (Services.prefs.getBoolPref(oldPref)) {
-					Services.prefs.setIntPref(
-						"widget.use-xdg-desktop-portal.file-picker",
-						1,
-					);
-					Services.prefs.setIntPref(
-						"widget.use-xdg-desktop-portal.mime-handler",
-						1,
-					);
-				}
-				Services.prefs.clearUserPref(oldPref);
-			} catch (ex) {}
-		}
-
-		// Bug 1745248: Due to multiple backouts, do not use UI Version 123
-		// as this version is most likely set for the Nightly channel
-
-		if (currentUIVersion < 124) {
-			// Migrate "extensions.formautofill.available" and
-			// "extensions.formautofill.creditCards.available" from old to new prefs
-			const oldFormAutofillModule = "extensions.formautofill.available";
-			const oldCreditCardsAvailable =
-				"extensions.formautofill.creditCards.available";
-			const newCreditCardsAvailable =
-				"extensions.formautofill.creditCards.supported";
-			const newAddressesAvailable =
-				"extensions.formautofill.addresses.supported";
-			if (Services.prefs.prefHasUserValue(oldFormAutofillModule)) {
-				const moduleAvailability = Services.prefs.getCharPref(
-					oldFormAutofillModule,
-				);
-				if (moduleAvailability == "on") {
-					Services.prefs.setCharPref(newAddressesAvailable, moduleAvailability);
-					Services.prefs.setCharPref(
-						newCreditCardsAvailable,
-						Services.prefs.getBoolPref(oldCreditCardsAvailable) ? "on" : "off",
-					);
-				}
-
-				if (moduleAvailability == "off") {
-					Services.prefs.setCharPref(
-						newCreditCardsAvailable,
-						moduleAvailability,
-					);
-					Services.prefs.setCharPref(newAddressesAvailable, moduleAvailability);
-				}
-			}
-
-			// after migrating, clear old prefs so we can remove them later.
-			Services.prefs.clearUserPref(oldFormAutofillModule);
-			Services.prefs.clearUserPref(oldCreditCardsAvailable);
-		}
-
-		if (currentUIVersion < 125) {
-			// Bug 1756243 - Clear PiP cached coordinates since we changed their
-			// coordinate space.
-			const PIP_PLAYER_URI =
-				"chrome://global/content/pictureinpicture/player.xhtml";
-			try {
-				for (const value of ["left", "top", "width", "height"]) {
-					Services.xulStore.removeValue(
-						PIP_PLAYER_URI,
-						"picture-in-picture",
-						value,
-					);
-				}
-			} catch (ex) {
-				console.error("Failed to clear XULStore PiP values: ", ex);
-			}
-		}
-
-		function migrateXULAttributeToStyle(url, id, attr) {
-			try {
-				const value = Services.xulStore.getValue(url, id, attr);
-				if (value) {
-					Services.xulStore.setValue(url, id, "style", `${attr}: ${value}px;`);
-				}
-			} catch (ex) {
-				console.error(`Error migrating ${id}'s ${attr} value: `, ex);
-			}
-		}
-
-		// Bug 1792748 used version 129 with a buggy variant of the sidebar width
-		// migration. This version is already in use in the nightly channel, so it
-		// shouldn't be used.
-
-		// Bug 1793366: migrate sidebar persisted attribute from width to style.
-		if (currentUIVersion < 130) {
-			migrateXULAttributeToStyle(BROWSER_DOCURL, "sidebar-box", "width");
-		}
-
-		// Migration 131 was moved to 133 to allow for an uplift.
-
-		if (currentUIVersion < 132) {
-			// These attributes are no longer persisted, thus remove them from xulstore.
-			for (const url of [
-				"chrome://browser/content/places/bookmarkProperties.xhtml",
-				"chrome://browser/content/places/bookmarkProperties2.xhtml",
-			]) {
-				for (const attr of ["width", "screenX", "screenY"]) {
-					xulStore.removeValue(url, "bookmarkproperties", attr);
-				}
-			}
-		}
-
-		if (currentUIVersion < 133) {
-			xulStore.removeValue(BROWSER_DOCURL, "urlbar-container", "width");
-		}
-
-		// Migration 134 was removed because it was no longer necessary.
-
-		if (currentUIVersion < 135 && AppConstants.platform == "linux") {
-			// Avoid changing titlebar setting for users that used to had it off.
-			try {
-				if (!Services.prefs.prefHasUserValue("browser.tabs.inTitlebar")) {
-					const de = Services.appinfo.desktopEnvironment;
-					const oldDefault = de.includes("gnome") || de.includes("pantheon");
-					if (!oldDefault) {
-						Services.prefs.setIntPref("browser.tabs.inTitlebar", 0);
-					}
-				}
-			} catch (e) {
-				console.error("Error migrating tabsInTitlebar setting", e);
-			}
-		}
-
-		if (currentUIVersion < 136) {
-			migrateXULAttributeToStyle(
-				"chrome://browser/content/places/places.xhtml",
-				"placesList",
-				"width",
-			);
-		}
-
-		if (currentUIVersion < 137) {
-			// The default value for enabling smooth scrolls is now false if the
-			// user prefers reduced motion. If the value was previously set, do
-			// not reset it, but if it was not explicitly set preserve the old
-			// default value.
-			if (
-				!Services.prefs.prefHasUserValue("general.smoothScroll") &&
-				Services.appinfo.prefersReducedMotion
-			) {
-				Services.prefs.setBoolPref("general.smoothScroll", true);
-			}
-		}
-
-		if (currentUIVersion < 138) {
-			// Bug 1757297: Change scheme of all existing 'https-only-load-insecure'
-			// permissions with https scheme to http scheme.
-			try {
-				Services.perms
-					.getAllByTypes(["https-only-load-insecure"])
-					.filter((permission) => permission.principal.schemeIs("https"))
-					.forEach((permission) => {
-						const capability = permission.capability;
-						const uri = permission.principal.URI.mutate()
-							.setScheme("http")
-							.finalize();
-						const principal =
-							Services.scriptSecurityManager.createContentPrincipal(uri, {});
-						Services.perms.removePermission(permission);
-						Services.perms.addFromPrincipal(
-							principal,
-							"https-only-load-insecure",
-							capability,
-						);
-					});
-			} catch (e) {
-				console.error("Error migrating https-only-load-insecure permission", e);
-			}
-		}
-
-		if (currentUIVersion < 139) {
-			// Reset the default permissions to ALLOW_ACTION to rollback issues for
-			// affected users, see Bug 1579517
-			// originInfo in the format [origin, type]
-			[
-				["https://www.mozilla.org", "uitour"],
-				["https://support.mozilla.org", "uitour"],
-				["about:home", "uitour"],
-				["about:newtab", "uitour"],
-				["https://addons.mozilla.org", "install"],
-				["https://support.mozilla.org", "remote-troubleshooting"],
-				["about:welcome", "autoplay-media"],
-			].forEach((originInfo) => {
-				// Reset permission on the condition that it is set to
-				// UNKNOWN_ACTION, we want to prevent resetting user
-				// manipulated permissions
-				if (
-					Services.perms.UNKNOWN_ACTION ==
-					Services.perms.testPermissionFromPrincipal(
-						Services.scriptSecurityManager.createContentPrincipalFromOrigin(
-							originInfo[0],
-						),
-						originInfo[1],
-					)
-				) {
-					// Adding permissions which have default values does not create
-					// new permissions, but rather remove the UNKNOWN_ACTION permission
-					// overrides. User's not affected by Bug 1579517 will not be affected by this addition.
-					Services.perms.addFromPrincipal(
-						Services.scriptSecurityManager.createContentPrincipalFromOrigin(
-							originInfo[0],
-						),
-						originInfo[1],
-						Services.perms.ALLOW_ACTION,
-					);
-				}
-			});
-		}
-
-		if (currentUIVersion < 140) {
-			// Remove browser.fixup.alternate.enabled pref in Bug 1850902.
-			Services.prefs.clearUserPref("browser.fixup.alternate.enabled");
-		}
-
-		if (currentUIVersion < 141) {
-			for (const filename of ["signons.sqlite", "signons.sqlite.corrupt"]) {
-				const filePath = PathUtils.join(PathUtils.profileDir, filename);
-				IOUtils.remove(filePath, { ignoreAbsent: true }).catch(console.error);
-			}
-		}
-
-		if (currentUIVersion < 142) {
-			// Bug 1860392 - Remove incorrectly persisted theming values from sidebar style.
-			try {
-				let value = xulStore.getValue(BROWSER_DOCURL, "sidebar-box", "style");
-				if (value) {
-					// Remove custom properties.
-					value = value
-						.split(";")
-						.filter((v) => !v.trim().startsWith("--"))
-						.join(";");
-					xulStore.setValue(BROWSER_DOCURL, "sidebar-box", "style", value);
-				}
-			} catch (ex) {
-				console.error(ex);
-			}
-		}
-
-		if (currentUIVersion < 143) {
-			// Version 143 has been superseded by version 145 below.
-		}
-
-		if (currentUIVersion < 144) {
-			// TerminatorTelemetry was removed in bug 1879136. Before it was removed,
-			// the ShutdownDuration.json file would be written to disk at shutdown
-			// so that the next launch of the browser could read it in and send
-			// shutdown performance measurements.
-			//
-			// Unfortunately, this mechanism and its measurements were fairly
-			// unreliable, so they were removed.
-			for (const filename of [
-				"ShutdownDuration.json",
-				"ShutdownDuration.json.tmp",
-			]) {
-				const filePath = PathUtils.join(PathUtils.profileDir, filename);
-				IOUtils.remove(filePath, { ignoreAbsent: true }).catch(console.error);
-			}
-		}
-
-		if (currentUIVersion < 145) {
-			if (AppConstants.platform == "win") {
-				// In Firefox 122, we enabled the firefox and firefox-private protocols.
-				// We switched over to using firefox-bridge and firefox-private-bridge,
-				// but we want to clean up the use of the other protocols.
-				lazy.FirefoxBridgeExtensionUtils.maybeDeleteBridgeProtocolRegistryEntries(
-					lazy.FirefoxBridgeExtensionUtils.OLD_PUBLIC_PROTOCOL,
-					lazy.FirefoxBridgeExtensionUtils.OLD_PRIVATE_PROTOCOL,
-				);
-
-				// Clean up the old user prefs from FX 122
-				Services.prefs.clearUserPref(
-					"network.protocol-handler.external.firefox",
-				);
-				Services.prefs.clearUserPref(
-					"network.protocol-handler.external.firefox-private",
-				);
-
-				// In Firefox 126, we switched over to using native messaging so the
-				// protocols are no longer necessary even in firefox-bridge and
-				// firefox-private-bridge form
-				lazy.FirefoxBridgeExtensionUtils.maybeDeleteBridgeProtocolRegistryEntries(
-					lazy.FirefoxBridgeExtensionUtils.PUBLIC_PROTOCOL,
-					lazy.FirefoxBridgeExtensionUtils.PRIVATE_PROTOCOL,
-				);
-				Services.prefs.clearUserPref(
-					"network.protocol-handler.external.firefox-bridge",
-				);
-				Services.prefs.clearUserPref(
-					"network.protocol-handler.external.firefox-private-bridge",
-				);
-				Services.prefs.clearUserPref("browser.shell.customProtocolsRegistered");
-			}
-		}
-
-		// Version 146 had a typo issue and thus it has been replaced by 147.
-
-		if (currentUIVersion < 147) {
-			// We're securing the boolean prefs for OS Authentication.
-			// This is achieved by converting them into a string pref and encrypting the values
-			// stored inside it.
-
-			// Note: we don't run this on nightly builds and we also do not run this
-			// for users with primary password enabled. That means both these sets of
-			// users will have the features turned on by default. For Nightly this is
-			// an intentional product decision; for primary password this is because
-			// we cannot encrypt the opt-out value without asking for the primary
-			// password, which in turn means we cannot migrate without doing so. It
-			// is also very difficult to postpone this migration because there is no
-			// way to know when the user has put in the primary password. We will
-			// probably reconsider some of this architecture in future, but for now
-			// this is the least-painful method considering the alternatives, cf.
-			// bug 1901899.
-			if (
-				!AppConstants.NIGHTLY_BUILD &&
-				!lazy.LoginHelper.isPrimaryPasswordSet()
-			) {
-				const hasRunBetaMigration = Services.prefs
-					.getCharPref("browser.startup.homepage_override.mstone", "")
-					.startsWith("127.0");
-
-				// Version 146 UI migration wrote to a wrong `creditcards` pref when
-				// the feature was disabled, instead it should have used `creditCards`.
-				// The correct pref name is in AUTOFILL_CREDITCARDS_REAUTH_PREF.
-				// Note that we only wrote prefs if the feature was disabled.
-				const ccTypoDisabled = !lazy.FormAutofillUtils.getOSAuthEnabled(
-					"extensions.formautofill.creditcards.reauth.optout",
-				);
-				const ccCorrectPrefDisabled = !lazy.FormAutofillUtils.getOSAuthEnabled(
-					lazy.FormAutofillUtils.AUTOFILL_CREDITCARDS_REAUTH_PREF,
-				);
-				const ccPrevReauthPrefValue = Services.prefs.getBoolPref(
-					"extensions.formautofill.reauth.enabled",
-					false,
-				);
-
-				const userHadEnabledCreditCardReauth =
-					// If we've run beta migration, and neither typo nor correct pref
-					// indicate disablement, the user enabled the pref:
-					(hasRunBetaMigration && !ccTypoDisabled && !ccCorrectPrefDisabled) ||
-					// Or if we never ran beta migration and the bool pref is set:
-					ccPrevReauthPrefValue;
-
-				lazy.FormAutofillUtils.setOSAuthEnabled(
-					lazy.FormAutofillUtils.AUTOFILL_CREDITCARDS_REAUTH_PREF,
-					userHadEnabledCreditCardReauth,
-				);
-
-				if (!hasRunBetaMigration) {
-					const passwordsPrevReauthPrefValue = Services.prefs.getBoolPref(
-						"signon.management.page.os-auth.enabled",
-						false,
-					);
-					lazy.LoginHelper.setOSAuthEnabled(
-						lazy.LoginHelper.OS_AUTH_FOR_PASSWORDS_PREF,
-						passwordsPrevReauthPrefValue,
-					);
-				}
-			}
-
-			Services.prefs.clearUserPref("extensions.formautofill.reauth.enabled");
-			Services.prefs.clearUserPref("signon.management.page.os-auth.enabled");
-			Services.prefs.clearUserPref(
-				"extensions.formautofill.creditcards.reauth.optout",
-			);
-		}
-
-		if (currentUIVersion < 148) {
-			// The Firefox Translations addon is now a built-in Firefox feature.
-			let addonPromise;
-			try {
-				addonPromise = lazy.AddonManager.getAddonByID(
-					"firefox-translations-addon@mozilla.org",
-				);
-			} catch (error) {
-				// This always throws in xpcshell as the AddonManager is not initialized.
-				if (!Services.env.exists("XPCSHELL_TEST_PROFILE_DIR")) {
-					console.error(
-						"Could not access the AddonManager to upgrade the profile.",
-					);
-				}
-			}
-			addonPromise?.then((addon) => addon?.uninstall()).catch(console.error);
-		}
-
-		// Update the migration version.
-		Services.prefs.setIntPref("browser.migration.version", UI_VERSION);
-	},
-
-	async _showUpgradeDialog() {
-		const data = await lazy.OnboardingMessageProvider.getUpgradeMessage();
-		const { gBrowser } = lazy.BrowserWindowTracker.getTopWindow();
-
-		// We'll be adding a new tab open the tab-modal dialog in.
-		let tab;
-
-		const upgradeTabsProgressListener = {
-			onLocationChange(aBrowser) {
-				if (aBrowser === tab.linkedBrowser) {
-					lazy.setTimeout(() => {
-						// We're now far enough along in the load that we no longer have to
-						// worry about a call to onLocationChange triggering SubDialog.abort,
-						// so display the dialog
-						const config = {
-							type: "SHOW_SPOTLIGHT",
-							data,
-						};
-						lazy.SpecialMessageActions.handleAction(config, tab.linkedBrowser);
-
-						gBrowser.removeTabsProgressListener(upgradeTabsProgressListener);
-					}, 0);
-				}
-			},
-		};
-
-		// Make sure we're ready to show the dialog once onLocationChange gets
-		// called.
-		gBrowser.addTabsProgressListener(upgradeTabsProgressListener);
-
-		tab = gBrowser.addTrustedTab("about:home", {
-			relatedToCurrent: true,
-		});
-
-		gBrowser.selectedTab = tab;
-	},
-
-	async _showAboutWelcomeModal() {
-		const { gBrowser } = lazy.BrowserWindowTracker.getTopWindow();
-		const data = await lazy.NimbusFeatures.aboutwelcome.getAllVariables();
-
-		const config = {
-			type: "SHOW_SPOTLIGHT",
-			data: {
-				content: {
-					template: "multistage",
-					id: data?.id || "ABOUT_WELCOME_MODAL",
-					backdrop: data?.backdrop,
-					screens: data?.screens,
-					UTMTerm: data?.UTMTerm,
-				},
-			},
-		};
-
-		lazy.SpecialMessageActions.handleAction(config, gBrowser);
-	},
-
-	async _maybeShowDefaultBrowserPrompt() {
-		// Highest priority is about:welcome window modal experiment
-		// Second highest priority is the upgrade dialog, which can include a "primary
-		// browser" request and is limited in various ways, e.g., major upgrades.
-		if (
-			lazy.BrowserHandler.firstRunProfile &&
-			lazy.NimbusFeatures.aboutwelcome.getVariable("showModal")
-		) {
-			this._showAboutWelcomeModal();
-			return;
-		}
-		const dialogVersion = 106;
-		const dialogVersionPref = "browser.startup.upgradeDialog.version";
-		const dialogReason = await (async () => {
-			if (!lazy.BrowserHandler.majorUpgrade) {
-				return "not-major";
-			}
-			const lastVersion = Services.prefs.getIntPref(dialogVersionPref, 0);
-			if (lastVersion > dialogVersion) {
-				return "newer-shown";
-			}
-			if (lastVersion === dialogVersion) {
-				return "already-shown";
-			}
-
-			// Check the default branch as enterprise policies can set prefs there.
-			const defaultPrefs = Services.prefs.getDefaultBranch("");
-			if (!defaultPrefs.getBoolPref("browser.aboutwelcome.enabled", true)) {
-				return "no-welcome";
-			}
-			if (!Services.policies.isAllowed("postUpdateCustomPage")) {
-				return "disallow-postUpdate";
-			}
-
-			const showUpgradeDialog =
-				lazy.NimbusFeatures.upgradeDialog.getVariable("enabled");
-
-			return showUpgradeDialog ? "" : "disabled";
-		})();
-
-		// Record why the dialog is showing or not.
-		Services.telemetry.setEventRecordingEnabled("upgrade_dialog", true);
-		Services.telemetry.recordEvent(
-			"upgrade_dialog",
-			"trigger",
-			"reason",
-			dialogReason || "satisfied",
-		);
-
-		// Show the upgrade dialog if allowed and remember the version.
-		if (!dialogReason) {
-			Services.prefs.setIntPref(dialogVersionPref, dialogVersion);
-			this._showUpgradeDialog();
-			return;
-		}
-
-		const willPrompt = await DefaultBrowserCheck.willCheckDefaultBrowser(
-			/* isStartupCheck */ true,
-		);
-		if (willPrompt) {
-			const win = lazy.BrowserWindowTracker.getTopWindow();
-			DefaultBrowserCheck.prompt(win);
-		} else if (await lazy.QuickSuggest.maybeShowOnboardingDialog()) {
-			return;
-		}
-
-		await lazy.ASRouter.waitForInitialized;
-		lazy.ASRouter.sendTriggerMessage({
-			browser:
-				lazy.BrowserWindowTracker.getTopWindow()?.gBrowser.selectedBrowser,
-			// triggerId and triggerContext
-			id: "defaultBrowserCheck",
-			context: { willShowDefaultPrompt: willPrompt, source: "startup" },
-		});
-	},
-
-	/**
-	 * Only show the infobar when canRestoreLastSession and the pref value == 1
-	 */
-	async _maybeShowRestoreSessionInfoBar() {
-		let count = Services.prefs.getIntPref(
-			"browser.startup.couldRestoreSession.count",
-			0,
-		);
-		if (count < 0 || count >= 2) {
-			return;
-		}
-		if (count == 0) {
-			// We don't show the infobar right after the update which establishes this pref
-			// Increment the counter so we can consider it next time
-			Services.prefs.setIntPref(
-				"browser.startup.couldRestoreSession.count",
-				++count,
-			);
-			return;
-		}
-
-		const win = lazy.BrowserWindowTracker.getTopWindow();
-		// We've restarted at least once; we will show the notification if possible.
-		// We can't do that if there's no session to restore, or this is a private window.
-		if (
-			!lazy.SessionStore.canRestoreLastSession ||
-			lazy.PrivateBrowsingUtils.isWindowPrivate(win)
-		) {
-			return;
-		}
-
-		Services.prefs.setIntPref(
-			"browser.startup.couldRestoreSession.count",
-			++count,
-		);
-
-		const messageFragment = win.document.createDocumentFragment();
-		const message = win.document.createElement("span");
-		const icon = win.document.createElement("img");
-		icon.src = "chrome://browser/skin/menu.svg";
-		icon.setAttribute("data-l10n-name", "icon");
-		icon.className = "inline-icon";
-		message.appendChild(icon);
-		messageFragment.appendChild(message);
-		win.document.l10n.setAttributes(
-			message,
-			"restore-session-startup-suggestion-message",
-		);
-
-		const buttons = [
-			{
-				"l10n-id": "restore-session-startup-suggestion-button",
-				primary: true,
-				callback: () => {
-					win.PanelUI.selectAndMarkItem([
-						"appMenu-history-button",
-						"appMenu-restoreSession",
-					]);
-				},
-			},
-		];
-
-		const notifyBox = win.gBrowser.getNotificationBox();
-		const notification = await notifyBox.appendNotification(
-			"startup-restore-session-suggestion",
-			{
-				label: messageFragment,
-				priority: notifyBox.PRIORITY_INFO_MEDIUM,
-			},
-			buttons,
-		);
-		// Don't allow it to be immediately hidden:
-		notification.timeout = Date.now() + 3000;
-	},
-
-	/**
-	 * Open preferences even if there are no open windows.
-	 */
-	_openPreferences(...args) {
-		const chromeWindow = lazy.BrowserWindowTracker.getTopWindow();
-		if (chromeWindow) {
-			chromeWindow.openPreferences(...args);
-			return;
-		}
-
-		if (Services.appShell.hiddenDOMWindow.openPreferences) {
-			Services.appShell.hiddenDOMWindow.openPreferences(...args);
-		}
-	},
-
-	_openURLInNewWindow(url) {
-		const urlString = Cc["@mozilla.org/supports-string;1"].createInstance(
-			Ci.nsISupportsString,
-		);
-		urlString.data = url;
-		return new Promise((resolve) => {
-			const win = Services.ww.openWindow(
-				null,
-				AppConstants.BROWSER_CHROME_URL,
-				"_blank",
-				"chrome,all,dialog=no",
-				urlString,
-			);
-			win.addEventListener(
-				"load",
-				() => {
-					resolve(win);
-				},
-				{ once: true },
-			);
-		});
-	},
-
-	/**
-	 * Called as an observer when Sync's "display URIs" notification is fired.
-	 *
-	 * We open the received URIs in background tabs.
-	 */
-	async _onDisplaySyncURIs(data) {
-		try {
-			// The payload is wrapped weirdly because of how Sync does notifications.
-			const URIs = data.wrappedJSObject.object;
-
-			// win can be null, but it's ok, we'll assign it later in openTab()
-			let win = lazy.BrowserWindowTracker.getTopWindow({ private: false });
-
-			const openTab = async (URI) => {
-				let tab;
-				if (!win) {
-					win = await this._openURLInNewWindow(URI.uri);
-					const tabs = win.gBrowser.tabs;
-					tab = tabs[tabs.length - 1];
-				} else {
-					tab = win.gBrowser.addWebTab(URI.uri);
-				}
-				tab.attention = true;
-				return tab;
-			};
-
-			const firstTab = await openTab(URIs[0]);
-			await Promise.all(URIs.slice(1).map((URI) => openTab(URI)));
-
-			const deviceName = URIs[0].sender && URIs[0].sender.name;
-			let titleL10nId, body;
-			if (URIs.length == 1) {
-				// Due to bug 1305895, tabs from iOS may not have device information, so
-				// we have separate strings to handle those cases. (See Also
-				// unnamedTabsArrivingNotificationNoDevice.body below)
-				titleL10nId = deviceName
-					? {
-							id: "account-single-tab-arriving-from-device-title",
-							args: { deviceName },
-						}
-					: { id: "account-single-tab-arriving-title" };
-				// Use the page URL as the body. We strip the fragment and query (after
-				// the `?` and `#` respectively) to reduce size, and also format it the
-				// same way that the url bar would.
-				let url = URIs[0].uri.replace(/([?#]).*$/, "$1");
-				const wasTruncated = url.length < URIs[0].uri.length;
-				url = lazy.BrowserUIUtils.trimURL(url);
-				if (wasTruncated) {
-					body = await lazy.accountsL10n.formatValue(
-						"account-single-tab-arriving-truncated-url",
-						{ url },
-					);
-				} else {
-					body = url;
-				}
-			} else {
-				titleL10nId = { id: "account-multiple-tabs-arriving-title" };
-				const allKnownSender = URIs.every((URI) => URI.sender != null);
-				const allSameDevice =
-					allKnownSender &&
-					URIs.every((URI) => URI.sender.id == URIs[0].sender.id);
-				let bodyL10nId;
-				if (allSameDevice) {
-					bodyL10nId = deviceName
-						? "account-multiple-tabs-arriving-from-single-device"
-						: "account-multiple-tabs-arriving-from-unknown-device";
-				} else {
-					bodyL10nId = "account-multiple-tabs-arriving-from-multiple-devices";
-				}
-
-				body = await lazy.accountsL10n.formatValue(bodyL10nId, {
-					deviceName,
-					tabCount: URIs.length,
-				});
-			}
-			const title = await lazy.accountsL10n.formatValue(titleL10nId);
-
-			const clickCallback = (obsSubject, obsTopic) => {
-				if (obsTopic == "alertclickcallback") {
-					win.gBrowser.selectedTab = firstTab;
-				}
-			};
-
-			// Specify an icon because on Windows no icon is shown at the moment
-			let imageURL;
-			if (AppConstants.platform == "win") {
-				imageURL = "chrome://branding/content/icon64.png";
-			}
-			this.AlertsService.showAlertNotification(
-				imageURL,
-				title,
-				body,
-				true,
-				null,
-				clickCallback,
-			);
-		} catch (ex) {
-			console.error("Error displaying tab(s) received by Sync: ", ex);
-		}
-	},
-
-	async _onIncomingCloseTabCommand(data) {
-		// The payload is wrapped weirdly because of how Sync does notifications.
-		const wrappedObj = data.wrappedJSObject.object;
-		const { urls } = wrappedObj[0];
-		let urisToClose = [];
-		urls.forEach((urlString) => {
-			try {
-				urisToClose.push(Services.io.newURI(urlString));
-			} catch (ex) {
-				// The url was invalid so we ignore
-				console.error(ex);
-			}
-		});
-		for (const win of lazy.BrowserWindowTracker.orderedWindows) {
-			// Ensure we're operating on fully opened browser windows
-			if (!win.gBrowser) {
-				continue;
-			}
-			urisToClose = await win.gBrowser.closeTabsByURI(urisToClose);
-			// If we've successfully closed all the tabs, break early
-			if (!urisToClose.length) {
-				break;
-			}
-		}
-	},
-
-	async _onVerifyLoginNotification({ body, title, url }) {
-		let tab;
-		let imageURL;
-		if (AppConstants.platform == "win") {
-			imageURL = "chrome://branding/content/icon64.png";
-		}
-		let win = lazy.BrowserWindowTracker.getTopWindow({ private: false });
-		if (!win) {
-			win = await this._openURLInNewWindow(url);
-			const tabs = win.gBrowser.tabs;
-			tab = tabs[tabs.length - 1];
-		} else {
-			tab = win.gBrowser.addWebTab(url);
-		}
-		tab.attention = true;
-		const clickCallback = (subject, topic) => {
-			if (topic != "alertclickcallback") {
-				return;
-			}
-			win.gBrowser.selectedTab = tab;
-		};
-
-		try {
-			this.AlertsService.showAlertNotification(
-				imageURL,
-				title,
-				body,
-				true,
-				null,
-				clickCallback,
-			);
-		} catch (ex) {
-			console.error("Error notifying of a verify login event: ", ex);
-		}
-	},
-
-	_onDeviceConnected(deviceName) {
-		const [title, body] = lazy.accountsL10n.formatValuesSync([
-			{ id: "account-connection-title-2" },
-			deviceName
-				? { id: "account-connection-connected-with", args: { deviceName } }
-				: { id: "account-connection-connected-with-noname" },
-		]);
-
-		const clickCallback = async (subject, topic) => {
-			if (topic != "alertclickcallback") {
-				return;
-			}
-			const url = await lazy.FxAccounts.config.promiseManageDevicesURI(
-				"device-connected-notification",
-			);
-			const win = lazy.BrowserWindowTracker.getTopWindow({ private: false });
-			if (!win) {
-				this._openURLInNewWindow(url);
-			} else {
-				win.gBrowser.addWebTab(url);
-			}
-		};
-
-		try {
-			this.AlertsService.showAlertNotification(
-				null,
-				title,
-				body,
-				true,
-				null,
-				clickCallback,
-			);
-		} catch (ex) {
-			console.error("Error notifying of a new Sync device: ", ex);
-		}
-	},
-
-	_onDeviceDisconnected() {
-		const [title, body] = lazy.accountsL10n.formatValuesSync([
-			"account-connection-title-2",
-			"account-connection-disconnected",
-		]);
-
-		const clickCallback = (subject, topic) => {
-			if (topic != "alertclickcallback") {
-				return;
-			}
-			this._openPreferences("sync");
-		};
-		this.AlertsService.showAlertNotification(
-			null,
-			title,
-			body,
-			true,
-			null,
-			clickCallback,
-		);
-	},
-
-	_updateFxaBadges(win) {
-		const fxaButton = win.document.getElementById("fxa-toolbar-menu-button");
-		const badge = fxaButton?.querySelector(".toolbarbutton-badge");
-
-		const state = lazy.UIState.get();
-		if (
-			state.status == lazy.UIState.STATUS_LOGIN_FAILED ||
-			state.status == lazy.UIState.STATUS_NOT_VERIFIED
-		) {
-			// If the fxa toolbar button is in the toolbox, we display the notification
-			// on the fxa button instead of the app menu.
-			const navToolbox = win.document.getElementById("navigator-toolbox");
-			const isFxAButtonShown = navToolbox.contains(fxaButton);
-			if (isFxAButtonShown) {
-				state.status == lazy.UIState.STATUS_LOGIN_FAILED
-					? fxaButton?.setAttribute("badge-status", state.status)
-					: badge?.classList.add("feature-callout");
-			} else {
-				lazy.AppMenuNotifications.showBadgeOnlyNotification(
-					"fxa-needs-authentication",
-				);
-			}
-		} else {
-			fxaButton?.removeAttribute("badge-status");
-			badge?.classList.remove("feature-callout");
-			lazy.AppMenuNotifications.removeNotification("fxa-needs-authentication");
-		}
-	},
-
-	_collectTelemetryPiPEnabled() {
-		Services.telemetry.setEventRecordingEnabled(
-			"pictureinpicture.settings",
-			true,
-		);
-		Services.telemetry.setEventRecordingEnabled("pictureinpicture", true);
-
-		const TOGGLE_ENABLED_PREF =
-			"media.videocontrols.picture-in-picture.video-toggle.enabled";
-
-		const observe = (subject, topic) => {
-			const enabled = Services.prefs.getBoolPref(TOGGLE_ENABLED_PREF, false);
-			Services.telemetry.scalarSet("pictureinpicture.toggle_enabled", enabled);
-
-			// Record events when preferences change
-			if (topic === "nsPref:changed") {
-				if (enabled) {
-					Services.telemetry.recordEvent(
-						"pictureinpicture.settings",
-						"enable",
-						"settings",
-					);
-				}
-			}
-		};
-
-		Services.prefs.addObserver(TOGGLE_ENABLED_PREF, observe);
-		observe();
-	},
-
-	QueryInterface: ChromeUtils.generateQI([
-		"nsIObserver",
-		"nsISupportsWeakReference",
-	]),
-=======
   _saveSession: false,
   _migrationImportsDefaultBookmarks: false,
   _placesBrowserInitComplete: false,
@@ -9298,359 +5146,364 @@
     "nsIObserver",
     "nsISupportsWeakReference",
   ]),
->>>>>>> 31e4398f
 };
 
 var ContentBlockingCategoriesPrefs = {
-	PREF_CB_CATEGORY: "browser.contentblocking.category",
-	PREF_STRICT_DEF: "browser.contentblocking.features.strict",
-	switchingCategory: false,
-
-	setPrefExpectations() {
-		// The prefs inside CATEGORY_PREFS are initial values.
-		// If the pref remains null, then it will expect the default value.
-		// The "standard" category is defined as expecting all 5 default values.
-		this.CATEGORY_PREFS = {
-			strict: {
-				"network.cookie.cookieBehavior": null,
-				"network.cookie.cookieBehavior.pbmode": null,
-				"privacy.trackingprotection.pbmode.enabled": null,
-				"privacy.trackingprotection.enabled": null,
-				"privacy.trackingprotection.socialtracking.enabled": null,
-				"privacy.trackingprotection.fingerprinting.enabled": null,
-				"privacy.trackingprotection.cryptomining.enabled": null,
-				"privacy.trackingprotection.emailtracking.enabled": null,
-				"privacy.trackingprotection.emailtracking.pbmode.enabled": null,
-				"privacy.annotate_channels.strict_list.enabled": null,
-				"network.http.referer.disallowCrossSiteRelaxingDefault": null,
-				"network.http.referer.disallowCrossSiteRelaxingDefault.top_navigation":
-					null,
-				"privacy.partition.network_state.ocsp_cache": null,
-				"privacy.query_stripping.enabled": null,
-				"privacy.query_stripping.enabled.pbmode": null,
-				"privacy.fingerprintingProtection": null,
-				"privacy.fingerprintingProtection.pbmode": null,
-			},
-			standard: {
-				"network.cookie.cookieBehavior": null,
-				"network.cookie.cookieBehavior.pbmode": null,
-				"privacy.trackingprotection.pbmode.enabled": null,
-				"privacy.trackingprotection.enabled": null,
-				"privacy.trackingprotection.socialtracking.enabled": null,
-				"privacy.trackingprotection.fingerprinting.enabled": null,
-				"privacy.trackingprotection.cryptomining.enabled": null,
-				"privacy.trackingprotection.emailtracking.enabled": null,
-				"privacy.trackingprotection.emailtracking.pbmode.enabled": null,
-				"privacy.annotate_channels.strict_list.enabled": null,
-				"network.http.referer.disallowCrossSiteRelaxingDefault": null,
-				"network.http.referer.disallowCrossSiteRelaxingDefault.top_navigation":
-					null,
-				"privacy.partition.network_state.ocsp_cache": null,
-				"privacy.query_stripping.enabled": null,
-				"privacy.query_stripping.enabled.pbmode": null,
-				"privacy.fingerprintingProtection": null,
-				"privacy.fingerprintingProtection.pbmode": null,
-			},
-		};
-		const type = "strict";
-		const rulesArray = Services.prefs
-			.getStringPref(this.PREF_STRICT_DEF)
-			.split(",");
-		for (const item of rulesArray) {
-			switch (item) {
-				case "tp":
-					this.CATEGORY_PREFS[type]["privacy.trackingprotection.enabled"] =
-						true;
-					break;
-				case "-tp":
-					this.CATEGORY_PREFS[type]["privacy.trackingprotection.enabled"] =
-						false;
-					break;
-				case "tpPrivate":
-					this.CATEGORY_PREFS[type][
-						"privacy.trackingprotection.pbmode.enabled"
-					] = true;
-					break;
-				case "-tpPrivate":
-					this.CATEGORY_PREFS[type][
-						"privacy.trackingprotection.pbmode.enabled"
-					] = false;
-					break;
-				case "fp":
-					this.CATEGORY_PREFS[type][
-						"privacy.trackingprotection.fingerprinting.enabled"
-					] = true;
-					break;
-				case "-fp":
-					this.CATEGORY_PREFS[type][
-						"privacy.trackingprotection.fingerprinting.enabled"
-					] = false;
-					break;
-				case "cm":
-					this.CATEGORY_PREFS[type][
-						"privacy.trackingprotection.cryptomining.enabled"
-					] = true;
-					break;
-				case "-cm":
-					this.CATEGORY_PREFS[type][
-						"privacy.trackingprotection.cryptomining.enabled"
-					] = false;
-					break;
-				case "stp":
-					this.CATEGORY_PREFS[type][
-						"privacy.trackingprotection.socialtracking.enabled"
-					] = true;
-					break;
-				case "-stp":
-					this.CATEGORY_PREFS[type][
-						"privacy.trackingprotection.socialtracking.enabled"
-					] = false;
-					break;
-				case "emailTP":
-					this.CATEGORY_PREFS[type][
-						"privacy.trackingprotection.emailtracking.enabled"
-					] = true;
-					break;
-				case "-emailTP":
-					this.CATEGORY_PREFS[type][
-						"privacy.trackingprotection.emailtracking.enabled"
-					] = false;
-					break;
-				case "emailTPPrivate":
-					this.CATEGORY_PREFS[type][
-						"privacy.trackingprotection.emailtracking.pbmode.enabled"
-					] = true;
-					break;
-				case "-emailTPPrivate":
-					this.CATEGORY_PREFS[type][
-						"privacy.trackingprotection.emailtracking.pbmode.enabled"
-					] = false;
-					break;
-				case "lvl2":
-					this.CATEGORY_PREFS[type][
-						"privacy.annotate_channels.strict_list.enabled"
-					] = true;
-					break;
-				case "-lvl2":
-					this.CATEGORY_PREFS[type][
-						"privacy.annotate_channels.strict_list.enabled"
-					] = false;
-					break;
-				case "rp":
-					this.CATEGORY_PREFS[type][
-						"network.http.referer.disallowCrossSiteRelaxingDefault"
-					] = true;
-					break;
-				case "-rp":
-					this.CATEGORY_PREFS[type][
-						"network.http.referer.disallowCrossSiteRelaxingDefault"
-					] = false;
-					break;
-				case "rpTop":
-					this.CATEGORY_PREFS[type][
-						"network.http.referer.disallowCrossSiteRelaxingDefault.top_navigation"
-					] = true;
-					break;
-				case "-rpTop":
-					this.CATEGORY_PREFS[type][
-						"network.http.referer.disallowCrossSiteRelaxingDefault.top_navigation"
-					] = false;
-					break;
-				case "ocsp":
-					this.CATEGORY_PREFS[type][
-						"privacy.partition.network_state.ocsp_cache"
-					] = true;
-					break;
-				case "-ocsp":
-					this.CATEGORY_PREFS[type][
-						"privacy.partition.network_state.ocsp_cache"
-					] = false;
-					break;
-				case "qps":
-					this.CATEGORY_PREFS[type]["privacy.query_stripping.enabled"] = true;
-					break;
-				case "-qps":
-					this.CATEGORY_PREFS[type]["privacy.query_stripping.enabled"] = false;
-					break;
-				case "qpsPBM":
-					this.CATEGORY_PREFS[type]["privacy.query_stripping.enabled.pbmode"] =
-						true;
-					break;
-				case "-qpsPBM":
-					this.CATEGORY_PREFS[type]["privacy.query_stripping.enabled.pbmode"] =
-						false;
-					break;
-				case "fpp":
-					this.CATEGORY_PREFS[type]["privacy.fingerprintingProtection"] = true;
-					break;
-				case "-fpp":
-					this.CATEGORY_PREFS[type]["privacy.fingerprintingProtection"] = false;
-					break;
-				case "fppPrivate":
-					this.CATEGORY_PREFS[type]["privacy.fingerprintingProtection.pbmode"] =
-						true;
-					break;
-				case "-fppPrivate":
-					this.CATEGORY_PREFS[type]["privacy.fingerprintingProtection.pbmode"] =
-						false;
-					break;
-				case "cookieBehavior0":
-					this.CATEGORY_PREFS[type]["network.cookie.cookieBehavior"] =
-						Ci.nsICookieService.BEHAVIOR_ACCEPT;
-					break;
-				case "cookieBehavior1":
-					this.CATEGORY_PREFS[type]["network.cookie.cookieBehavior"] =
-						Ci.nsICookieService.BEHAVIOR_REJECT_FOREIGN;
-					break;
-				case "cookieBehavior2":
-					this.CATEGORY_PREFS[type]["network.cookie.cookieBehavior"] =
-						Ci.nsICookieService.BEHAVIOR_REJECT;
-					break;
-				case "cookieBehavior3":
-					this.CATEGORY_PREFS[type]["network.cookie.cookieBehavior"] =
-						Ci.nsICookieService.BEHAVIOR_LIMIT_FOREIGN;
-					break;
-				case "cookieBehavior4":
-					this.CATEGORY_PREFS[type]["network.cookie.cookieBehavior"] =
-						Ci.nsICookieService.BEHAVIOR_REJECT_TRACKER;
-					break;
-				case "cookieBehavior5":
-					this.CATEGORY_PREFS[type]["network.cookie.cookieBehavior"] =
-						Ci.nsICookieService.BEHAVIOR_REJECT_TRACKER_AND_PARTITION_FOREIGN;
-					break;
-				case "cookieBehaviorPBM0":
-					this.CATEGORY_PREFS[type]["network.cookie.cookieBehavior.pbmode"] =
-						Ci.nsICookieService.BEHAVIOR_ACCEPT;
-					break;
-				case "cookieBehaviorPBM1":
-					this.CATEGORY_PREFS[type]["network.cookie.cookieBehavior.pbmode"] =
-						Ci.nsICookieService.BEHAVIOR_REJECT_FOREIGN;
-					break;
-				case "cookieBehaviorPBM2":
-					this.CATEGORY_PREFS[type]["network.cookie.cookieBehavior.pbmode"] =
-						Ci.nsICookieService.BEHAVIOR_REJECT;
-					break;
-				case "cookieBehaviorPBM3":
-					this.CATEGORY_PREFS[type]["network.cookie.cookieBehavior.pbmode"] =
-						Ci.nsICookieService.BEHAVIOR_LIMIT_FOREIGN;
-					break;
-				case "cookieBehaviorPBM4":
-					this.CATEGORY_PREFS[type]["network.cookie.cookieBehavior.pbmode"] =
-						Ci.nsICookieService.BEHAVIOR_REJECT_TRACKER;
-					break;
-				case "cookieBehaviorPBM5":
-					this.CATEGORY_PREFS[type]["network.cookie.cookieBehavior.pbmode"] =
-						Ci.nsICookieService.BEHAVIOR_REJECT_TRACKER_AND_PARTITION_FOREIGN;
-					break;
-				default:
-					console.error(`Error: Unknown rule observed ${item}`);
-			}
-		}
-	},
-
-	/**
-	 * Checks if CB prefs match perfectly with one of our pre-defined categories.
-	 */
-	prefsMatch(category) {
-		// The category pref must be either unset, or match.
-		if (
-			Services.prefs.prefHasUserValue(this.PREF_CB_CATEGORY) &&
-			Services.prefs.getStringPref(this.PREF_CB_CATEGORY) != category
-		) {
-			return false;
-		}
-		for (const pref in this.CATEGORY_PREFS[category]) {
-			const value = this.CATEGORY_PREFS[category][pref];
-			if (value == null) {
-				if (Services.prefs.prefHasUserValue(pref)) {
-					return false;
-				}
-			} else {
-				const prefType = Services.prefs.getPrefType(pref);
-				if (
-					(prefType == Services.prefs.PREF_BOOL &&
-						Services.prefs.getBoolPref(pref) != value) ||
-					(prefType == Services.prefs.PREF_INT &&
-						Services.prefs.getIntPref(pref) != value) ||
-					(prefType == Services.prefs.PREF_STRING &&
-						Services.prefs.getStringPref(pref) != value)
-				) {
-					return false;
-				}
-			}
-		}
-		return true;
-	},
-
-	matchCBCategory() {
-		if (this.switchingCategory) {
-			return;
-		}
-		// If PREF_CB_CATEGORY is not set match users to a Content Blocking category. Check if prefs fit
-		// perfectly into strict or standard, otherwise match with custom. If PREF_CB_CATEGORY has previously been set,
-		// a change of one of these prefs necessarily puts us in "custom".
-		if (this.prefsMatch("standard")) {
-			Services.prefs.setStringPref(this.PREF_CB_CATEGORY, "standard");
-		} else if (this.prefsMatch("strict")) {
-			Services.prefs.setStringPref(this.PREF_CB_CATEGORY, "strict");
-		} else {
-			Services.prefs.setStringPref(this.PREF_CB_CATEGORY, "custom");
-		}
-
-		// If there is a custom policy which changes a related pref, then put the user in custom so
-		// they still have access to other content blocking prefs, and to keep our default definitions
-		// from changing.
-		const policy = Services.policies.getActivePolicies();
-		if (policy && (policy.EnableTrackingProtection || policy.Cookies)) {
-			Services.prefs.setStringPref(this.PREF_CB_CATEGORY, "custom");
-		}
-	},
-
-	updateCBCategory() {
-		if (
-			this.switchingCategory ||
-			!Services.prefs.prefHasUserValue(this.PREF_CB_CATEGORY)
-		) {
-			return;
-		}
-		// Turn on switchingCategory flag, to ensure that when the individual prefs that change as a result
-		// of the category change do not trigger yet another category change.
-		this.switchingCategory = true;
-		const value = Services.prefs.getStringPref(this.PREF_CB_CATEGORY);
-		this.setPrefsToCategory(value);
-		this.switchingCategory = false;
-	},
-
-	/**
-	 * Sets all user-exposed content blocking preferences to values that match the selected category.
-	 */
-	setPrefsToCategory(category) {
-		// Leave prefs as they were if we are switching to "custom" category.
-		if (category == "custom") {
-			return;
-		}
-
-		for (const pref in this.CATEGORY_PREFS[category]) {
-			const value = this.CATEGORY_PREFS[category][pref];
-			if (!Services.prefs.prefIsLocked(pref)) {
-				if (value == null) {
-					Services.prefs.clearUserPref(pref);
-				} else {
-					switch (Services.prefs.getPrefType(pref)) {
-						case Services.prefs.PREF_BOOL:
-							Services.prefs.setBoolPref(pref, value);
-							break;
-						case Services.prefs.PREF_INT:
-							Services.prefs.setIntPref(pref, value);
-							break;
-						case Services.prefs.PREF_STRING:
-							Services.prefs.setStringPref(pref, value);
-							break;
-					}
-				}
-			}
-		}
-	},
+  PREF_CB_CATEGORY: "browser.contentblocking.category",
+  PREF_STRICT_DEF: "browser.contentblocking.features.strict",
+  switchingCategory: false,
+
+  setPrefExpectations() {
+    // The prefs inside CATEGORY_PREFS are initial values.
+    // If the pref remains null, then it will expect the default value.
+    // The "standard" category is defined as expecting all 5 default values.
+    this.CATEGORY_PREFS = {
+      strict: {
+        "network.cookie.cookieBehavior": null,
+        "network.cookie.cookieBehavior.pbmode": null,
+        "privacy.trackingprotection.pbmode.enabled": null,
+        "privacy.trackingprotection.enabled": null,
+        "privacy.trackingprotection.socialtracking.enabled": null,
+        "privacy.trackingprotection.fingerprinting.enabled": null,
+        "privacy.trackingprotection.cryptomining.enabled": null,
+        "privacy.trackingprotection.emailtracking.enabled": null,
+        "privacy.trackingprotection.emailtracking.pbmode.enabled": null,
+        "privacy.annotate_channels.strict_list.enabled": null,
+        "network.http.referer.disallowCrossSiteRelaxingDefault": null,
+        "network.http.referer.disallowCrossSiteRelaxingDefault.top_navigation":
+          null,
+        "privacy.partition.network_state.ocsp_cache": null,
+        "privacy.query_stripping.enabled": null,
+        "privacy.query_stripping.enabled.pbmode": null,
+        "privacy.fingerprintingProtection": null,
+        "privacy.fingerprintingProtection.pbmode": null,
+      },
+      standard: {
+        "network.cookie.cookieBehavior": null,
+        "network.cookie.cookieBehavior.pbmode": null,
+        "privacy.trackingprotection.pbmode.enabled": null,
+        "privacy.trackingprotection.enabled": null,
+        "privacy.trackingprotection.socialtracking.enabled": null,
+        "privacy.trackingprotection.fingerprinting.enabled": null,
+        "privacy.trackingprotection.cryptomining.enabled": null,
+        "privacy.trackingprotection.emailtracking.enabled": null,
+        "privacy.trackingprotection.emailtracking.pbmode.enabled": null,
+        "privacy.annotate_channels.strict_list.enabled": null,
+        "network.http.referer.disallowCrossSiteRelaxingDefault": null,
+        "network.http.referer.disallowCrossSiteRelaxingDefault.top_navigation":
+          null,
+        "privacy.partition.network_state.ocsp_cache": null,
+        "privacy.query_stripping.enabled": null,
+        "privacy.query_stripping.enabled.pbmode": null,
+        "privacy.fingerprintingProtection": null,
+        "privacy.fingerprintingProtection.pbmode": null,
+      },
+    };
+    const type = "strict";
+    const rulesArray = Services.prefs
+      .getStringPref(this.PREF_STRICT_DEF)
+      .split(",");
+    for (const item of rulesArray) {
+      switch (item) {
+        case "tp":
+          this.CATEGORY_PREFS[type][
+            "privacy.trackingprotection.enabled"
+          ] = true;
+          break;
+        case "-tp":
+          this.CATEGORY_PREFS[type][
+            "privacy.trackingprotection.enabled"
+          ] = false;
+          break;
+        case "tpPrivate":
+          this.CATEGORY_PREFS[type][
+            "privacy.trackingprotection.pbmode.enabled"
+          ] = true;
+          break;
+        case "-tpPrivate":
+          this.CATEGORY_PREFS[type][
+            "privacy.trackingprotection.pbmode.enabled"
+          ] = false;
+          break;
+        case "fp":
+          this.CATEGORY_PREFS[type][
+            "privacy.trackingprotection.fingerprinting.enabled"
+          ] = true;
+          break;
+        case "-fp":
+          this.CATEGORY_PREFS[type][
+            "privacy.trackingprotection.fingerprinting.enabled"
+          ] = false;
+          break;
+        case "cm":
+          this.CATEGORY_PREFS[type][
+            "privacy.trackingprotection.cryptomining.enabled"
+          ] = true;
+          break;
+        case "-cm":
+          this.CATEGORY_PREFS[type][
+            "privacy.trackingprotection.cryptomining.enabled"
+          ] = false;
+          break;
+        case "stp":
+          this.CATEGORY_PREFS[type][
+            "privacy.trackingprotection.socialtracking.enabled"
+          ] = true;
+          break;
+        case "-stp":
+          this.CATEGORY_PREFS[type][
+            "privacy.trackingprotection.socialtracking.enabled"
+          ] = false;
+          break;
+        case "emailTP":
+          this.CATEGORY_PREFS[type][
+            "privacy.trackingprotection.emailtracking.enabled"
+          ] = true;
+          break;
+        case "-emailTP":
+          this.CATEGORY_PREFS[type][
+            "privacy.trackingprotection.emailtracking.enabled"
+          ] = false;
+          break;
+        case "emailTPPrivate":
+          this.CATEGORY_PREFS[type][
+            "privacy.trackingprotection.emailtracking.pbmode.enabled"
+          ] = true;
+          break;
+        case "-emailTPPrivate":
+          this.CATEGORY_PREFS[type][
+            "privacy.trackingprotection.emailtracking.pbmode.enabled"
+          ] = false;
+          break;
+        case "lvl2":
+          this.CATEGORY_PREFS[type][
+            "privacy.annotate_channels.strict_list.enabled"
+          ] = true;
+          break;
+        case "-lvl2":
+          this.CATEGORY_PREFS[type][
+            "privacy.annotate_channels.strict_list.enabled"
+          ] = false;
+          break;
+        case "rp":
+          this.CATEGORY_PREFS[type][
+            "network.http.referer.disallowCrossSiteRelaxingDefault"
+          ] = true;
+          break;
+        case "-rp":
+          this.CATEGORY_PREFS[type][
+            "network.http.referer.disallowCrossSiteRelaxingDefault"
+          ] = false;
+          break;
+        case "rpTop":
+          this.CATEGORY_PREFS[type][
+            "network.http.referer.disallowCrossSiteRelaxingDefault.top_navigation"
+          ] = true;
+          break;
+        case "-rpTop":
+          this.CATEGORY_PREFS[type][
+            "network.http.referer.disallowCrossSiteRelaxingDefault.top_navigation"
+          ] = false;
+          break;
+        case "ocsp":
+          this.CATEGORY_PREFS[type][
+            "privacy.partition.network_state.ocsp_cache"
+          ] = true;
+          break;
+        case "-ocsp":
+          this.CATEGORY_PREFS[type][
+            "privacy.partition.network_state.ocsp_cache"
+          ] = false;
+          break;
+        case "qps":
+          this.CATEGORY_PREFS[type]["privacy.query_stripping.enabled"] = true;
+          break;
+        case "-qps":
+          this.CATEGORY_PREFS[type]["privacy.query_stripping.enabled"] = false;
+          break;
+        case "qpsPBM":
+          this.CATEGORY_PREFS[type][
+            "privacy.query_stripping.enabled.pbmode"
+          ] = true;
+          break;
+        case "-qpsPBM":
+          this.CATEGORY_PREFS[type][
+            "privacy.query_stripping.enabled.pbmode"
+          ] = false;
+          break;
+        case "fpp":
+          this.CATEGORY_PREFS[type]["privacy.fingerprintingProtection"] = true;
+          break;
+        case "-fpp":
+          this.CATEGORY_PREFS[type]["privacy.fingerprintingProtection"] = false;
+          break;
+        case "fppPrivate":
+          this.CATEGORY_PREFS[type][
+            "privacy.fingerprintingProtection.pbmode"
+          ] = true;
+          break;
+        case "-fppPrivate":
+          this.CATEGORY_PREFS[type][
+            "privacy.fingerprintingProtection.pbmode"
+          ] = false;
+          break;
+        case "cookieBehavior0":
+          this.CATEGORY_PREFS[type]["network.cookie.cookieBehavior"] =
+            Ci.nsICookieService.BEHAVIOR_ACCEPT;
+          break;
+        case "cookieBehavior1":
+          this.CATEGORY_PREFS[type]["network.cookie.cookieBehavior"] =
+            Ci.nsICookieService.BEHAVIOR_REJECT_FOREIGN;
+          break;
+        case "cookieBehavior2":
+          this.CATEGORY_PREFS[type]["network.cookie.cookieBehavior"] =
+            Ci.nsICookieService.BEHAVIOR_REJECT;
+          break;
+        case "cookieBehavior3":
+          this.CATEGORY_PREFS[type]["network.cookie.cookieBehavior"] =
+            Ci.nsICookieService.BEHAVIOR_LIMIT_FOREIGN;
+          break;
+        case "cookieBehavior4":
+          this.CATEGORY_PREFS[type]["network.cookie.cookieBehavior"] =
+            Ci.nsICookieService.BEHAVIOR_REJECT_TRACKER;
+          break;
+        case "cookieBehavior5":
+          this.CATEGORY_PREFS[type]["network.cookie.cookieBehavior"] =
+            Ci.nsICookieService.BEHAVIOR_REJECT_TRACKER_AND_PARTITION_FOREIGN;
+          break;
+        case "cookieBehaviorPBM0":
+          this.CATEGORY_PREFS[type]["network.cookie.cookieBehavior.pbmode"] =
+            Ci.nsICookieService.BEHAVIOR_ACCEPT;
+          break;
+        case "cookieBehaviorPBM1":
+          this.CATEGORY_PREFS[type]["network.cookie.cookieBehavior.pbmode"] =
+            Ci.nsICookieService.BEHAVIOR_REJECT_FOREIGN;
+          break;
+        case "cookieBehaviorPBM2":
+          this.CATEGORY_PREFS[type]["network.cookie.cookieBehavior.pbmode"] =
+            Ci.nsICookieService.BEHAVIOR_REJECT;
+          break;
+        case "cookieBehaviorPBM3":
+          this.CATEGORY_PREFS[type]["network.cookie.cookieBehavior.pbmode"] =
+            Ci.nsICookieService.BEHAVIOR_LIMIT_FOREIGN;
+          break;
+        case "cookieBehaviorPBM4":
+          this.CATEGORY_PREFS[type]["network.cookie.cookieBehavior.pbmode"] =
+            Ci.nsICookieService.BEHAVIOR_REJECT_TRACKER;
+          break;
+        case "cookieBehaviorPBM5":
+          this.CATEGORY_PREFS[type]["network.cookie.cookieBehavior.pbmode"] =
+            Ci.nsICookieService.BEHAVIOR_REJECT_TRACKER_AND_PARTITION_FOREIGN;
+          break;
+        default:
+          console.error(`Error: Unknown rule observed ${item}`);
+      }
+    }
+  },
+
+  /**
+   * Checks if CB prefs match perfectly with one of our pre-defined categories.
+   */
+  prefsMatch(category) {
+    // The category pref must be either unset, or match.
+    if (
+      Services.prefs.prefHasUserValue(this.PREF_CB_CATEGORY) &&
+      Services.prefs.getStringPref(this.PREF_CB_CATEGORY) != category
+    ) {
+      return false;
+    }
+    for (const pref in this.CATEGORY_PREFS[category]) {
+      const value = this.CATEGORY_PREFS[category][pref];
+      if (value == null) {
+        if (Services.prefs.prefHasUserValue(pref)) {
+          return false;
+        }
+      } else {
+        const prefType = Services.prefs.getPrefType(pref);
+        if (
+          (prefType == Services.prefs.PREF_BOOL &&
+            Services.prefs.getBoolPref(pref) != value) ||
+          (prefType == Services.prefs.PREF_INT &&
+            Services.prefs.getIntPref(pref) != value) ||
+          (prefType == Services.prefs.PREF_STRING &&
+            Services.prefs.getStringPref(pref) != value)
+        ) {
+          return false;
+        }
+      }
+    }
+    return true;
+  },
+
+  matchCBCategory() {
+    if (this.switchingCategory) {
+      return;
+    }
+    // If PREF_CB_CATEGORY is not set match users to a Content Blocking category. Check if prefs fit
+    // perfectly into strict or standard, otherwise match with custom. If PREF_CB_CATEGORY has previously been set,
+    // a change of one of these prefs necessarily puts us in "custom".
+    if (this.prefsMatch("standard")) {
+      Services.prefs.setStringPref(this.PREF_CB_CATEGORY, "standard");
+    } else if (this.prefsMatch("strict")) {
+      Services.prefs.setStringPref(this.PREF_CB_CATEGORY, "strict");
+    } else {
+      Services.prefs.setStringPref(this.PREF_CB_CATEGORY, "custom");
+    }
+
+    // If there is a custom policy which changes a related pref, then put the user in custom so
+    // they still have access to other content blocking prefs, and to keep our default definitions
+    // from changing.
+    const policy = Services.policies.getActivePolicies();
+    if (policy && (policy.EnableTrackingProtection || policy.Cookies)) {
+      Services.prefs.setStringPref(this.PREF_CB_CATEGORY, "custom");
+    }
+  },
+
+  updateCBCategory() {
+    if (
+      this.switchingCategory ||
+      !Services.prefs.prefHasUserValue(this.PREF_CB_CATEGORY)
+    ) {
+      return;
+    }
+    // Turn on switchingCategory flag, to ensure that when the individual prefs that change as a result
+    // of the category change do not trigger yet another category change.
+    this.switchingCategory = true;
+    const value = Services.prefs.getStringPref(this.PREF_CB_CATEGORY);
+    this.setPrefsToCategory(value);
+    this.switchingCategory = false;
+  },
+
+  /**
+   * Sets all user-exposed content blocking preferences to values that match the selected category.
+   */
+  setPrefsToCategory(category) {
+    // Leave prefs as they were if we are switching to "custom" category.
+    if (category == "custom") {
+      return;
+    }
+
+    for (const pref in this.CATEGORY_PREFS[category]) {
+      const value = this.CATEGORY_PREFS[category][pref];
+      if (!Services.prefs.prefIsLocked(pref)) {
+        if (value == null) {
+          Services.prefs.clearUserPref(pref);
+        } else {
+          switch (Services.prefs.getPrefType(pref)) {
+            case Services.prefs.PREF_BOOL:
+              Services.prefs.setBoolPref(pref, value);
+              break;
+            case Services.prefs.PREF_INT:
+              Services.prefs.setIntPref(pref, value);
+              break;
+            case Services.prefs.PREF_STRING:
+              Services.prefs.setStringPref(pref, value);
+              break;
+          }
+        }
+      }
+    }
+  },
 };
 
 /**
@@ -9666,335 +5519,335 @@
  * from an add-on.
  */
 const ContentPermissionIntegration = {
-	/**
-	 * Creates a PermissionPrompt for a given permission type and
-	 * nsIContentPermissionRequest.
-	 *
-	 * @param {string} type
-	 *        The type of the permission request from content. This normally
-	 *        matches the "type" field of an nsIContentPermissionType, but it
-	 *        can be something else if the permission does not use the
-	 *        nsIContentPermissionRequest model. Note that this type might also
-	 *        be different from the permission key used in the permissions
-	 *        database.
-	 *        Example: "geolocation"
-	 * @param {nsIContentPermissionRequest} request
-	 *        The request for a permission from content.
-	 * @return {PermissionPrompt} (see PermissionUI.sys.mjs),
-	 *         or undefined if the type cannot be handled.
-	 */
-	createPermissionPrompt(type, request) {
-		switch (type) {
-			case "geolocation": {
-				return new lazy.PermissionUI.GeolocationPermissionPrompt(request);
-			}
-			case "xr": {
-				return new lazy.PermissionUI.XRPermissionPrompt(request);
-			}
-			case "desktop-notification": {
-				return new lazy.PermissionUI.DesktopNotificationPermissionPrompt(
-					request,
-				);
-			}
-			case "persistent-storage": {
-				return new lazy.PermissionUI.PersistentStoragePermissionPrompt(request);
-			}
-			case "midi": {
-				return new lazy.PermissionUI.MIDIPermissionPrompt(request);
-			}
-			case "storage-access": {
-				return new lazy.PermissionUI.StorageAccessPermissionPrompt(request);
-			}
-		}
-		return undefined;
-	},
+  /**
+   * Creates a PermissionPrompt for a given permission type and
+   * nsIContentPermissionRequest.
+   *
+   * @param {string} type
+   *        The type of the permission request from content. This normally
+   *        matches the "type" field of an nsIContentPermissionType, but it
+   *        can be something else if the permission does not use the
+   *        nsIContentPermissionRequest model. Note that this type might also
+   *        be different from the permission key used in the permissions
+   *        database.
+   *        Example: "geolocation"
+   * @param {nsIContentPermissionRequest} request
+   *        The request for a permission from content.
+   * @return {PermissionPrompt} (see PermissionUI.sys.mjs),
+   *         or undefined if the type cannot be handled.
+   */
+  createPermissionPrompt(type, request) {
+    switch (type) {
+      case "geolocation": {
+        return new lazy.PermissionUI.GeolocationPermissionPrompt(request);
+      }
+      case "xr": {
+        return new lazy.PermissionUI.XRPermissionPrompt(request);
+      }
+      case "desktop-notification": {
+        return new lazy.PermissionUI.DesktopNotificationPermissionPrompt(
+          request
+        );
+      }
+      case "persistent-storage": {
+        return new lazy.PermissionUI.PersistentStoragePermissionPrompt(request);
+      }
+      case "midi": {
+        return new lazy.PermissionUI.MIDIPermissionPrompt(request);
+      }
+      case "storage-access": {
+        return new lazy.PermissionUI.StorageAccessPermissionPrompt(request);
+      }
+    }
+    return undefined;
+  },
 };
 
 export function ContentPermissionPrompt() {}
 
 ContentPermissionPrompt.prototype = {
-	classID: Components.ID("{d8903bf6-68d5-4e97-bcd1-e4d3012f721a}"),
-
-	QueryInterface: ChromeUtils.generateQI(["nsIContentPermissionPrompt"]),
-
-	/**
-	 * This implementation of nsIContentPermissionPrompt.prompt ensures
-	 * that there's only one nsIContentPermissionType in the request,
-	 * and that it's of type nsIContentPermissionType. Failing to
-	 * satisfy either of these conditions will result in this method
-	 * throwing NS_ERRORs. If the combined ContentPermissionIntegration
-	 * cannot construct a prompt for this particular request, an
-	 * NS_ERROR_FAILURE will be thrown.
-	 *
-	 * Any time an error is thrown, the nsIContentPermissionRequest is
-	 * cancelled automatically.
-	 *
-	 * @param {nsIContentPermissionRequest} request
-	 *        The request that we're to show a prompt for.
-	 */
-	prompt(request) {
-		if (request.element && request.element.fxrPermissionPrompt) {
-			// For Firefox Reality on Desktop, switch to a different mechanism to
-			// prompt the user since fewer permissions are available and since many
-			// UI dependencies are not availabe.
-			request.element.fxrPermissionPrompt(request);
-			return;
-		}
-
-		let type;
-		try {
-			// Only allow exactly one permission request here.
-			const types = request.types.QueryInterface(Ci.nsIArray);
-			if (types.length != 1) {
-				throw Components.Exception(
-					"Expected an nsIContentPermissionRequest with only 1 type.",
-					Cr.NS_ERROR_UNEXPECTED,
-				);
-			}
-
-			type = types.queryElementAt(0, Ci.nsIContentPermissionType).type;
-			const combinedIntegration =
-				lazy.Integration.contentPermission.getCombined(
-					ContentPermissionIntegration,
-				);
-
-			const permissionPrompt = combinedIntegration.createPermissionPrompt(
-				type,
-				request,
-			);
-			if (!permissionPrompt) {
-				throw Components.Exception(
-					`Failed to handle permission of type ${type}`,
-					Cr.NS_ERROR_FAILURE,
-				);
-			}
-
-			permissionPrompt.prompt();
-		} catch (ex) {
-			console.error(ex);
-			request.cancel();
-			throw ex;
-		}
-
-		const schemeHistogram = Services.telemetry.getKeyedHistogramById(
-			"PERMISSION_REQUEST_ORIGIN_SCHEME",
-		);
-		let scheme = 0;
-		try {
-			if (request.principal.schemeIs("http")) {
-				scheme = 1;
-			} else if (request.principal.schemeIs("https")) {
-				scheme = 2;
-			}
-		} catch (ex) {
-			// If the request principal is not available at this point,
-			// the request has likely been cancelled before being shown to the
-			// user. We shouldn't record this request.
-			if (ex.result != Cr.NS_ERROR_FAILURE) {
-				console.error(ex);
-			}
-			return;
-		}
-		schemeHistogram.add(type, scheme);
-
-		const userInputHistogram = Services.telemetry.getKeyedHistogramById(
-			"PERMISSION_REQUEST_HANDLING_USER_INPUT",
-		);
-		userInputHistogram.add(
-			type,
-			request.hasValidTransientUserGestureActivation,
-		);
-	},
+  classID: Components.ID("{d8903bf6-68d5-4e97-bcd1-e4d3012f721a}"),
+
+  QueryInterface: ChromeUtils.generateQI(["nsIContentPermissionPrompt"]),
+
+  /**
+   * This implementation of nsIContentPermissionPrompt.prompt ensures
+   * that there's only one nsIContentPermissionType in the request,
+   * and that it's of type nsIContentPermissionType. Failing to
+   * satisfy either of these conditions will result in this method
+   * throwing NS_ERRORs. If the combined ContentPermissionIntegration
+   * cannot construct a prompt for this particular request, an
+   * NS_ERROR_FAILURE will be thrown.
+   *
+   * Any time an error is thrown, the nsIContentPermissionRequest is
+   * cancelled automatically.
+   *
+   * @param {nsIContentPermissionRequest} request
+   *        The request that we're to show a prompt for.
+   */
+  prompt(request) {
+    if (request.element && request.element.fxrPermissionPrompt) {
+      // For Firefox Reality on Desktop, switch to a different mechanism to
+      // prompt the user since fewer permissions are available and since many
+      // UI dependencies are not availabe.
+      request.element.fxrPermissionPrompt(request);
+      return;
+    }
+
+    let type;
+    try {
+      // Only allow exactly one permission request here.
+      const types = request.types.QueryInterface(Ci.nsIArray);
+      if (types.length != 1) {
+        throw Components.Exception(
+          "Expected an nsIContentPermissionRequest with only 1 type.",
+          Cr.NS_ERROR_UNEXPECTED
+        );
+      }
+
+      type = types.queryElementAt(0, Ci.nsIContentPermissionType).type;
+      const combinedIntegration =
+        lazy.Integration.contentPermission.getCombined(
+          ContentPermissionIntegration
+        );
+
+      const permissionPrompt = combinedIntegration.createPermissionPrompt(
+        type,
+        request
+      );
+      if (!permissionPrompt) {
+        throw Components.Exception(
+          `Failed to handle permission of type ${type}`,
+          Cr.NS_ERROR_FAILURE
+        );
+      }
+
+      permissionPrompt.prompt();
+    } catch (ex) {
+      console.error(ex);
+      request.cancel();
+      throw ex;
+    }
+
+    const schemeHistogram = Services.telemetry.getKeyedHistogramById(
+      "PERMISSION_REQUEST_ORIGIN_SCHEME"
+    );
+    let scheme = 0;
+    try {
+      if (request.principal.schemeIs("http")) {
+        scheme = 1;
+      } else if (request.principal.schemeIs("https")) {
+        scheme = 2;
+      }
+    } catch (ex) {
+      // If the request principal is not available at this point,
+      // the request has likely been cancelled before being shown to the
+      // user. We shouldn't record this request.
+      if (ex.result != Cr.NS_ERROR_FAILURE) {
+        console.error(ex);
+      }
+      return;
+    }
+    schemeHistogram.add(type, scheme);
+
+    const userInputHistogram = Services.telemetry.getKeyedHistogramById(
+      "PERMISSION_REQUEST_HANDLING_USER_INPUT"
+    );
+    userInputHistogram.add(
+      type,
+      request.hasValidTransientUserGestureActivation
+    );
+  },
 };
 
 export var DefaultBrowserCheck = {
-	async prompt(win) {
-		const shellService = win.getShellService();
-		const needPin = await shellService.doesAppNeedPin();
-
-		win.MozXULElement.insertFTLIfNeeded("branding/brand.ftl");
-		win.MozXULElement.insertFTLIfNeeded(
-			"browser/defaultBrowserNotification.ftl",
-		);
-		// Resolve the translations for the prompt elements and return only the
-		// string values
-		const pinMessage =
-			AppConstants.platform == "macosx"
-				? "default-browser-prompt-message-pin-mac"
-				: "default-browser-prompt-message-pin";
-		const [promptTitle, promptMessage, askLabel, yesButton, notNowButton] = (
-			await win.document.l10n.formatMessages([
-				{
-					id: needPin
-						? "default-browser-prompt-title-pin"
-						: "default-browser-prompt-title-alt",
-				},
-				{
-					id: needPin ? pinMessage : "default-browser-prompt-message-alt",
-				},
-				{ id: "default-browser-prompt-checkbox-not-again-label" },
-				{
-					id: needPin
-						? "default-browser-prompt-button-primary-pin"
-						: "default-browser-prompt-button-primary-alt",
-				},
-				{ id: "default-browser-prompt-button-secondary" },
-			])
-		).map(({ value }) => value);
-
-		const ps = Services.prompt;
-		const buttonFlags =
-			ps.BUTTON_TITLE_IS_STRING * ps.BUTTON_POS_0 +
-			ps.BUTTON_TITLE_IS_STRING * ps.BUTTON_POS_1 +
-			ps.BUTTON_POS_0_DEFAULT;
-		const rv = await ps.asyncConfirmEx(
-			win.browsingContext,
-			ps.MODAL_TYPE_INTERNAL_WINDOW,
-			promptTitle,
-			promptMessage,
-			buttonFlags,
-			yesButton,
-			notNowButton,
-			null,
-			askLabel,
-			false, // checkbox state
-			{ headerIconURL: "chrome://branding/content/icon32.png" },
-		);
-		const buttonNumClicked = rv.get("buttonNumClicked");
-		const checkboxState = rv.get("checked");
-		if (buttonNumClicked == 0) {
-			try {
-				await shellService.setAsDefault();
-			} catch (e) {
-				this.log.error("Failed to set the default browser", e);
-			}
-
-			shellService.pinToTaskbar();
-		}
-		if (checkboxState) {
-			shellService.shouldCheckDefaultBrowser = false;
-		}
-
-		try {
-			const resultEnum = buttonNumClicked * 2 + !checkboxState;
-			Services.telemetry
-				.getHistogramById("BROWSER_SET_DEFAULT_RESULT")
-				.add(resultEnum);
-		} catch (ex) {
-			/* Don't break if Telemetry is acting up. */
-		}
-	},
-
-	/**
-	 * Checks if the default browser check prompt will be shown.
-	 * @param {boolean} isStartupCheck
-	 *   If true, prefs will be set and telemetry will be recorded.
-	 * @returns {boolean} True if the default browser check prompt will be shown.
-	 */
-	async willCheckDefaultBrowser(isStartupCheck) {
-		const win = lazy.BrowserWindowTracker.getTopWindow();
-		const shellService = win.getShellService();
-
-		// Perform default browser checking.
-		if (!shellService) {
-			return false;
-		}
-
-		const shouldCheck =
-			!AppConstants.DEBUG && shellService.shouldCheckDefaultBrowser;
-
-		// Even if we shouldn't check the default browser, we still continue when
-		// isStartupCheck = true to set prefs and telemetry.
-		if (!shouldCheck && !isStartupCheck) {
-			return false;
-		}
-
-		// Skip the "Set Default Browser" check during first-run or after the
-		// browser has been run a few times.
-		const skipDefaultBrowserCheck =
-			Services.prefs.getBoolPref(
-				"browser.shell.skipDefaultBrowserCheckOnFirstRun",
-			) &&
-			!Services.prefs.getBoolPref(
-				"browser.shell.didSkipDefaultBrowserCheckOnFirstRun",
-			);
-
-		let promptCount = Services.prefs.getIntPref(
-			"browser.shell.defaultBrowserCheckCount",
-			0,
-		);
-
-		// If SessionStartup's state is not initialized, checking sessionType will set
-		// its internal state to "do not restore".
-		await lazy.SessionStartup.onceInitialized;
-		const willRecoverSession =
-			lazy.SessionStartup.sessionType == lazy.SessionStartup.RECOVER_SESSION;
-
-		// Don't show the prompt if we're already the default browser.
-		let isDefault = false;
-		let isDefaultError = false;
-		try {
-			isDefault = shellService.isDefaultBrowser(isStartupCheck, false);
-		} catch (ex) {
-			isDefaultError = true;
-		}
-
-		if (isDefault && isStartupCheck) {
-			const now = Math.floor(Date.now() / 1000).toString();
-			Services.prefs.setCharPref(
-				"browser.shell.mostRecentDateSetAsDefault",
-				now,
-			);
-		}
-
-		let willPrompt = shouldCheck && !isDefault && !willRecoverSession;
-
-		if (willPrompt) {
-			if (skipDefaultBrowserCheck) {
-				if (isStartupCheck) {
-					Services.prefs.setBoolPref(
-						"browser.shell.didSkipDefaultBrowserCheckOnFirstRun",
-						true,
-					);
-				}
-				willPrompt = false;
-			} else {
-				promptCount++;
-				if (isStartupCheck) {
-					Services.prefs.setIntPref(
-						"browser.shell.defaultBrowserCheckCount",
-						promptCount,
-					);
-				}
-				if (!AppConstants.RELEASE_OR_BETA && promptCount > 3) {
-					willPrompt = false;
-				}
-			}
-		}
-
-		if (isStartupCheck) {
-			try {
-				// Report default browser status on startup to telemetry
-				// so we can track whether we are the default.
-				Services.telemetry
-					.getHistogramById("BROWSER_IS_USER_DEFAULT")
-					.add(isDefault);
-				Services.telemetry
-					.getHistogramById("BROWSER_IS_USER_DEFAULT_ERROR")
-					.add(isDefaultError);
-				Services.telemetry
-					.getHistogramById("BROWSER_SET_DEFAULT_ALWAYS_CHECK")
-					.add(shouldCheck);
-				Services.telemetry
-					.getHistogramById("BROWSER_SET_DEFAULT_DIALOG_PROMPT_RAWCOUNT")
-					.add(promptCount);
-			} catch (ex) {
-				/* Don't break the default prompt if telemetry is broken. */
-			}
-		}
-
-		return willPrompt;
-	},
+  async prompt(win) {
+    const shellService = win.getShellService();
+    const needPin = await shellService.doesAppNeedPin();
+
+    win.MozXULElement.insertFTLIfNeeded("branding/brand.ftl");
+    win.MozXULElement.insertFTLIfNeeded(
+      "browser/defaultBrowserNotification.ftl"
+    );
+    // Resolve the translations for the prompt elements and return only the
+    // string values
+    const pinMessage =
+      AppConstants.platform == "macosx"
+        ? "default-browser-prompt-message-pin-mac"
+        : "default-browser-prompt-message-pin";
+    const [promptTitle, promptMessage, askLabel, yesButton, notNowButton] = (
+      await win.document.l10n.formatMessages([
+        {
+          id: needPin
+            ? "default-browser-prompt-title-pin"
+            : "default-browser-prompt-title-alt",
+        },
+        {
+          id: needPin ? pinMessage : "default-browser-prompt-message-alt",
+        },
+        { id: "default-browser-prompt-checkbox-not-again-label" },
+        {
+          id: needPin
+            ? "default-browser-prompt-button-primary-pin"
+            : "default-browser-prompt-button-primary-alt",
+        },
+        { id: "default-browser-prompt-button-secondary" },
+      ])
+    ).map(({ value }) => value);
+
+    const ps = Services.prompt;
+    const buttonFlags =
+      ps.BUTTON_TITLE_IS_STRING * ps.BUTTON_POS_0 +
+      ps.BUTTON_TITLE_IS_STRING * ps.BUTTON_POS_1 +
+      ps.BUTTON_POS_0_DEFAULT;
+    const rv = await ps.asyncConfirmEx(
+      win.browsingContext,
+      ps.MODAL_TYPE_INTERNAL_WINDOW,
+      promptTitle,
+      promptMessage,
+      buttonFlags,
+      yesButton,
+      notNowButton,
+      null,
+      askLabel,
+      false, // checkbox state
+      { headerIconURL: "chrome://branding/content/icon32.png" }
+    );
+    const buttonNumClicked = rv.get("buttonNumClicked");
+    const checkboxState = rv.get("checked");
+    if (buttonNumClicked == 0) {
+      try {
+        await shellService.setAsDefault();
+      } catch (e) {
+        this.log.error("Failed to set the default browser", e);
+      }
+
+      shellService.pinToTaskbar();
+    }
+    if (checkboxState) {
+      shellService.shouldCheckDefaultBrowser = false;
+    }
+
+    try {
+      const resultEnum = buttonNumClicked * 2 + !checkboxState;
+      Services.telemetry
+        .getHistogramById("BROWSER_SET_DEFAULT_RESULT")
+        .add(resultEnum);
+    } catch (ex) {
+      /* Don't break if Telemetry is acting up. */
+    }
+  },
+
+  /**
+   * Checks if the default browser check prompt will be shown.
+   * @param {boolean} isStartupCheck
+   *   If true, prefs will be set and telemetry will be recorded.
+   * @returns {boolean} True if the default browser check prompt will be shown.
+   */
+  async willCheckDefaultBrowser(isStartupCheck) {
+    const win = lazy.BrowserWindowTracker.getTopWindow();
+    const shellService = win.getShellService();
+
+    // Perform default browser checking.
+    if (!shellService) {
+      return false;
+    }
+
+    const shouldCheck =
+      !AppConstants.DEBUG && shellService.shouldCheckDefaultBrowser;
+
+    // Even if we shouldn't check the default browser, we still continue when
+    // isStartupCheck = true to set prefs and telemetry.
+    if (!shouldCheck && !isStartupCheck) {
+      return false;
+    }
+
+    // Skip the "Set Default Browser" check during first-run or after the
+    // browser has been run a few times.
+    const skipDefaultBrowserCheck =
+      Services.prefs.getBoolPref(
+        "browser.shell.skipDefaultBrowserCheckOnFirstRun"
+      ) &&
+      !Services.prefs.getBoolPref(
+        "browser.shell.didSkipDefaultBrowserCheckOnFirstRun"
+      );
+
+    let promptCount = Services.prefs.getIntPref(
+      "browser.shell.defaultBrowserCheckCount",
+      0
+    );
+
+    // If SessionStartup's state is not initialized, checking sessionType will set
+    // its internal state to "do not restore".
+    await lazy.SessionStartup.onceInitialized;
+    const willRecoverSession =
+      lazy.SessionStartup.sessionType == lazy.SessionStartup.RECOVER_SESSION;
+
+    // Don't show the prompt if we're already the default browser.
+    let isDefault = false;
+    let isDefaultError = false;
+    try {
+      isDefault = shellService.isDefaultBrowser(isStartupCheck, false);
+    } catch (ex) {
+      isDefaultError = true;
+    }
+
+    if (isDefault && isStartupCheck) {
+      const now = Math.floor(Date.now() / 1000).toString();
+      Services.prefs.setCharPref(
+        "browser.shell.mostRecentDateSetAsDefault",
+        now
+      );
+    }
+
+    let willPrompt = shouldCheck && !isDefault && !willRecoverSession;
+
+    if (willPrompt) {
+      if (skipDefaultBrowserCheck) {
+        if (isStartupCheck) {
+          Services.prefs.setBoolPref(
+            "browser.shell.didSkipDefaultBrowserCheckOnFirstRun",
+            true
+          );
+        }
+        willPrompt = false;
+      } else {
+        promptCount++;
+        if (isStartupCheck) {
+          Services.prefs.setIntPref(
+            "browser.shell.defaultBrowserCheckCount",
+            promptCount
+          );
+        }
+        if (!AppConstants.RELEASE_OR_BETA && promptCount > 3) {
+          willPrompt = false;
+        }
+      }
+    }
+
+    if (isStartupCheck) {
+      try {
+        // Report default browser status on startup to telemetry
+        // so we can track whether we are the default.
+        Services.telemetry
+          .getHistogramById("BROWSER_IS_USER_DEFAULT")
+          .add(isDefault);
+        Services.telemetry
+          .getHistogramById("BROWSER_IS_USER_DEFAULT_ERROR")
+          .add(isDefaultError);
+        Services.telemetry
+          .getHistogramById("BROWSER_SET_DEFAULT_ALWAYS_CHECK")
+          .add(shouldCheck);
+        Services.telemetry
+          .getHistogramById("BROWSER_SET_DEFAULT_DIALOG_PROMPT_RAWCOUNT")
+          .add(promptCount);
+      } catch (ex) {
+        /* Don't break the default prompt if telemetry is broken. */
+      }
+    }
+
+    return willPrompt;
+  },
 };
 
 /**
@@ -10007,893 +5860,885 @@
  * for further details.
  */
 export var AboutHomeStartupCache = {
-	ABOUT_HOME_URI_STRING: "about:home",
-	SCRIPT_EXTENSION: "script",
-	ENABLED_PREF: "browser.startup.homepage.abouthome_cache.enabled",
-	PRELOADED_NEWTAB_PREF: "browser.newtab.preload",
-	LOG_LEVEL_PREF: "browser.startup.homepage.abouthome_cache.loglevel",
-
-	// It's possible that the layout of about:home will change such that
-	// we want to invalidate any pre-existing caches. We do this by setting
-	// this meta key in the nsICacheEntry for the page.
-	//
-	// The version is currently set to the build ID, meaning that the cache
-	// is invalidated after every upgrade (like the main startup cache).
-	CACHE_VERSION_META_KEY: "version",
-
-	LOG_NAME: "AboutHomeStartupCache",
-
-	// These messages are used to request the "privileged about content process"
-	// to create the cached document, and then to receive that document.
-	CACHE_REQUEST_MESSAGE: "AboutHomeStartupCache:CacheRequest",
-	CACHE_RESPONSE_MESSAGE: "AboutHomeStartupCache:CacheResponse",
-	CACHE_USAGE_RESULT_MESSAGE: "AboutHomeStartupCache:UsageResult",
-
-	// When a "privileged about content process" is launched, this message is
-	// sent to give it some nsIInputStream's for the about:home document they
-	// should load.
-	SEND_STREAMS_MESSAGE: "AboutHomeStartupCache:InputStreams",
-
-	// This time in ms is used to debounce messages that are broadcast to
-	// all about:newtab's, or the preloaded about:newtab. We use those
-	// messages as a signal that it's likely time to refresh the cache.
-	CACHE_DEBOUNCE_RATE_MS: 5000,
-
-	// This is how long we'll block the AsyncShutdown while waiting for
-	// the cache to write. If we fail to write within that time, we will
-	// allow the shutdown to proceed.
-	SHUTDOWN_CACHE_WRITE_TIMEOUT_MS: 1000,
-
-	// The following values are as possible values for the
-	// browser.startup.abouthome_cache_result scalar. Keep these in sync with the
-	// scalar definition in Scalars.yaml. See setDeferredResult for more
-	// information.
-	CACHE_RESULT_SCALARS: {
-		UNSET: 0,
-		DOES_NOT_EXIST: 1,
-		CORRUPT_PAGE: 2,
-		CORRUPT_SCRIPT: 3,
-		INVALIDATED: 4,
-		LATE: 5,
-		VALID_AND_USED: 6,
-		DISABLED: 7,
-		NOT_LOADING_ABOUTHOME: 8,
-		PRELOADING_DISABLED: 9,
-	},
-
-	// This will be set to one of the values of CACHE_RESULT_SCALARS
-	// once it is determined which result best suits what occurred.
-	_cacheDeferredResultScalar: -1,
-
-	// A reference to the nsICacheEntry to read from and write to.
-	_cacheEntry: null,
-
-	// These nsIPipe's are sent down to the "privileged about content process"
-	// immediately after the process launches. This allows us to race the loading
-	// of the cache entry in the parent process with the load of the about:home
-	// page in the content process, since we'll connect the InputStream's to
-	// the pipes as soon as the nsICacheEntry is available.
-	//
-	// The page pipe is for the HTML markup for the page.
-	_pagePipe: null,
-	// The script pipe is for the JavaScript that the HTML markup loads
-	// to set its internal state.
-	_scriptPipe: null,
-	_cacheDeferred: null,
-
-	_enabled: false,
-	_initted: false,
-	_hasWrittenThisSession: false,
-	_finalized: false,
-	_firstPrivilegedProcessCreated: false,
-
-	init() {
-		if (this._initted) {
-			throw new Error("AboutHomeStartupCache already initted.");
-		}
-
-		this.setDeferredResult(this.CACHE_RESULT_SCALARS.UNSET);
-
-		this._enabled = Services.prefs.getBoolPref(
-			"browser.startup.homepage.abouthome_cache.enabled",
-		);
-
-		if (!this._enabled) {
-			this.recordResult(this.CACHE_RESULT_SCALARS.DISABLED);
-			return;
-		}
-
-		this.log = console.createInstance({
-			prefix: this.LOG_NAME,
-			maxLogLevelPref: this.LOG_LEVEL_PREF,
-		});
-
-		this.log.trace("Initting.");
-
-		// If the user is not configured to load about:home at startup, then
-		// let's not bother with the cache - loading it needlessly is more likely
-		// to hinder what we're actually trying to load.
-		const willLoadAboutHome =
-			!lazy.HomePage.overridden &&
-			Services.prefs.getIntPref("browser.startup.page") === 1;
-
-		if (!willLoadAboutHome) {
-			this.log.trace("Not configured to load about:home by default.");
-			this.recordResult(this.CACHE_RESULT_SCALARS.NOT_LOADING_ABOUTHOME);
-			return;
-		}
-
-		if (!Services.prefs.getBoolPref(this.PRELOADED_NEWTAB_PREF, false)) {
-			this.log.trace("Preloaded about:newtab disabled.");
-			this.recordResult(this.CACHE_RESULT_SCALARS.PRELOADING_DISABLED);
-			return;
-		}
-
-		Services.obs.addObserver(this, "ipc:content-created");
-		Services.obs.addObserver(this, "process-type-set");
-		Services.obs.addObserver(this, "ipc:content-shutdown");
-		Services.obs.addObserver(this, "intl:app-locales-changed");
-
-		this.log.trace("Constructing pipes.");
-		this._pagePipe = this.makePipe();
-		this._scriptPipe = this.makePipe();
-
-		this._cacheEntryPromise = new Promise((resolve) => {
-			this._cacheEntryResolver = resolve;
-		});
-
-		const lci = Services.loadContextInfo.default;
-		const storage = Services.cache2.diskCacheStorage(lci);
-		try {
-			storage.asyncOpenURI(
-				this.aboutHomeURI,
-				"",
-				Ci.nsICacheStorage.OPEN_PRIORITY,
-				this,
-			);
-		} catch (e) {
-			this.log.error("Failed to open about:home cache entry", e);
-		}
-
-		this._cacheTask = new lazy.DeferredTask(async () => {
-			await this.cacheNow();
-		}, this.CACHE_DEBOUNCE_RATE_MS);
-
-		lazy.AsyncShutdown.quitApplicationGranted.addBlocker(
-			"AboutHomeStartupCache: Writing cache",
-			async () => {
-				await this.onShutdown();
-			},
-			() => this._cacheProgress,
-		);
-
-		this._cacheDeferred = null;
-		this._initted = true;
-		this.log.trace("Initialized.");
-	},
-
-	get initted() {
-		return this._initted;
-	},
-
-	uninit() {
-		if (!this._enabled) {
-			return;
-		}
-
-		try {
-			Services.obs.removeObserver(this, "ipc:content-created");
-			Services.obs.removeObserver(this, "process-type-set");
-			Services.obs.removeObserver(this, "ipc:content-shutdown");
-			Services.obs.removeObserver(this, "intl:app-locales-changed");
-		} catch (e) {
-			// If we failed to initialize and register for these observer
-			// notifications, then attempting to remove them will throw.
-			// It's fine to ignore that case on shutdown.
-		}
-
-		if (this._cacheTask) {
-			this._cacheTask.disarm();
-			this._cacheTask = null;
-		}
-
-		this._pagePipe = null;
-		this._scriptPipe = null;
-		this._initted = false;
-		this._cacheEntry = null;
-		this._hasWrittenThisSession = false;
-		this._cacheEntryPromise = null;
-		this._cacheEntryResolver = null;
-		this._cacheDeferredResultScalar = -1;
-
-		if (this.log) {
-			this.log.trace("Uninitialized.");
-			this.log = null;
-		}
-
-		this._procManager = null;
-		this._procManagerID = null;
-		this._appender = null;
-		this._cacheDeferred = null;
-		this._finalized = false;
-		this._firstPrivilegedProcessCreated = false;
-	},
-
-	_aboutHomeURI: null,
-
-	get aboutHomeURI() {
-		if (this._aboutHomeURI) {
-			return this._aboutHomeURI;
-		}
-
-		this._aboutHomeURI = Services.io.newURI(this.ABOUT_HOME_URI_STRING);
-		return this._aboutHomeURI;
-	},
-
-	// For the AsyncShutdown blocker, this is used to populate the progress
-	// value.
-	_cacheProgress: "Not yet begun",
-
-	/**
-	 * Called by the AsyncShutdown blocker on quit-application-granted
-	 * to potentially flush the most recent cache to disk. If one was
-	 * never written during the session, one is generated and written
-	 * before the async function resolves.
-	 *
-	 * @param withTimeout (boolean)
-	 *   Whether or not the timeout mechanism should be used. Defaults
-	 *   to true.
-	 * @returns Promise
-	 * @resolves boolean
-	 *   If a cache has never been written, or a cache write is in
-	 *   progress, resolves true when the cache has been written. Also
-	 *   resolves to true if a cache didn't need to be written.
-	 *
-	 *   Resolves to false if a cache write unexpectedly timed out.
-	 */
-	async onShutdown(withTimeout = true) {
-		// If we never wrote this session, arm the task so that the next
-		// step can finalize.
-		if (!this._hasWrittenThisSession) {
-			this.log.trace("Never wrote a cache this session. Arming cache task.");
-			this._cacheTask.arm();
-		}
-
-		Services.telemetry.scalarSet(
-			"browser.startup.abouthome_cache_shutdownwrite",
-			this._cacheTask.isArmed,
-		);
-
-		if (this._cacheTask.isArmed) {
-			this.log.trace("Finalizing cache task on shutdown");
-			this._finalized = true;
-
-			// To avoid hanging shutdowns, we'll ensure that we wait a maximum of
-			// SHUTDOWN_CACHE_WRITE_TIMEOUT_MS millseconds before giving up.
-			const TIMED_OUT = Symbol();
-			let timeoutID = 0;
-
-			const timeoutPromise = new Promise((resolve) => {
-				timeoutID = lazy.setTimeout(
-					() => resolve(TIMED_OUT),
-					this.SHUTDOWN_CACHE_WRITE_TIMEOUT_MS,
-				);
-			});
-
-			const promises = [this._cacheTask.finalize()];
-			if (withTimeout) {
-				this.log.trace("Using timeout mechanism.");
-				promises.push(timeoutPromise);
-			} else {
-				this.log.trace("Skipping timeout mechanism.");
-			}
-
-			const result = await Promise.race(promises);
-			this.log.trace("Done blocking shutdown.");
-			lazy.clearTimeout(timeoutID);
-			if (result === TIMED_OUT) {
-				this.log.error("Timed out getting cache streams. Skipping cache task.");
-				return false;
-			}
-		}
-		this.log.trace("onShutdown is exiting");
-		return true;
-	},
-
-	/**
-	 * Called by the _cacheTask DeferredTask to actually do the work of
-	 * caching the about:home document.
-	 *
-	 * @returns Promise
-	 * @resolves undefined
-	 *   Resolves when a fresh version of the cache has been written.
-	 */
-	async cacheNow() {
-		this.log.trace("Caching now.");
-		this._cacheProgress = "Getting cache streams";
-
-		const { pageInputStream, scriptInputStream } = await this.requestCache();
-
-		if (!pageInputStream || !scriptInputStream) {
-			this.log.trace("Failed to get cache streams.");
-			this._cacheProgress = "Failed to get streams";
-			return;
-		}
-
-		this.log.trace("Got cache streams.");
-
-		this._cacheProgress = "Writing to cache";
-
-		try {
-			this.log.trace("Populating cache.");
-			await this.populateCache(pageInputStream, scriptInputStream);
-		} catch (e) {
-			this._cacheProgress = "Failed to populate cache";
-			this.log.error("Populating the cache failed: ", e);
-			return;
-		}
-
-		this._cacheProgress = "Done";
-		this.log.trace("Done writing to cache.");
-		this._hasWrittenThisSession = true;
-	},
-
-	/**
-	 * Requests the cached document streams from the "privileged about content
-	 * process".
-	 *
-	 * @returns Promise
-	 * @resolves Object
-	 *   Resolves with an Object with the following properties:
-	 *
-	 *   pageInputStream (nsIInputStream)
-	 *     The page content to write to the cache, or null if request the streams
-	 *     failed.
-	 *
-	 *   scriptInputStream (nsIInputStream)
-	 *     The script content to write to the cache, or null if request the streams
-	 *     failed.
-	 */
-	requestCache() {
-		this.log.trace("Parent is requesting Activity Stream state object.");
-		if (!this._procManager) {
-			this.log.error("requestCache called with no _procManager!");
-			return { pageInputStream: null, scriptInputStream: null };
-		}
-
-		if (
-			this._procManager.remoteType != lazy.E10SUtils.PRIVILEGEDABOUT_REMOTE_TYPE
-		) {
-			this.log.error("Somehow got the wrong process type.");
-			return { pageInputStream: null, scriptInputStream: null };
-		}
-
-		const state = lazy.AboutNewTab.activityStream.store.getState();
-		return new Promise((resolve) => {
-			this._cacheDeferred = resolve;
-			this.log.trace("Parent is requesting cache streams.");
-			this._procManager.sendAsyncMessage(this.CACHE_REQUEST_MESSAGE, { state });
-		});
-	},
-
-	/**
-	 * Helper function that returns a newly constructed nsIPipe instance.
-	 *
-	 * @return nsIPipe
-	 */
-	makePipe() {
-		const pipe = Cc["@mozilla.org/pipe;1"].createInstance(Ci.nsIPipe);
-		pipe.init(
-			true /* non-blocking input */,
-			true /* non-blocking output */,
-			0 /* segment size */,
-			0 /* max segments */,
-		);
-		return pipe;
-	},
-
-	get pagePipe() {
-		return this._pagePipe;
-	},
-
-	get scriptPipe() {
-		return this._scriptPipe;
-	},
-
-	/**
-	 * Called when the nsICacheEntry has been accessed. If the nsICacheEntry
-	 * has content that we want to send down to the "privileged about content
-	 * process", then we connect that content to the nsIPipe's that may or
-	 * may not have already been sent down to the process.
-	 *
-	 * In the event that the nsICacheEntry doesn't contain anything usable,
-	 * the nsInputStreams on the nsIPipe's are closed.
-	 */
-	connectToPipes() {
-		this.log.trace(`Connecting nsICacheEntry to pipes.`);
-
-		// If the cache doesn't yet exist, we'll know because the version metadata
-		// won't exist yet.
-		let version;
-		try {
-			this.log.trace("");
-			version = this._cacheEntry.getMetaDataElement(
-				this.CACHE_VERSION_META_KEY,
-			);
-		} catch (e) {
-			if (e.result == Cr.NS_ERROR_NOT_AVAILABLE) {
-				this.log.debug("Cache meta data does not exist. Closing streams.");
-				this.pagePipe.outputStream.close();
-				this.scriptPipe.outputStream.close();
-				this.setDeferredResult(this.CACHE_RESULT_SCALARS.DOES_NOT_EXIST);
-				return;
-			}
-
-			throw e;
-		}
-
-		this.log.info("Version retrieved is", version);
-
-		if (version != Services.appinfo.appBuildID) {
-			this.log.info("Version does not match! Dooming and closing streams.\n");
-			// This cache is no good - doom it, and prepare for a new one.
-			this.clearCache();
-			this.pagePipe.outputStream.close();
-			this.scriptPipe.outputStream.close();
-			this.setDeferredResult(this.CACHE_RESULT_SCALARS.INVALIDATED);
-			return;
-		}
-
-		let cachePageInputStream;
-
-		try {
-			cachePageInputStream = this._cacheEntry.openInputStream(0);
-		} catch (e) {
-			this.log.error("Failed to open main input stream for cache entry", e);
-			this.pagePipe.outputStream.close();
-			this.scriptPipe.outputStream.close();
-			this.setDeferredResult(this.CACHE_RESULT_SCALARS.CORRUPT_PAGE);
-			return;
-		}
-
-		this.log.trace("Connecting page stream to pipe.");
-		lazy.NetUtil.asyncCopy(
-			cachePageInputStream,
-			this.pagePipe.outputStream,
-			() => {
-				this.log.info("Page stream connected to pipe.");
-			},
-		);
-
-		let cacheScriptInputStream;
-		try {
-			this.log.trace("Connecting script stream to pipe.");
-			cacheScriptInputStream =
-				this._cacheEntry.openAlternativeInputStream("script");
-			lazy.NetUtil.asyncCopy(
-				cacheScriptInputStream,
-				this.scriptPipe.outputStream,
-				() => {
-					this.log.info("Script stream connected to pipe.");
-				},
-			);
-		} catch (e) {
-			if (e.result == Cr.NS_ERROR_NOT_AVAILABLE) {
-				// For some reason, the script was not available. We'll close the pipe
-				// without sending anything into it. The privileged about content process
-				// will notice that there's nothing available in the pipe, and fall back
-				// to dynamically generating the page.
-				this.log.error("Script stream not available! Closing pipe.");
-				this.scriptPipe.outputStream.close();
-				this.setDeferredResult(this.CACHE_RESULT_SCALARS.CORRUPT_SCRIPT);
-			} else {
-				throw e;
-			}
-		}
-
-		this.setDeferredResult(this.CACHE_RESULT_SCALARS.VALID_AND_USED);
-		this.log.trace("Streams connected to pipes.");
-	},
-
-	/**
-	 * Called when we have received a the cache values from the "privileged
-	 * about content process". The page and script streams are written to
-	 * the nsICacheEntry.
-	 *
-	 * This writing is asynchronous, and if a write happens to already be
-	 * underway when this function is called, that latter call will be
-	 * ignored.
-	 *
-	 * @param pageInputStream (nsIInputStream)
-	 *   A stream containing the HTML markup to be saved to the cache.
-	 * @param scriptInputStream (nsIInputStream)
-	 *   A stream containing the JS hydration script to be saved to the cache.
-	 * @returns Promise
-	 * @resolves undefined
-	 *   When the cache has been successfully written to.
-	 * @rejects Error
-	 *   Rejects with a JS Error if writing any part of the cache happens to
-	 *   fail.
-	 */
-	async populateCache(pageInputStream, scriptInputStream) {
-		await this.ensureCacheEntry();
-
-		await new Promise((resolve, reject) => {
-			// Doom the old cache entry, so we can start writing to a new one.
-			this.log.trace("Populating the cache. Dooming old entry.");
-			this.clearCache();
-
-			this.log.trace("Opening the page output stream.");
-			let pageOutputStream;
-			try {
-				pageOutputStream = this._cacheEntry.openOutputStream(0, -1);
-			} catch (e) {
-				reject(e);
-				return;
-			}
-
-			this.log.info("Writing the page cache.");
-			lazy.NetUtil.asyncCopy(
-				pageInputStream,
-				pageOutputStream,
-				(pageResult) => {
-					if (!Components.isSuccessCode(pageResult)) {
-						this.log.error("Failed to write page. Result: " + pageResult);
-						reject(new Error(pageResult));
-						return;
-					}
-
-					this.log.trace(
-						"Writing the page data is complete. Now opening the " +
-							"script output stream.",
-					);
-
-					let scriptOutputStream;
-					try {
-						scriptOutputStream = this._cacheEntry.openAlternativeOutputStream(
-							"script",
-							-1,
-						);
-					} catch (e) {
-						reject(e);
-						return;
-					}
-
-					this.log.info("Writing the script cache.");
-					lazy.NetUtil.asyncCopy(
-						scriptInputStream,
-						scriptOutputStream,
-						(scriptResult) => {
-							if (!Components.isSuccessCode(scriptResult)) {
-								this.log.error(
-									"Failed to write script. Result: " + scriptResult,
-								);
-								reject(new Error(scriptResult));
-								return;
-							}
-
-							this.log.trace(
-								"Writing the script cache is done. Setting version.",
-							);
-							try {
-								this._cacheEntry.setMetaDataElement(
-									"version",
-									Services.appinfo.appBuildID,
-								);
-							} catch (e) {
-								this.log.error("Failed to write version.");
-								reject(e);
-								return;
-							}
-							this.log.trace(
-								`Version is set to ${Services.appinfo.appBuildID}.`,
-							);
-							this.log.info("Caching of page and script is done.");
-							resolve();
-						},
-					);
-				},
-			);
-		});
-
-		this.log.trace("populateCache has finished.");
-	},
-
-	/**
-	 * Returns a Promise that resolves once the nsICacheEntry for the cache
-	 * is available to write to and read from.
-	 *
-	 * @returns Promise
-	 * @resolves nsICacheEntry
-	 *   Once the cache entry has become available.
-	 * @rejects String
-	 *   Rejects with an error message if getting the cache entry is attempted
-	 *   before the AboutHomeStartupCache component has been initialized.
-	 */
-	ensureCacheEntry() {
-		if (!this._initted) {
-			return Promise.reject(
-				"Cannot ensureCacheEntry - AboutHomeStartupCache is not initted",
-			);
-		}
-
-		return this._cacheEntryPromise;
-	},
-
-	/**
-	 * Clears the contents of the cache.
-	 */
-	clearCache() {
-		this.log.trace("Clearing the cache.");
-		this._cacheEntry = this._cacheEntry.recreate();
-		this._cacheEntryPromise = new Promise((resolve) => {
-			resolve(this._cacheEntry);
-		});
-		this._hasWrittenThisSession = false;
-	},
-
-	/**
-	 * Called when a content process is created. If this is the "privileged
-	 * about content process", then the cache streams will be sent to it.
-	 *
-	 * @param childID (Number)
-	 *   The unique ID for the content process that was created, as passed by
-	 *   ipc:content-created.
-	 * @param procManager (ProcessMessageManager)
-	 *   The ProcessMessageManager for the created content process.
-	 * @param processParent
-	 *   The nsIDOMProcessParent for the tab.
-	 */
-	onContentProcessCreated(childID, procManager, processParent) {
-		if (procManager.remoteType == lazy.E10SUtils.PRIVILEGEDABOUT_REMOTE_TYPE) {
-			if (this._finalized) {
-				this.log.trace(
-					"Ignoring privileged about content process launch after finalization.",
-				);
-				return;
-			}
-
-			if (this._firstPrivilegedProcessCreated) {
-				this.log.trace(
-					"Ignoring non-first privileged about content processes.",
-				);
-				return;
-			}
-
-			this.log.trace(
-				`A privileged about content process is launching with ID ${childID}.`,
-			);
-
-			this.log.info("Sending input streams down to content process.");
-			const actor = processParent.getActor("BrowserProcess");
-			actor.sendAsyncMessage(this.SEND_STREAMS_MESSAGE, {
-				pageInputStream: this.pagePipe.inputStream,
-				scriptInputStream: this.scriptPipe.inputStream,
-			});
-
-			procManager.addMessageListener(this.CACHE_RESPONSE_MESSAGE, this);
-			procManager.addMessageListener(this.CACHE_USAGE_RESULT_MESSAGE, this);
-			this._procManager = procManager;
-			this._procManagerID = childID;
-			this._firstPrivilegedProcessCreated = true;
-		}
-	},
-
-	/**
-	 * Called when a content process is destroyed. Either it shut down normally,
-	 * or it crashed. If this is the "privileged about content process", then some
-	 * internal state is cleared.
-	 *
-	 * @param childID (Number)
-	 *   The unique ID for the content process that was created, as passed by
-	 *   ipc:content-shutdown.
-	 */
-	onContentProcessShutdown(childID) {
-		this.log.info(`Content process shutdown: ${childID}`);
-		if (this._procManagerID == childID) {
-			this.log.info("It was the current privileged about process.");
-			if (this._cacheDeferred) {
-				this.log.error(
-					"A privileged about content process shut down while cache streams " +
-						"were still en route.",
-				);
-				// The crash occurred while we were waiting on cache input streams to
-				// be returned to us. Resolve with null streams instead.
-				this._cacheDeferred({ pageInputStream: null, scriptInputStream: null });
-				this._cacheDeferred = null;
-			}
-
-			this._procManager.removeMessageListener(
-				this.CACHE_RESPONSE_MESSAGE,
-				this,
-			);
-			this._procManager.removeMessageListener(
-				this.CACHE_USAGE_RESULT_MESSAGE,
-				this,
-			);
-			this._procManager = null;
-			this._procManagerID = null;
-		}
-	},
-
-	/**
-	 * Called externally by ActivityStreamMessageChannel anytime
-	 * a message is broadcast to all about:newtabs, or sent to the
-	 * preloaded about:newtab. This is used to determine if we need
-	 * to refresh the cache.
-	 */
-	onPreloadedNewTabMessage() {
-		if (!this._initted || !this._enabled) {
-			return;
-		}
-
-		if (this._finalized) {
-			this.log.trace("Ignoring preloaded newtab update after finalization.");
-			return;
-		}
-
-		this.log.trace("Preloaded about:newtab was updated.");
-
-		this._cacheTask.disarm();
-		this._cacheTask.arm();
-	},
-
-	/**
-	 * Stores the CACHE_RESULT_SCALARS value that most accurately represents
-	 * the current notion of how the cache has operated so far. It is stored
-	 * temporarily like this because we need to hear from the privileged
-	 * about content process to hear whether or not retrieving the cache
-	 * actually worked on that end. The success state reported back from
-	 * the privileged about content process will be compared against the
-	 * deferred result scalar to compute what will be recorded to
-	 * Telemetry.
-	 *
-	 * Note that this value will only be recorded if its value is GREATER
-	 * than the currently recorded value. This is because it's possible for
-	 * certain functions that record results to re-enter - but we want to record
-	 * the _first_ condition that caused the cache to not be read from.
-	 *
-	 * @param result (Number)
-	 *   One of the CACHE_RESULT_SCALARS values. If this value is less than
-	 *   the currently recorded value, it is ignored.
-	 */
-	setDeferredResult(result) {
-		if (this._cacheDeferredResultScalar < result) {
-			this._cacheDeferredResultScalar = result;
-		}
-	},
-
-	/**
-	 * Records the final result of how the cache operated for the user
-	 * during this session to Telemetry.
-	 */
-	recordResult(result) {
-		// Note: this can be called very early on in the lifetime of
-		// AboutHomeStartupCache, so things like this.log might not exist yet.
-		Services.telemetry.scalarSet(
-			"browser.startup.abouthome_cache_result",
-			result,
-		);
-	},
-
-	/**
-	 * Called when the parent process receives a message from the privileged
-	 * about content process saying whether or not reading from the cache
-	 * was successful.
-	 *
-	 * @param success (boolean)
-	 *   True if reading from the cache succeeded.
-	 */
-	onUsageResult(success) {
-		this.log.trace(`Received usage result. Success = ${success}`);
-		if (success) {
-			if (
-				this._cacheDeferredResultScalar !=
-				this.CACHE_RESULT_SCALARS.VALID_AND_USED
-			) {
-				this.log.error(
-					"Somehow got a success result despite having never " +
-						"successfully sent down the cache streams",
-				);
-				this.recordResult(this._cacheDeferredResultScalar);
-			} else {
-				this.recordResult(this.CACHE_RESULT_SCALARS.VALID_AND_USED);
-			}
-
-			return;
-		}
-
-		if (
-			this._cacheDeferredResultScalar ==
-			this.CACHE_RESULT_SCALARS.VALID_AND_USED
-		) {
-			// We failed to read from the cache despite having successfully
-			// sent it down to the content process. We presume then that the
-			// streams just didn't provide any bytes in time.
-			this.recordResult(this.CACHE_RESULT_SCALARS.LATE);
-		} else {
-			// We failed to read the cache, but already knew why. We can
-			// now record that value.
-			this.recordResult(this._cacheDeferredResultScalar);
-		}
-	},
-
-	QueryInterface: ChromeUtils.generateQI([
-		"nsICacheEntryOpenallback",
-		"nsIObserver",
-	]),
-
-	/** MessageListener **/
-
-	receiveMessage(message) {
-		// Only the privileged about content process can write to the cache.
-		if (
-			message.target.remoteType != lazy.E10SUtils.PRIVILEGEDABOUT_REMOTE_TYPE
-		) {
-			this.log.error(
-				"Received a message from a non-privileged content process!",
-			);
-			return;
-		}
-
-		switch (message.name) {
-			case this.CACHE_RESPONSE_MESSAGE: {
-				this.log.trace("Parent received cache streams.");
-				if (!this._cacheDeferred) {
-					this.log.error("Parent doesn't have _cacheDeferred set up!");
-					return;
-				}
-
-				this._cacheDeferred(message.data);
-				this._cacheDeferred = null;
-				break;
-			}
-			case this.CACHE_USAGE_RESULT_MESSAGE: {
-				this.onUsageResult(message.data.success);
-				break;
-			}
-		}
-	},
-
-	/** nsIObserver **/
-
-	observe(aSubject, aTopic, aData) {
-		switch (aTopic) {
-			case "intl:app-locales-changed": {
-				this.clearCache();
-				break;
-			}
-			case "process-type-set":
-			// Intentional fall-through
-			case "ipc:content-created": {
-				const childID = aData;
-				const procManager = aSubject
-					.QueryInterface(Ci.nsIInterfaceRequestor)
-					.getInterface(Ci.nsIMessageSender);
-				const pp = aSubject.QueryInterface(Ci.nsIDOMProcessParent);
-				this.onContentProcessCreated(childID, procManager, pp);
-				break;
-			}
-
-			case "ipc:content-shutdown": {
-				const childID = aData;
-				this.onContentProcessShutdown(childID);
-				break;
-			}
-		}
-	},
-
-	/** nsICacheEntryOpenCallback **/
-
-	onCacheEntryCheck() {
-		return Ci.nsICacheEntryOpenCallback.ENTRY_WANTED;
-	},
-
-	onCacheEntryAvailable(aEntry) {
-		this.log.trace("Cache entry is available.");
-
-		this._cacheEntry = aEntry;
-		this.connectToPipes();
-		this._cacheEntryResolver(this._cacheEntry);
-	},
+  ABOUT_HOME_URI_STRING: "about:home",
+  SCRIPT_EXTENSION: "script",
+  ENABLED_PREF: "browser.startup.homepage.abouthome_cache.enabled",
+  PRELOADED_NEWTAB_PREF: "browser.newtab.preload",
+  LOG_LEVEL_PREF: "browser.startup.homepage.abouthome_cache.loglevel",
+
+  // It's possible that the layout of about:home will change such that
+  // we want to invalidate any pre-existing caches. We do this by setting
+  // this meta key in the nsICacheEntry for the page.
+  //
+  // The version is currently set to the build ID, meaning that the cache
+  // is invalidated after every upgrade (like the main startup cache).
+  CACHE_VERSION_META_KEY: "version",
+
+  LOG_NAME: "AboutHomeStartupCache",
+
+  // These messages are used to request the "privileged about content process"
+  // to create the cached document, and then to receive that document.
+  CACHE_REQUEST_MESSAGE: "AboutHomeStartupCache:CacheRequest",
+  CACHE_RESPONSE_MESSAGE: "AboutHomeStartupCache:CacheResponse",
+  CACHE_USAGE_RESULT_MESSAGE: "AboutHomeStartupCache:UsageResult",
+
+  // When a "privileged about content process" is launched, this message is
+  // sent to give it some nsIInputStream's for the about:home document they
+  // should load.
+  SEND_STREAMS_MESSAGE: "AboutHomeStartupCache:InputStreams",
+
+  // This time in ms is used to debounce messages that are broadcast to
+  // all about:newtab's, or the preloaded about:newtab. We use those
+  // messages as a signal that it's likely time to refresh the cache.
+  CACHE_DEBOUNCE_RATE_MS: 5000,
+
+  // This is how long we'll block the AsyncShutdown while waiting for
+  // the cache to write. If we fail to write within that time, we will
+  // allow the shutdown to proceed.
+  SHUTDOWN_CACHE_WRITE_TIMEOUT_MS: 1000,
+
+  // The following values are as possible values for the
+  // browser.startup.abouthome_cache_result scalar. Keep these in sync with the
+  // scalar definition in Scalars.yaml. See setDeferredResult for more
+  // information.
+  CACHE_RESULT_SCALARS: {
+    UNSET: 0,
+    DOES_NOT_EXIST: 1,
+    CORRUPT_PAGE: 2,
+    CORRUPT_SCRIPT: 3,
+    INVALIDATED: 4,
+    LATE: 5,
+    VALID_AND_USED: 6,
+    DISABLED: 7,
+    NOT_LOADING_ABOUTHOME: 8,
+    PRELOADING_DISABLED: 9,
+  },
+
+  // This will be set to one of the values of CACHE_RESULT_SCALARS
+  // once it is determined which result best suits what occurred.
+  _cacheDeferredResultScalar: -1,
+
+  // A reference to the nsICacheEntry to read from and write to.
+  _cacheEntry: null,
+
+  // These nsIPipe's are sent down to the "privileged about content process"
+  // immediately after the process launches. This allows us to race the loading
+  // of the cache entry in the parent process with the load of the about:home
+  // page in the content process, since we'll connect the InputStream's to
+  // the pipes as soon as the nsICacheEntry is available.
+  //
+  // The page pipe is for the HTML markup for the page.
+  _pagePipe: null,
+  // The script pipe is for the JavaScript that the HTML markup loads
+  // to set its internal state.
+  _scriptPipe: null,
+  _cacheDeferred: null,
+
+  _enabled: false,
+  _initted: false,
+  _hasWrittenThisSession: false,
+  _finalized: false,
+  _firstPrivilegedProcessCreated: false,
+
+  init() {
+    if (this._initted) {
+      throw new Error("AboutHomeStartupCache already initted.");
+    }
+
+    this.setDeferredResult(this.CACHE_RESULT_SCALARS.UNSET);
+
+    this._enabled = Services.prefs.getBoolPref(
+      "browser.startup.homepage.abouthome_cache.enabled"
+    );
+
+    if (!this._enabled) {
+      this.recordResult(this.CACHE_RESULT_SCALARS.DISABLED);
+      return;
+    }
+
+    this.log = console.createInstance({
+      prefix: this.LOG_NAME,
+      maxLogLevelPref: this.LOG_LEVEL_PREF,
+    });
+
+    this.log.trace("Initting.");
+
+    // If the user is not configured to load about:home at startup, then
+    // let's not bother with the cache - loading it needlessly is more likely
+    // to hinder what we're actually trying to load.
+    const willLoadAboutHome =
+      !lazy.HomePage.overridden &&
+      Services.prefs.getIntPref("browser.startup.page") === 1;
+
+    if (!willLoadAboutHome) {
+      this.log.trace("Not configured to load about:home by default.");
+      this.recordResult(this.CACHE_RESULT_SCALARS.NOT_LOADING_ABOUTHOME);
+      return;
+    }
+
+    if (!Services.prefs.getBoolPref(this.PRELOADED_NEWTAB_PREF, false)) {
+      this.log.trace("Preloaded about:newtab disabled.");
+      this.recordResult(this.CACHE_RESULT_SCALARS.PRELOADING_DISABLED);
+      return;
+    }
+
+    Services.obs.addObserver(this, "ipc:content-created");
+    Services.obs.addObserver(this, "process-type-set");
+    Services.obs.addObserver(this, "ipc:content-shutdown");
+    Services.obs.addObserver(this, "intl:app-locales-changed");
+
+    this.log.trace("Constructing pipes.");
+    this._pagePipe = this.makePipe();
+    this._scriptPipe = this.makePipe();
+
+    this._cacheEntryPromise = new Promise(resolve => {
+      this._cacheEntryResolver = resolve;
+    });
+
+    const lci = Services.loadContextInfo.default;
+    const storage = Services.cache2.diskCacheStorage(lci);
+    try {
+      storage.asyncOpenURI(
+        this.aboutHomeURI,
+        "",
+        Ci.nsICacheStorage.OPEN_PRIORITY,
+        this
+      );
+    } catch (e) {
+      this.log.error("Failed to open about:home cache entry", e);
+    }
+
+    this._cacheTask = new lazy.DeferredTask(async () => {
+      await this.cacheNow();
+    }, this.CACHE_DEBOUNCE_RATE_MS);
+
+    lazy.AsyncShutdown.quitApplicationGranted.addBlocker(
+      "AboutHomeStartupCache: Writing cache",
+      async () => {
+        await this.onShutdown();
+      },
+      () => this._cacheProgress
+    );
+
+    this._cacheDeferred = null;
+    this._initted = true;
+    this.log.trace("Initialized.");
+  },
+
+  get initted() {
+    return this._initted;
+  },
+
+  uninit() {
+    if (!this._enabled) {
+      return;
+    }
+
+    try {
+      Services.obs.removeObserver(this, "ipc:content-created");
+      Services.obs.removeObserver(this, "process-type-set");
+      Services.obs.removeObserver(this, "ipc:content-shutdown");
+      Services.obs.removeObserver(this, "intl:app-locales-changed");
+    } catch (e) {
+      // If we failed to initialize and register for these observer
+      // notifications, then attempting to remove them will throw.
+      // It's fine to ignore that case on shutdown.
+    }
+
+    if (this._cacheTask) {
+      this._cacheTask.disarm();
+      this._cacheTask = null;
+    }
+
+    this._pagePipe = null;
+    this._scriptPipe = null;
+    this._initted = false;
+    this._cacheEntry = null;
+    this._hasWrittenThisSession = false;
+    this._cacheEntryPromise = null;
+    this._cacheEntryResolver = null;
+    this._cacheDeferredResultScalar = -1;
+
+    if (this.log) {
+      this.log.trace("Uninitialized.");
+      this.log = null;
+    }
+
+    this._procManager = null;
+    this._procManagerID = null;
+    this._appender = null;
+    this._cacheDeferred = null;
+    this._finalized = false;
+    this._firstPrivilegedProcessCreated = false;
+  },
+
+  _aboutHomeURI: null,
+
+  get aboutHomeURI() {
+    if (this._aboutHomeURI) {
+      return this._aboutHomeURI;
+    }
+
+    this._aboutHomeURI = Services.io.newURI(this.ABOUT_HOME_URI_STRING);
+    return this._aboutHomeURI;
+  },
+
+  // For the AsyncShutdown blocker, this is used to populate the progress
+  // value.
+  _cacheProgress: "Not yet begun",
+
+  /**
+   * Called by the AsyncShutdown blocker on quit-application-granted
+   * to potentially flush the most recent cache to disk. If one was
+   * never written during the session, one is generated and written
+   * before the async function resolves.
+   *
+   * @param withTimeout (boolean)
+   *   Whether or not the timeout mechanism should be used. Defaults
+   *   to true.
+   * @returns Promise
+   * @resolves boolean
+   *   If a cache has never been written, or a cache write is in
+   *   progress, resolves true when the cache has been written. Also
+   *   resolves to true if a cache didn't need to be written.
+   *
+   *   Resolves to false if a cache write unexpectedly timed out.
+   */
+  async onShutdown(withTimeout = true) {
+    // If we never wrote this session, arm the task so that the next
+    // step can finalize.
+    if (!this._hasWrittenThisSession) {
+      this.log.trace("Never wrote a cache this session. Arming cache task.");
+      this._cacheTask.arm();
+    }
+
+    Services.telemetry.scalarSet(
+      "browser.startup.abouthome_cache_shutdownwrite",
+      this._cacheTask.isArmed
+    );
+
+    if (this._cacheTask.isArmed) {
+      this.log.trace("Finalizing cache task on shutdown");
+      this._finalized = true;
+
+      // To avoid hanging shutdowns, we'll ensure that we wait a maximum of
+      // SHUTDOWN_CACHE_WRITE_TIMEOUT_MS millseconds before giving up.
+      const TIMED_OUT = Symbol();
+      let timeoutID = 0;
+
+      const timeoutPromise = new Promise(resolve => {
+        timeoutID = lazy.setTimeout(
+          () => resolve(TIMED_OUT),
+          this.SHUTDOWN_CACHE_WRITE_TIMEOUT_MS
+        );
+      });
+
+      const promises = [this._cacheTask.finalize()];
+      if (withTimeout) {
+        this.log.trace("Using timeout mechanism.");
+        promises.push(timeoutPromise);
+      } else {
+        this.log.trace("Skipping timeout mechanism.");
+      }
+
+      const result = await Promise.race(promises);
+      this.log.trace("Done blocking shutdown.");
+      lazy.clearTimeout(timeoutID);
+      if (result === TIMED_OUT) {
+        this.log.error("Timed out getting cache streams. Skipping cache task.");
+        return false;
+      }
+    }
+    this.log.trace("onShutdown is exiting");
+    return true;
+  },
+
+  /**
+   * Called by the _cacheTask DeferredTask to actually do the work of
+   * caching the about:home document.
+   *
+   * @returns Promise
+   * @resolves undefined
+   *   Resolves when a fresh version of the cache has been written.
+   */
+  async cacheNow() {
+    this.log.trace("Caching now.");
+    this._cacheProgress = "Getting cache streams";
+
+    const { pageInputStream, scriptInputStream } = await this.requestCache();
+
+    if (!pageInputStream || !scriptInputStream) {
+      this.log.trace("Failed to get cache streams.");
+      this._cacheProgress = "Failed to get streams";
+      return;
+    }
+
+    this.log.trace("Got cache streams.");
+
+    this._cacheProgress = "Writing to cache";
+
+    try {
+      this.log.trace("Populating cache.");
+      await this.populateCache(pageInputStream, scriptInputStream);
+    } catch (e) {
+      this._cacheProgress = "Failed to populate cache";
+      this.log.error("Populating the cache failed: ", e);
+      return;
+    }
+
+    this._cacheProgress = "Done";
+    this.log.trace("Done writing to cache.");
+    this._hasWrittenThisSession = true;
+  },
+
+  /**
+   * Requests the cached document streams from the "privileged about content
+   * process".
+   *
+   * @returns Promise
+   * @resolves Object
+   *   Resolves with an Object with the following properties:
+   *
+   *   pageInputStream (nsIInputStream)
+   *     The page content to write to the cache, or null if request the streams
+   *     failed.
+   *
+   *   scriptInputStream (nsIInputStream)
+   *     The script content to write to the cache, or null if request the streams
+   *     failed.
+   */
+  requestCache() {
+    this.log.trace("Parent is requesting Activity Stream state object.");
+    if (!this._procManager) {
+      this.log.error("requestCache called with no _procManager!");
+      return { pageInputStream: null, scriptInputStream: null };
+    }
+
+    if (
+      this._procManager.remoteType != lazy.E10SUtils.PRIVILEGEDABOUT_REMOTE_TYPE
+    ) {
+      this.log.error("Somehow got the wrong process type.");
+      return { pageInputStream: null, scriptInputStream: null };
+    }
+
+    const state = lazy.AboutNewTab.activityStream.store.getState();
+    return new Promise(resolve => {
+      this._cacheDeferred = resolve;
+      this.log.trace("Parent is requesting cache streams.");
+      this._procManager.sendAsyncMessage(this.CACHE_REQUEST_MESSAGE, { state });
+    });
+  },
+
+  /**
+   * Helper function that returns a newly constructed nsIPipe instance.
+   *
+   * @return nsIPipe
+   */
+  makePipe() {
+    const pipe = Cc["@mozilla.org/pipe;1"].createInstance(Ci.nsIPipe);
+    pipe.init(
+      true /* non-blocking input */,
+      true /* non-blocking output */,
+      0 /* segment size */,
+      0 /* max segments */
+    );
+    return pipe;
+  },
+
+  get pagePipe() {
+    return this._pagePipe;
+  },
+
+  get scriptPipe() {
+    return this._scriptPipe;
+  },
+
+  /**
+   * Called when the nsICacheEntry has been accessed. If the nsICacheEntry
+   * has content that we want to send down to the "privileged about content
+   * process", then we connect that content to the nsIPipe's that may or
+   * may not have already been sent down to the process.
+   *
+   * In the event that the nsICacheEntry doesn't contain anything usable,
+   * the nsInputStreams on the nsIPipe's are closed.
+   */
+  connectToPipes() {
+    this.log.trace(`Connecting nsICacheEntry to pipes.`);
+
+    // If the cache doesn't yet exist, we'll know because the version metadata
+    // won't exist yet.
+    let version;
+    try {
+      this.log.trace("");
+      version = this._cacheEntry.getMetaDataElement(
+        this.CACHE_VERSION_META_KEY
+      );
+    } catch (e) {
+      if (e.result == Cr.NS_ERROR_NOT_AVAILABLE) {
+        this.log.debug("Cache meta data does not exist. Closing streams.");
+        this.pagePipe.outputStream.close();
+        this.scriptPipe.outputStream.close();
+        this.setDeferredResult(this.CACHE_RESULT_SCALARS.DOES_NOT_EXIST);
+        return;
+      }
+
+      throw e;
+    }
+
+    this.log.info("Version retrieved is", version);
+
+    if (version != Services.appinfo.appBuildID) {
+      this.log.info("Version does not match! Dooming and closing streams.\n");
+      // This cache is no good - doom it, and prepare for a new one.
+      this.clearCache();
+      this.pagePipe.outputStream.close();
+      this.scriptPipe.outputStream.close();
+      this.setDeferredResult(this.CACHE_RESULT_SCALARS.INVALIDATED);
+      return;
+    }
+
+    let cachePageInputStream;
+
+    try {
+      cachePageInputStream = this._cacheEntry.openInputStream(0);
+    } catch (e) {
+      this.log.error("Failed to open main input stream for cache entry", e);
+      this.pagePipe.outputStream.close();
+      this.scriptPipe.outputStream.close();
+      this.setDeferredResult(this.CACHE_RESULT_SCALARS.CORRUPT_PAGE);
+      return;
+    }
+
+    this.log.trace("Connecting page stream to pipe.");
+    lazy.NetUtil.asyncCopy(
+      cachePageInputStream,
+      this.pagePipe.outputStream,
+      () => {
+        this.log.info("Page stream connected to pipe.");
+      }
+    );
+
+    let cacheScriptInputStream;
+    try {
+      this.log.trace("Connecting script stream to pipe.");
+      cacheScriptInputStream =
+        this._cacheEntry.openAlternativeInputStream("script");
+      lazy.NetUtil.asyncCopy(
+        cacheScriptInputStream,
+        this.scriptPipe.outputStream,
+        () => {
+          this.log.info("Script stream connected to pipe.");
+        }
+      );
+    } catch (e) {
+      if (e.result == Cr.NS_ERROR_NOT_AVAILABLE) {
+        // For some reason, the script was not available. We'll close the pipe
+        // without sending anything into it. The privileged about content process
+        // will notice that there's nothing available in the pipe, and fall back
+        // to dynamically generating the page.
+        this.log.error("Script stream not available! Closing pipe.");
+        this.scriptPipe.outputStream.close();
+        this.setDeferredResult(this.CACHE_RESULT_SCALARS.CORRUPT_SCRIPT);
+      } else {
+        throw e;
+      }
+    }
+
+    this.setDeferredResult(this.CACHE_RESULT_SCALARS.VALID_AND_USED);
+    this.log.trace("Streams connected to pipes.");
+  },
+
+  /**
+   * Called when we have received a the cache values from the "privileged
+   * about content process". The page and script streams are written to
+   * the nsICacheEntry.
+   *
+   * This writing is asynchronous, and if a write happens to already be
+   * underway when this function is called, that latter call will be
+   * ignored.
+   *
+   * @param pageInputStream (nsIInputStream)
+   *   A stream containing the HTML markup to be saved to the cache.
+   * @param scriptInputStream (nsIInputStream)
+   *   A stream containing the JS hydration script to be saved to the cache.
+   * @returns Promise
+   * @resolves undefined
+   *   When the cache has been successfully written to.
+   * @rejects Error
+   *   Rejects with a JS Error if writing any part of the cache happens to
+   *   fail.
+   */
+  async populateCache(pageInputStream, scriptInputStream) {
+    await this.ensureCacheEntry();
+
+    await new Promise((resolve, reject) => {
+      // Doom the old cache entry, so we can start writing to a new one.
+      this.log.trace("Populating the cache. Dooming old entry.");
+      this.clearCache();
+
+      this.log.trace("Opening the page output stream.");
+      let pageOutputStream;
+      try {
+        pageOutputStream = this._cacheEntry.openOutputStream(0, -1);
+      } catch (e) {
+        reject(e);
+        return;
+      }
+
+      this.log.info("Writing the page cache.");
+      lazy.NetUtil.asyncCopy(pageInputStream, pageOutputStream, pageResult => {
+        if (!Components.isSuccessCode(pageResult)) {
+          this.log.error("Failed to write page. Result: " + pageResult);
+          reject(new Error(pageResult));
+          return;
+        }
+
+        this.log.trace(
+          "Writing the page data is complete. Now opening the " +
+            "script output stream."
+        );
+
+        let scriptOutputStream;
+        try {
+          scriptOutputStream = this._cacheEntry.openAlternativeOutputStream(
+            "script",
+            -1
+          );
+        } catch (e) {
+          reject(e);
+          return;
+        }
+
+        this.log.info("Writing the script cache.");
+        lazy.NetUtil.asyncCopy(
+          scriptInputStream,
+          scriptOutputStream,
+          scriptResult => {
+            if (!Components.isSuccessCode(scriptResult)) {
+              this.log.error("Failed to write script. Result: " + scriptResult);
+              reject(new Error(scriptResult));
+              return;
+            }
+
+            this.log.trace(
+              "Writing the script cache is done. Setting version."
+            );
+            try {
+              this._cacheEntry.setMetaDataElement(
+                "version",
+                Services.appinfo.appBuildID
+              );
+            } catch (e) {
+              this.log.error("Failed to write version.");
+              reject(e);
+              return;
+            }
+            this.log.trace(`Version is set to ${Services.appinfo.appBuildID}.`);
+            this.log.info("Caching of page and script is done.");
+            resolve();
+          }
+        );
+      });
+    });
+
+    this.log.trace("populateCache has finished.");
+  },
+
+  /**
+   * Returns a Promise that resolves once the nsICacheEntry for the cache
+   * is available to write to and read from.
+   *
+   * @returns Promise
+   * @resolves nsICacheEntry
+   *   Once the cache entry has become available.
+   * @rejects String
+   *   Rejects with an error message if getting the cache entry is attempted
+   *   before the AboutHomeStartupCache component has been initialized.
+   */
+  ensureCacheEntry() {
+    if (!this._initted) {
+      return Promise.reject(
+        "Cannot ensureCacheEntry - AboutHomeStartupCache is not initted"
+      );
+    }
+
+    return this._cacheEntryPromise;
+  },
+
+  /**
+   * Clears the contents of the cache.
+   */
+  clearCache() {
+    this.log.trace("Clearing the cache.");
+    this._cacheEntry = this._cacheEntry.recreate();
+    this._cacheEntryPromise = new Promise(resolve => {
+      resolve(this._cacheEntry);
+    });
+    this._hasWrittenThisSession = false;
+  },
+
+  /**
+   * Called when a content process is created. If this is the "privileged
+   * about content process", then the cache streams will be sent to it.
+   *
+   * @param childID (Number)
+   *   The unique ID for the content process that was created, as passed by
+   *   ipc:content-created.
+   * @param procManager (ProcessMessageManager)
+   *   The ProcessMessageManager for the created content process.
+   * @param processParent
+   *   The nsIDOMProcessParent for the tab.
+   */
+  onContentProcessCreated(childID, procManager, processParent) {
+    if (procManager.remoteType == lazy.E10SUtils.PRIVILEGEDABOUT_REMOTE_TYPE) {
+      if (this._finalized) {
+        this.log.trace(
+          "Ignoring privileged about content process launch after finalization."
+        );
+        return;
+      }
+
+      if (this._firstPrivilegedProcessCreated) {
+        this.log.trace(
+          "Ignoring non-first privileged about content processes."
+        );
+        return;
+      }
+
+      this.log.trace(
+        `A privileged about content process is launching with ID ${childID}.`
+      );
+
+      this.log.info("Sending input streams down to content process.");
+      const actor = processParent.getActor("BrowserProcess");
+      actor.sendAsyncMessage(this.SEND_STREAMS_MESSAGE, {
+        pageInputStream: this.pagePipe.inputStream,
+        scriptInputStream: this.scriptPipe.inputStream,
+      });
+
+      procManager.addMessageListener(this.CACHE_RESPONSE_MESSAGE, this);
+      procManager.addMessageListener(this.CACHE_USAGE_RESULT_MESSAGE, this);
+      this._procManager = procManager;
+      this._procManagerID = childID;
+      this._firstPrivilegedProcessCreated = true;
+    }
+  },
+
+  /**
+   * Called when a content process is destroyed. Either it shut down normally,
+   * or it crashed. If this is the "privileged about content process", then some
+   * internal state is cleared.
+   *
+   * @param childID (Number)
+   *   The unique ID for the content process that was created, as passed by
+   *   ipc:content-shutdown.
+   */
+  onContentProcessShutdown(childID) {
+    this.log.info(`Content process shutdown: ${childID}`);
+    if (this._procManagerID == childID) {
+      this.log.info("It was the current privileged about process.");
+      if (this._cacheDeferred) {
+        this.log.error(
+          "A privileged about content process shut down while cache streams " +
+            "were still en route."
+        );
+        // The crash occurred while we were waiting on cache input streams to
+        // be returned to us. Resolve with null streams instead.
+        this._cacheDeferred({ pageInputStream: null, scriptInputStream: null });
+        this._cacheDeferred = null;
+      }
+
+      this._procManager.removeMessageListener(
+        this.CACHE_RESPONSE_MESSAGE,
+        this
+      );
+      this._procManager.removeMessageListener(
+        this.CACHE_USAGE_RESULT_MESSAGE,
+        this
+      );
+      this._procManager = null;
+      this._procManagerID = null;
+    }
+  },
+
+  /**
+   * Called externally by ActivityStreamMessageChannel anytime
+   * a message is broadcast to all about:newtabs, or sent to the
+   * preloaded about:newtab. This is used to determine if we need
+   * to refresh the cache.
+   */
+  onPreloadedNewTabMessage() {
+    if (!this._initted || !this._enabled) {
+      return;
+    }
+
+    if (this._finalized) {
+      this.log.trace("Ignoring preloaded newtab update after finalization.");
+      return;
+    }
+
+    this.log.trace("Preloaded about:newtab was updated.");
+
+    this._cacheTask.disarm();
+    this._cacheTask.arm();
+  },
+
+  /**
+   * Stores the CACHE_RESULT_SCALARS value that most accurately represents
+   * the current notion of how the cache has operated so far. It is stored
+   * temporarily like this because we need to hear from the privileged
+   * about content process to hear whether or not retrieving the cache
+   * actually worked on that end. The success state reported back from
+   * the privileged about content process will be compared against the
+   * deferred result scalar to compute what will be recorded to
+   * Telemetry.
+   *
+   * Note that this value will only be recorded if its value is GREATER
+   * than the currently recorded value. This is because it's possible for
+   * certain functions that record results to re-enter - but we want to record
+   * the _first_ condition that caused the cache to not be read from.
+   *
+   * @param result (Number)
+   *   One of the CACHE_RESULT_SCALARS values. If this value is less than
+   *   the currently recorded value, it is ignored.
+   */
+  setDeferredResult(result) {
+    if (this._cacheDeferredResultScalar < result) {
+      this._cacheDeferredResultScalar = result;
+    }
+  },
+
+  /**
+   * Records the final result of how the cache operated for the user
+   * during this session to Telemetry.
+   */
+  recordResult(result) {
+    // Note: this can be called very early on in the lifetime of
+    // AboutHomeStartupCache, so things like this.log might not exist yet.
+    Services.telemetry.scalarSet(
+      "browser.startup.abouthome_cache_result",
+      result
+    );
+  },
+
+  /**
+   * Called when the parent process receives a message from the privileged
+   * about content process saying whether or not reading from the cache
+   * was successful.
+   *
+   * @param success (boolean)
+   *   True if reading from the cache succeeded.
+   */
+  onUsageResult(success) {
+    this.log.trace(`Received usage result. Success = ${success}`);
+    if (success) {
+      if (
+        this._cacheDeferredResultScalar !=
+        this.CACHE_RESULT_SCALARS.VALID_AND_USED
+      ) {
+        this.log.error(
+          "Somehow got a success result despite having never " +
+            "successfully sent down the cache streams"
+        );
+        this.recordResult(this._cacheDeferredResultScalar);
+      } else {
+        this.recordResult(this.CACHE_RESULT_SCALARS.VALID_AND_USED);
+      }
+
+      return;
+    }
+
+    if (
+      this._cacheDeferredResultScalar ==
+      this.CACHE_RESULT_SCALARS.VALID_AND_USED
+    ) {
+      // We failed to read from the cache despite having successfully
+      // sent it down to the content process. We presume then that the
+      // streams just didn't provide any bytes in time.
+      this.recordResult(this.CACHE_RESULT_SCALARS.LATE);
+    } else {
+      // We failed to read the cache, but already knew why. We can
+      // now record that value.
+      this.recordResult(this._cacheDeferredResultScalar);
+    }
+  },
+
+  QueryInterface: ChromeUtils.generateQI([
+    "nsICacheEntryOpenallback",
+    "nsIObserver",
+  ]),
+
+  /** MessageListener **/
+
+  receiveMessage(message) {
+    // Only the privileged about content process can write to the cache.
+    if (
+      message.target.remoteType != lazy.E10SUtils.PRIVILEGEDABOUT_REMOTE_TYPE
+    ) {
+      this.log.error(
+        "Received a message from a non-privileged content process!"
+      );
+      return;
+    }
+
+    switch (message.name) {
+      case this.CACHE_RESPONSE_MESSAGE: {
+        this.log.trace("Parent received cache streams.");
+        if (!this._cacheDeferred) {
+          this.log.error("Parent doesn't have _cacheDeferred set up!");
+          return;
+        }
+
+        this._cacheDeferred(message.data);
+        this._cacheDeferred = null;
+        break;
+      }
+      case this.CACHE_USAGE_RESULT_MESSAGE: {
+        this.onUsageResult(message.data.success);
+        break;
+      }
+    }
+  },
+
+  /** nsIObserver **/
+
+  observe(aSubject, aTopic, aData) {
+    switch (aTopic) {
+      case "intl:app-locales-changed": {
+        this.clearCache();
+        break;
+      }
+      case "process-type-set":
+      // Intentional fall-through
+      case "ipc:content-created": {
+        const childID = aData;
+        const procManager = aSubject
+          .QueryInterface(Ci.nsIInterfaceRequestor)
+          .getInterface(Ci.nsIMessageSender);
+        const pp = aSubject.QueryInterface(Ci.nsIDOMProcessParent);
+        this.onContentProcessCreated(childID, procManager, pp);
+        break;
+      }
+
+      case "ipc:content-shutdown": {
+        const childID = aData;
+        this.onContentProcessShutdown(childID);
+        break;
+      }
+    }
+  },
+
+  /** nsICacheEntryOpenCallback **/
+
+  onCacheEntryCheck() {
+    return Ci.nsICacheEntryOpenCallback.ENTRY_WANTED;
+  },
+
+  onCacheEntryAvailable(aEntry) {
+    this.log.trace("Cache entry is available.");
+
+    this._cacheEntry = aEntry;
+    this.connectToPipes();
+    this._cacheEntryResolver(this._cacheEntry);
+  },
 };