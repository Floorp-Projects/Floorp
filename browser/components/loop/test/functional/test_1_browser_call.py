--- conflicted
+++ resolved
@@ -1,23 +1,8 @@
-<<<<<<< HEAD
-from marionette_test import MarionetteTestCase
 from marionette_driver.by import By
 from marionette_driver.errors import NoSuchElementException, StaleElementException
 # noinspection PyUnresolvedReferences
 from marionette_driver import Wait
-=======
-try:
-    from by import By
-    from errors import NoSuchElementException, StaleElementException
-    # noinspection PyUnresolvedReferences
-    from wait import Wait
-    from marionette_test import MarionetteTestCase
-except ImportError:
-    from marionette_driver.by import By
-    from marionette_driver.errors import NoSuchElementException, StaleElementException
-    # noinspection PyUnresolvedReferences
-    from marionette_driver import Wait
-    from marionette import MarionetteTestCase
->>>>>>> 006e219d
+from marionette import MarionetteTestCase
 
 import os
 import sys
