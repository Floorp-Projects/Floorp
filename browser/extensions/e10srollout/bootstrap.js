/* -*- indent-tabs-mode: nil; js-indent-level: 2 -*- */
/* This Source Code Form is subject to the terms of the Mozilla Public
 * License, v. 2.0. If a copy of the MPL was not distributed with this
 * file, You can obtain one at http://mozilla.org/MPL/2.0/. */
"use strict";

const {classes: Cc, interfaces: Ci, utils: Cu} = Components;

Cu.import("resource://gre/modules/Services.jsm");
Cu.import("resource://gre/modules/UpdateUtils.jsm");
Cu.import("resource://gre/modules/AppConstants.jsm");
Cu.import("resource://gre/modules/TelemetryEnvironment.jsm");

// The amount of people to be part of e10s
const TEST_THRESHOLD = {
  "beta": 0.9,  // 90%
  "release": 1.0,  // 100%
  "esr": 1.0,  // 100%
};

// If a user qualifies for the e10s-multi experiement, this is how many
// content processes to use and whether to allow addons for the experiment.
const MULTI_EXPERIMENT = {
  "beta": { buckets: { 1: .5, 4: 1, }, // 1 process: 50%, 4 processes: 50%

            // When on the "beta" channel, getAddonsDisqualifyForMulti
            // will return true if any addon installed is not a web extension.
            // Therefore, this returns true if and only if all addons
            // installed are web extensions or if no addons are installed
            // at all.
            addonsDisableExperiment(prefix) { return getAddonsDisqualifyForMulti(); } },

  "release": { buckets: { 1: .5, 4: 1 }, // 1 process: 50%, 4 processes: 50%

               // See above for an explanation of this: we only allow users
               // with no extensions or users with WebExtensions.
               addonsDisableExperiment(prefix) { return getAddonsDisqualifyForMulti(); } }
};

const ADDON_ROLLOUT_POLICY = {
  "beta": "50allmpc",
  "release": "50allmpc",
  "esr": "esrA", // WebExtensions and Addons with mpc=true
};

if (AppConstants.RELEASE_OR_BETA) {
  // Bug 1348576 - e10s is never enabled for non-official release builds
  // This is hacky, but the problem it solves is the following:
  // the e10s rollout is controlled by the channel name, which
  // is the only way to distinguish between Beta and Release.
  // However, non-official release builds (like the ones done by distros
  // to ship Firefox on their package managers) do not set a value
  // for the release channel, which gets them to the default value
  // of.. (drumroll) "default".
  // But we can't just always configure the same settings for the
  // "default" channel because that's also the name that a locally
  // built Firefox gets, and e10s is managed in a different way
  // there (directly by prefs, on Nightly and Aurora).
  TEST_THRESHOLD.default = TEST_THRESHOLD.release;
  ADDON_ROLLOUT_POLICY.default = ADDON_ROLLOUT_POLICY.release;
}


const PREF_COHORT_SAMPLE       = "e10s.rollout.cohortSample";
const PREF_COHORT_NAME         = "e10s.rollout.cohort";
const PREF_E10S_OPTED_IN       = "browser.tabs.remote.autostart";
const PREF_E10S_FORCE_ENABLED  = "browser.tabs.remote.force-enable";
const PREF_E10S_FORCE_DISABLED = "browser.tabs.remote.force-disable";
const PREF_TOGGLE_E10S         = "browser.tabs.remote.autostart.2";
const PREF_E10S_ADDON_POLICY   = "extensions.e10s.rollout.policy";
const PREF_E10S_ADDON_BLOCKLIST = "extensions.e10s.rollout.blocklist";
const PREF_E10S_HAS_NONEXEMPT_ADDON = "extensions.e10s.rollout.hasAddon";
const PREF_E10S_MULTI_OPTOUT   = "dom.ipc.multiOptOut";
const PREF_E10S_PROCESSCOUNT   = "dom.ipc.processCount";
const PREF_USE_DEFAULT_PERF_SETTINGS = "browser.preferences.defaultPerformanceSettings.enabled";
const PREF_E10S_MULTI_ADDON_BLOCKS = "extensions.e10sMultiBlocksEnabling";
const PREF_E10S_MULTI_BLOCKED_BY_ADDONS = "extensions.e10sMultiBlockedByAddons";

function startup() {
  // In theory we only need to run this once (on install()), but
  // it's better to also run it on every startup. If the user has
  // made manual changes to the prefs, this will keep the data
  // reported more accurate.
  // It's also fine (and preferred) to just do it here on startup
  // (instead of observing prefs), because e10s takes a restart
  // to take effect, so we keep the data based on how it was when
  // the session started.
  defineCohort();
}

function install() {
  defineCohort();
}

let cohortDefinedOnThisSession = false;

function defineCohort() {
  // Avoid running twice when it was called by install() first
  if (cohortDefinedOnThisSession) {
    return;
  }
  cohortDefinedOnThisSession = true;

  let updateChannel = UpdateUtils.getUpdateChannel(false);
  if (!(updateChannel in TEST_THRESHOLD)) {
    setCohort("unsupportedChannel");
    return;
  }

  let addonPolicy = "unknown";
  if (updateChannel in ADDON_ROLLOUT_POLICY) {
    addonPolicy = ADDON_ROLLOUT_POLICY[updateChannel];
    Services.prefs.setStringPref(PREF_E10S_ADDON_POLICY, addonPolicy);

    // This is also the proper place to set the blocklist pref
    // in case it is necessary.
    Services.prefs.setStringPref(PREF_E10S_ADDON_BLOCKLIST, "");
  } else {
    Services.prefs.clearUserPref(PREF_E10S_ADDON_POLICY);
  }

  let userOptedOut = optedOut();
  let userOptedIn = optedIn();
  let disqualified = (Services.appinfo.multiprocessBlockPolicy != 0);
  let testThreshold = TEST_THRESHOLD[updateChannel];
  let testGroup = (getUserSample(false) < testThreshold);
  let hasNonExemptAddon = Services.prefs.getBoolPref(PREF_E10S_HAS_NONEXEMPT_ADDON, false);
  let temporaryDisqualification = getTemporaryDisqualification();
  let temporaryQualification = getTemporaryQualification();

  let cohortPrefix = "";
  if (disqualified) {
    cohortPrefix = "disqualified-";
  } else if (hasNonExemptAddon) {
    cohortPrefix = `addons-set${addonPolicy}-`;
  }

  let eligibleForMulti = false;
  if (userOptedOut.e10s || userOptedOut.multi) {
    // If we detected that the user opted out either for multi or e10s, then
    // the proper prefs must already be set.
    setCohort("optedOut");
  } else if (userOptedIn.e10s) {
    eligibleForMulti = true;
    setCohort("optedIn");
  } else if (temporaryDisqualification != "") {
    // Users who are disqualified by the backend (from multiprocessBlockPolicy)
    // can be put into either the test or control groups, because e10s will
    // still be denied by the backend, which is useful so that the E10S_STATUS
    // telemetry probe can be correctly set.

    // For these volatile disqualification reasons, however, we must not try
    // to activate e10s because the backend doesn't know about it. E10S_STATUS
    // here will be accumulated as "2 - Disabled", which is fine too.
<<<<<<< HEAD
    Preferences.reset(PREF_TOGGLE_E10S);
    Preferences.reset(PREF_E10S_PROCESSCOUNT + ".web");
    setCohort(`temp-disqualified-${temporaryDisqualification}`);
=======
    setCohort(`temp-disqualified-${temporaryDisqualification}`);
    Services.prefs.clearUserPref(PREF_TOGGLE_E10S);
    Services.prefs.clearUserPref(PREF_E10S_PROCESSCOUNT + ".web");
>>>>>>> 8a7e6af1
  } else if (!disqualified && testThreshold < 1.0 &&
             temporaryQualification != "") {
    // Users who are qualified for e10s and on channels where some population
    // would not receive e10s can be pushed into e10s anyway via a temporary
    // qualification which overrides the user sample value when non-empty.
<<<<<<< HEAD
    Preferences.set(PREF_TOGGLE_E10S, true);
=======
    setCohort(`temp-qualified-${temporaryQualification}`);
    Services.prefs.setBoolPref(PREF_TOGGLE_E10S, true);
>>>>>>> 8a7e6af1
    eligibleForMulti = true;
    setCohort(`temp-qualified-${temporaryQualification}`);
  } else if (testGroup) {
<<<<<<< HEAD
    Preferences.set(PREF_TOGGLE_E10S, true);
=======
    setCohort(`${cohortPrefix}test`);
    Services.prefs.setBoolPref(PREF_TOGGLE_E10S, true);
>>>>>>> 8a7e6af1
    eligibleForMulti = true;
    setCohort(`${cohortPrefix}test`);
  } else {
<<<<<<< HEAD
    Preferences.reset(PREF_TOGGLE_E10S);
    Preferences.reset(PREF_E10S_PROCESSCOUNT + ".web");
    setCohort(`${cohortPrefix}control`);
=======
    setCohort(`${cohortPrefix}control`);
    Services.prefs.clearUserPref(PREF_TOGGLE_E10S);
    Services.prefs.clearUserPref(PREF_E10S_PROCESSCOUNT + ".web");
>>>>>>> 8a7e6af1
  }

  // Now determine if this user should be in the e10s-multi experiment.
  // - We only run the experiment on channels defined in MULTI_EXPERIMENT.
  // - If this experiment doesn't allow addons and we have a cohort prefix
  //   (i.e. there's at least one addon installed) we stop here.
  // - We decided above whether this user qualifies for the experiment.
  // - If the user already opted into multi, then their prefs are already set
  //   correctly, we're done.
  // - If the user has addons that disqualify them for multi, leave them with
  //   the default number of content processes (1 on beta) but still in the
  //   test cohort.
  if (!(updateChannel in MULTI_EXPERIMENT) ||
      MULTI_EXPERIMENT[updateChannel].addonsDisableExperiment(cohortPrefix) ||
      !eligibleForMulti ||
      userOptedIn.multi ||
      disqualified) {
    Services.prefs.clearUserPref(PREF_E10S_PROCESSCOUNT + ".web");
    return;
  }

  // If we got here with a cohortPrefix, it must be "addons-set50allmpc-",
  // which means that there's at least one add-on installed. If
  // getAddonsDisqualifyForMulti returns false, that means that all installed
  // addons are webextension based, so note that in the cohort name.
  if (cohortPrefix && !getAddonsDisqualifyForMulti()) {
    cohortPrefix = "webextensions-";
  }

  // The user is in the multi experiment!
  // Decide how many content processes to use for this user.
  let buckets = MULTI_EXPERIMENT[updateChannel].buckets;

  let multiUserSample = getUserSample(true);
  for (let sampleName of Object.getOwnPropertyNames(buckets)) {
    if (multiUserSample < buckets[sampleName]) {
      // NB: Coerce sampleName to an integer because this is an integer pref.
<<<<<<< HEAD
      Preferences.set(PREF_E10S_PROCESSCOUNT + ".web", +sampleName);
      setCohort(`${cohortPrefix}multiBucket${sampleName}`);
=======
      Services.prefs.setIntPref(PREF_E10S_PROCESSCOUNT + ".web", +sampleName);
>>>>>>> 8a7e6af1
      break;
    }
  }
}

function shutdown(data, reason) {
}

function uninstall() {
}

function getUserSample(multi) {
  let pref = multi ? (PREF_COHORT_SAMPLE + ".multi") : PREF_COHORT_SAMPLE;
  let prefType = Services.prefs.getPrefType(pref);

  if (prefType == Ci.nsIPrefBranch.PREF_STRING) {
    return parseFloat(Services.prefs.getStringPref(pref), 10);
  }

  let value = 0.0;
  if (prefType == Ci.nsIPrefBranch.PREF_INT) {
    // convert old integer value
    value = Services.prefs.getIntPref(pref) / 100;
  } else {
    value = Math.random();
  }

  Services.prefs.setStringPref(pref, value.toString().substr(0, 8));
  return value;
}

function setCohort(cohortName) {
  Services.prefs.setStringPref(PREF_COHORT_NAME, cohortName);
  if (cohortName != "unsupportedChannel") {
    TelemetryEnvironment.setExperimentActive("e10sCohort", cohortName);
  }
  try {
    if (Ci.nsICrashReporter) {
      Services.appinfo.QueryInterface(Ci.nsICrashReporter).annotateCrashReport("E10SCohort", cohortName);
    }
  } catch (e) {}
}

function optedIn() {
  let e10s = Services.prefs.getBoolPref(PREF_E10S_OPTED_IN, false) ||
             Services.prefs.getBoolPref(PREF_E10S_FORCE_ENABLED, false);
  let multi = Services.prefs.prefHasUserValue(PREF_E10S_PROCESSCOUNT) ||
             !Services.prefs.getBoolPref(PREF_USE_DEFAULT_PERF_SETTINGS, true);
  return { e10s, multi };
}

function optedOut() {
  // Users can also opt-out by toggling back the pref to false.
  // If they reset the pref instead they might be re-enabled if
  // they are still part of the threshold.
  let e10s = Services.prefs.getBoolPref(PREF_E10S_FORCE_DISABLED, false) ||
               (Services.prefs.prefHasUserValue(PREF_TOGGLE_E10S) &&
                Services.prefs.getBoolPref(PREF_TOGGLE_E10S) == false);
  let multi = Services.prefs.getIntPref(PREF_E10S_MULTI_OPTOUT, 0) >=
              Services.appinfo.E10S_MULTI_EXPERIMENT;
  return { e10s, multi };
}

/* If this function returns a non-empty string, it
 * means that this particular user should be temporarily
 * disqualified due to some particular reason.
 * If a user shouldn't be disqualified, then an empty
 * string must be returned.
 */
function getTemporaryDisqualification() {
  return "";
}

/* If this function returns a non-empty string, it
 * means that this particular user should be temporarily
 * qualified due to some particular reason.
 * If a user shouldn't be qualified, then an empty
 * string must be returned.
 */
function getTemporaryQualification() {
  // Whenever the DevTools toolbox is opened for the first time in a release, it
  // records this fact in the following pref as part of the DevTools telemetry
  // system.  If this pref is set, then it means the user has opened DevTools at
  // some point in time.
  const PREF_OPENED_DEVTOOLS = "devtools.telemetry.tools.opened.version";
  let hasOpenedDevTools = Services.prefs.prefHasUserValue(PREF_OPENED_DEVTOOLS);
  if (hasOpenedDevTools) {
    return "devtools";
  }

  return "";
}

function getAddonsDisqualifyForMulti() {
  return Services.prefs.getBoolPref("extensions.e10sMultiBlocksEnabling", false) &&
         Services.prefs.getBoolPref("extensions.e10sMultiBlockedByAddons", false);
}<|MERGE_RESOLUTION|>--- conflicted
+++ resolved
@@ -152,47 +152,25 @@
     // For these volatile disqualification reasons, however, we must not try
     // to activate e10s because the backend doesn't know about it. E10S_STATUS
     // here will be accumulated as "2 - Disabled", which is fine too.
-<<<<<<< HEAD
-    Preferences.reset(PREF_TOGGLE_E10S);
-    Preferences.reset(PREF_E10S_PROCESSCOUNT + ".web");
-    setCohort(`temp-disqualified-${temporaryDisqualification}`);
-=======
-    setCohort(`temp-disqualified-${temporaryDisqualification}`);
     Services.prefs.clearUserPref(PREF_TOGGLE_E10S);
     Services.prefs.clearUserPref(PREF_E10S_PROCESSCOUNT + ".web");
->>>>>>> 8a7e6af1
+    setCohort(`temp-disqualified-${temporaryDisqualification}`);
   } else if (!disqualified && testThreshold < 1.0 &&
              temporaryQualification != "") {
     // Users who are qualified for e10s and on channels where some population
     // would not receive e10s can be pushed into e10s anyway via a temporary
     // qualification which overrides the user sample value when non-empty.
-<<<<<<< HEAD
-    Preferences.set(PREF_TOGGLE_E10S, true);
-=======
-    setCohort(`temp-qualified-${temporaryQualification}`);
-    Services.prefs.setBoolPref(PREF_TOGGLE_E10S, true);
->>>>>>> 8a7e6af1
+    Services.prefs.setBoolPref.set(PREF_TOGGLE_E10S, true);
     eligibleForMulti = true;
     setCohort(`temp-qualified-${temporaryQualification}`);
   } else if (testGroup) {
-<<<<<<< HEAD
-    Preferences.set(PREF_TOGGLE_E10S, true);
-=======
-    setCohort(`${cohortPrefix}test`);
     Services.prefs.setBoolPref(PREF_TOGGLE_E10S, true);
->>>>>>> 8a7e6af1
     eligibleForMulti = true;
     setCohort(`${cohortPrefix}test`);
   } else {
-<<<<<<< HEAD
-    Preferences.reset(PREF_TOGGLE_E10S);
-    Preferences.reset(PREF_E10S_PROCESSCOUNT + ".web");
-    setCohort(`${cohortPrefix}control`);
-=======
-    setCohort(`${cohortPrefix}control`);
     Services.prefs.clearUserPref(PREF_TOGGLE_E10S);
     Services.prefs.clearUserPref(PREF_E10S_PROCESSCOUNT + ".web");
->>>>>>> 8a7e6af1
+    setCohort(`${cohortPrefix}control`);
   }
 
   // Now determine if this user should be in the e10s-multi experiment.
@@ -230,12 +208,8 @@
   for (let sampleName of Object.getOwnPropertyNames(buckets)) {
     if (multiUserSample < buckets[sampleName]) {
       // NB: Coerce sampleName to an integer because this is an integer pref.
-<<<<<<< HEAD
-      Preferences.set(PREF_E10S_PROCESSCOUNT + ".web", +sampleName);
+      Services.prefs.setIntPref(PREF_E10S_PROCESSCOUNT + ".web", +sampleName);
       setCohort(`${cohortPrefix}multiBucket${sampleName}`);
-=======
-      Services.prefs.setIntPref(PREF_E10S_PROCESSCOUNT + ".web", +sampleName);
->>>>>>> 8a7e6af1
       break;
     }
   }
