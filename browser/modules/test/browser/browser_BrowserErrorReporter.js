--- conflicted
+++ resolved
@@ -423,7 +423,6 @@
     [PREF_SAMPLE_RATE, "1.0"],
   ]});
   resetConsole();
-<<<<<<< HEAD
   reporter.init();
 
   // Create and install test add-on
@@ -455,7 +454,6 @@
   call = fetchCallForMessage(fetchSpy, "testExtensionTag not from extension");
   body = JSON.parse(call.args[1].body);
   is(body.tags.isExtensionError, undefined, "Normal errors do not have an isExtensionError tag.");
-=======
 });
 
 add_task(async function testScalars() {
@@ -591,5 +589,4 @@
   }
 
   resetConsole();
->>>>>>> 2ab2cc3a
 });