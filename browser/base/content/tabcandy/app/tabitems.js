--- conflicted
+++ resolved
@@ -382,7 +382,6 @@
   },
 
   // ----------
-<<<<<<< HEAD
   // Function: close
   // Closes this item (actually closes the tab associated with it, which automatically
   // closes the item.
@@ -394,8 +393,6 @@
   },
 
   // ----------
-=======
->>>>>>> 71eee0b8
   // Function: addClass
   // Adds the specified CSS class to this item's container DOM element.
   addClass: function(className) {
