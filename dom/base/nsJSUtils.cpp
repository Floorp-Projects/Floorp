--- conflicted
+++ resolved
@@ -107,12 +107,8 @@
   if (!glob)
     return nsnull;
 
-<<<<<<< HEAD
-  glob = js::GetGlobalForObject(glob);
-=======
-  glob = JS_GetGlobalForObject(aContext, glob);
+  glob = js::GetObjectGlobal(glob);
   NS_ABORT_IF_FALSE(glob, "Infallible returns null");
->>>>>>> ea7024ac
 
   clazz = JS_GET_CLASS(aContext, glob);
 
