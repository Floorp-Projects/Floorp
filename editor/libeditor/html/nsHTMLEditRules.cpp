--- conflicted
+++ resolved
@@ -1318,17 +1318,8 @@
   PRInt32 selOffset;
 
   // if the selection isn't collapsed, delete it.
-<<<<<<< HEAD
   if (!aSelection->Collapsed()) {
-    res = mHTMLEditor->DeleteSelection(nsIEditor::eNone);
-=======
-  bool bCollapsed;
-  res = aSelection->GetIsCollapsed(&bCollapsed);
-  NS_ENSURE_SUCCESS(res, res);
-  if (!bCollapsed)
-  {
     res = mHTMLEditor->DeleteSelection(nsIEditor::eNone, nsIEditor::eStrip);
->>>>>>> aec2c220
     NS_ENSURE_SUCCESS(res, res);
   }
 
@@ -1536,17 +1527,9 @@
   *aHandled = false;
 
   // if the selection isn't collapsed, delete it.
-<<<<<<< HEAD
   nsresult res = NS_OK;
   if (!aSelection->Collapsed()) {
-    res = mHTMLEditor->DeleteSelection(nsIEditor::eNone);
-=======
-  bool bCollapsed;
-  nsresult res = aSelection->GetIsCollapsed(&bCollapsed);
-  NS_ENSURE_SUCCESS(res, res);
-  if (!bCollapsed) {
     res = mHTMLEditor->DeleteSelection(nsIEditor::eNone, nsIEditor::eStrip);
->>>>>>> aec2c220
     NS_ENSURE_SUCCESS(res, res);
   }
 
