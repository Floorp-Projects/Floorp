--- conflicted
+++ resolved
@@ -38,8 +38,6 @@
   });
 }
 
-<<<<<<< HEAD
-=======
 function getJustReporter(name, uri=DUMMY_URI, inspected=false) {
   let branch = "healthreport.testing." + name + ".";
 
@@ -70,10 +68,9 @@
   return reporter;
 }
 
->>>>>>> 445d8f9a
 function getReporter(name, uri, inspected) {
   return Task.spawn(function init() {
-    let reporter = getHealthReporter(name, uri, inspected);
+    let reporter = getJustReporter(name, uri, inspected);
     yield reporter.init();
 
     yield reporter._providerManager.registerProviderFromType(
@@ -167,11 +164,7 @@
 });
 
 add_task(function test_shutdown_storage_in_progress() {
-<<<<<<< HEAD
-  let reporter = yield getHealthReporter("shutdown_storage_in_progress", SERVER_URI, true);
-=======
   let reporter = yield getJustReporter("shutdown_storage_in_progress", DUMMY_URI, true);
->>>>>>> 445d8f9a
 
   reporter.onStorageCreated = function () {
     print("Faking shutdown during storage initialization.");
@@ -188,13 +181,8 @@
 // Ensure that a shutdown triggered while provider manager is initializing
 // results in shutdown and storage closure.
 add_task(function test_shutdown_provider_manager_in_progress() {
-<<<<<<< HEAD
-  let reporter = yield getHealthReporter("shutdown_provider_manager_in_progress",
-                                         SERVER_URI, true);
-=======
   let reporter = yield getJustReporter("shutdown_provider_manager_in_progress",
                                        DUMMY_URI, true);
->>>>>>> 445d8f9a
 
   reporter.onProviderManagerInitialized = function () {
     print("Faking shutdown during provider manager initialization.");
@@ -211,13 +199,8 @@
 
 // Simulates an error during provider manager initialization and verifies we shut down.
 add_task(function test_shutdown_when_provider_manager_errors() {
-<<<<<<< HEAD
-  let reporter = yield getHealthReporter("shutdown_when_provider_manager_errors",
-                                       SERVER_URI, true);
-=======
   let reporter = yield getJustReporter("shutdown_when_provider_manager_errors",
                                        DUMMY_URI, true);
->>>>>>> 445d8f9a
 
   reporter.onInitializeProviderManagerFinished = function () {
     print("Throwing fake error.");
@@ -300,7 +283,7 @@
 });
 
 add_task(function test_remove_old_lastpayload() {
-  let reporter = getHealthReporter("remove-old-lastpayload");
+  let reporter = getJustReporter("remove-old-lastpayload");
   let lastPayloadPath = reporter._state._lastPayloadPath;
   let paths = [lastPayloadPath, lastPayloadPath + ".tmp"];
   let createFiles = function () {
@@ -325,7 +308,7 @@
     do_check_true(o.removedOutdatedLastpayload);
 
     yield createFiles();
-    reporter = getHealthReporter("remove-old-lastpayload");
+    reporter = getJustReporter("remove-old-lastpayload");
     yield reporter.init();
     for (let path of paths) {
       do_check_true(yield OS.File.exists(path));
@@ -838,7 +821,7 @@
 
 // Ensure collection occurs if upload is disabled.
 add_task(function test_collect_when_upload_disabled() {
-  let reporter = getHealthReporter("collect_when_upload_disabled");
+  let reporter = getJustReporter("collect_when_upload_disabled");
   reporter._policy.recordHealthReportUploadEnabled(false, "testing-collect");
   do_check_false(reporter._policy.healthReportUploadEnabled);
 
@@ -887,14 +870,9 @@
 });
 
 add_task(function test_upload_on_init_failure() {
-<<<<<<< HEAD
-  let reporter = yield getHealthReporter("upload_on_init_failure", SERVER_URI, true);
-  let server = new BagheeraServer(SERVER_URI);
-=======
   let server = new BagheeraServer();
   server.start();
   let reporter = yield getJustReporter("upload_on_init_failure", server.serverURI, true);
->>>>>>> 445d8f9a
   server.createNamespace(reporter.serverNamespace);
 
   reporter.onInitializeProviderManagerFinished = function () {
@@ -943,7 +921,7 @@
 });
 
 add_task(function test_state_prefs_conversion_simple() {
-  let reporter = getHealthReporter("state_prefs_conversion");
+  let reporter = getJustReporter("state_prefs_conversion");
   let prefs = reporter._prefs;
 
   let lastSubmit = new Date();
@@ -971,7 +949,7 @@
 // If the saved JSON file does not contain an object, we should reset
 // automatically.
 add_task(function test_state_no_json_object() {
-  let reporter = getHealthReporter("state_shared");
+  let reporter = getJustReporter("state_shared");
   yield CommonUtils.writeJSON("hello", reporter._state._filename);
 
   try {
@@ -992,7 +970,7 @@
 
 // If we encounter a future version, we reset state to the current version.
 add_task(function test_state_future_version() {
-  let reporter = getHealthReporter("state_shared");
+  let reporter = getJustReporter("state_shared");
   yield CommonUtils.writeJSON({v: 2, remoteIDs: ["foo"], lastPingTime: 2412},
                               reporter._state._filename);
   try {
@@ -1013,7 +991,7 @@
 
 // Test recovery if the state file contains invalid JSON.
 add_task(function test_state_invalid_json() {
-  let reporter = getHealthReporter("state_shared");
+  let reporter = getJustReporter("state_shared");
 
   let encoder = new TextEncoder();
   let arr = encoder.encode("{foo: bad value, 'bad': as2,}");
@@ -1074,7 +1052,7 @@
 // If we have a state file then downgrade to prefs, the prefs should be
 // reimported and should supplement existing state.
 add_task(function test_state_downgrade_upgrade() {
-  let reporter = getHealthReporter("state_shared");
+  let reporter = getJustReporter("state_shared");
 
   let now = new Date();
 
