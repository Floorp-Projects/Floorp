--- conflicted
+++ resolved
@@ -2,15 +2,9 @@
 import * as path from "node:path";
 import chokidar from "chokidar";
 import { injectManifest } from "./scripts/inject/manifest.js";
-<<<<<<< HEAD
 import { injectXHTML, injectXHTMLDev } from "./scripts/inject/xhtml.js";
 import { applyMixin } from "./scripts/inject/mixin-loader.js";
 import { $, type ResultPromise, type Result } from "execa";
-=======
-import { injectXHTML } from "./scripts/inject/xhtml.js";
-import { injectJavascript } from "./scripts/inject/javascript.js";
-import { $ } from "execa";
->>>>>>> 01fd4eaa
 import decompress from "decompress";
 import puppeteer, { type Browser } from "puppeteer-core";
 
@@ -105,7 +99,6 @@
 async function run() {
   await $({ cwd: r("./apps/main") })`pnpm vite build`;
   await initBin();
-<<<<<<< HEAD
   await Promise.all([
     $({ cwd: r("./apps/main") })`pnpm vite build --mode dev`,
 
@@ -116,12 +109,6 @@
     })(),
     applyMixin(),
   ]);
-=======
-  console.log("inject");
-  await injectManifest();
-  await injectXHTML();
-  await injectJavascript();
->>>>>>> 01fd4eaa
 
   //await injectUserJS(`noraneko${VERSION}`);
 
@@ -189,7 +176,6 @@
   });
 }
 
-<<<<<<< HEAD
 // async function build() {
 //   const binPath = "../obj-x86_64-pc-windows-msvc/dist/bin";
 //   await Promise.all([
@@ -209,10 +195,4 @@
 }
 //  else if (process.argv[2] && process.argv[2] === "--production-build") {
 //   build();
-// }
-=======
-// run
-if (process.argv[2] && process.argv[2] === "--run") {
-  run();
-}
->>>>>>> 01fd4eaa
+// }