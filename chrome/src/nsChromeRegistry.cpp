/* -*- Mode: C++; tab-width: 4; indent-tabs-mode: nil; c-basic-offset: 2 -*- */
/* vim: set ts=2 sw=2 et tw=78: */
/* ***** BEGIN LICENSE BLOCK *****
 * Version: MPL 1.1/GPL 2.0/LGPL 2.1
 *
 * The contents of this file are subject to the Mozilla Public License Version
 * 1.1 (the "License"); you may not use this file except in compliance with
 * the License. You may obtain a copy of the License at
 * http://www.mozilla.org/MPL/
 *
 * Software distributed under the License is distributed on an "AS IS" basis,
 * WITHOUT WARRANTY OF ANY KIND, either express or implied. See the License
 * for the specific language governing rights and limitations under the
 * License.
 *
 * The Original Code is mozilla.org code.
 *
 * The Initial Developer of the Original Code is
 * Netscape Communications Corporation.
 * Portions created by the Initial Developer are Copyright (C) 1998
 * the Initial Developer. All Rights Reserved.
 *
 * Contributor(s):
 *   Original Author: David W. Hyatt (hyatt@netscape.com)
 *   Gagan Saksena <gagan@netscape.com>
 *   Benjamin Smedberg <benjamin@smedbergs.us>
 *
 * Alternatively, the contents of this file may be used under the terms of
 * either the GNU General Public License Version 2 or later (the "GPL"), or
 * the GNU Lesser General Public License Version 2.1 or later (the "LGPL"),
 * in which case the provisions of the GPL or the LGPL are applicable instead
 * of those above. If you wish to allow use of your version of this file only
 * under the terms of either the GPL or the LGPL, and not to allow others to
 * use your version of this file under the terms of the MPL, indicate your
 * decision by deleting the provisions above and replace them with the notice
 * and other provisions required by the GPL or the LGPL. If you do not delete
 * the provisions above, a recipient may use your version of this file under
 * the terms of any one of the MPL, the GPL or the LGPL.
 *
 * ***** END LICENSE BLOCK ***** */

#include "nsChromeRegistry.h"

#include <string.h>

#include "prio.h"
#include "prprf.h"

#include "nsCOMPtr.h"
#include "nsDOMError.h"
#include "nsEscape.h"
#include "nsLayoutCID.h"
#include "nsNetUtil.h"
#include "nsString.h"
#include "nsUnicharUtils.h"

#include "nsCSSStyleSheet.h"
#include "nsIConsoleService.h"
#include "nsIDocument.h"
#include "nsIDOMDocument.h"
#include "nsIDocShell.h"
#include "nsIDOMElement.h"
#include "nsIDOMLocation.h"
#include "nsIDOMWindowCollection.h"
#include "nsIDOMWindowInternal.h"
#include "nsIIOService.h"
#include "nsIJARProtocolHandler.h"
#include "nsIObserverService.h"
#include "nsIPresShell.h"
#include "nsIProtocolHandler.h"
#include "nsIScriptError.h"
#include "nsIWindowMediator.h"

nsChromeRegistry* nsChromeRegistry::gChromeRegistry;

////////////////////////////////////////////////////////////////////////////////

void
nsChromeRegistry::LogMessage(const char* aMsg, ...)
{
  nsCOMPtr<nsIConsoleService> console 
    (do_GetService(NS_CONSOLESERVICE_CONTRACTID));
  if (!console)
    return;

  va_list args;
  va_start(args, aMsg);
  char* formatted = PR_vsmprintf(aMsg, args);
  va_end(args);
  if (!formatted)
    return;

  console->LogStringMessage(NS_ConvertUTF8toUTF16(formatted).get());
  PR_smprintf_free(formatted);
}

void
nsChromeRegistry::LogMessageWithContext(nsIURI* aURL, PRUint32 aLineNumber, PRUint32 flags,
                                        const char* aMsg, ...)
{
  nsresult rv;

  nsCOMPtr<nsIConsoleService> console 
    (do_GetService(NS_CONSOLESERVICE_CONTRACTID));

  nsCOMPtr<nsIScriptError> error
    (do_CreateInstance(NS_SCRIPTERROR_CONTRACTID));
  if (!console || !error)
    return;

  va_list args;
  va_start(args, aMsg);
  char* formatted = PR_vsmprintf(aMsg, args);
  va_end(args);
  if (!formatted)
    return;

  nsCString spec;
  if (aURL)
    aURL->GetSpec(spec);

  rv = error->Init(NS_ConvertUTF8toUTF16(formatted).get(),
                   NS_ConvertUTF8toUTF16(spec).get(),
                   nsnull,
                   aLineNumber, 0, flags, "chrome registration");
  PR_smprintf_free(formatted);

  if (NS_FAILED(rv))
    return;

  console->LogMessage(error);
}

nsChromeRegistry::~nsChromeRegistry()
{
  gChromeRegistry = nsnull;
}

NS_INTERFACE_MAP_BEGIN(nsChromeRegistry)
  NS_INTERFACE_MAP_ENTRY(nsIChromeRegistry)
  NS_INTERFACE_MAP_ENTRY(nsIXULChromeRegistry)
  NS_INTERFACE_MAP_ENTRY(nsIToolkitChromeRegistry)
#ifdef MOZ_XUL
  NS_INTERFACE_MAP_ENTRY(nsIXULOverlayProvider)
#endif
  NS_INTERFACE_MAP_ENTRY(nsIObserver)
  NS_INTERFACE_MAP_ENTRY(nsISupportsWeakReference)
  NS_INTERFACE_MAP_ENTRY_AMBIGUOUS(nsISupports, nsIChromeRegistry)
NS_INTERFACE_MAP_END

NS_IMPL_ADDREF(nsChromeRegistry)
NS_IMPL_RELEASE(nsChromeRegistry)

////////////////////////////////////////////////////////////////////////////////
// nsIChromeRegistry methods:

already_AddRefed<nsIChromeRegistry>
nsChromeRegistry::GetService()
{
  if (!nsChromeRegistry::gChromeRegistry)
  {
    // We don't actually want this ref, we just want the service to
    // initialize if it hasn't already.
    nsCOMPtr<nsIChromeRegistry> reg(
        do_GetService(NS_CHROMEREGISTRY_CONTRACTID));
    if (!gChromeRegistry)
      return NULL;
  }
  NS_IF_ADDREF(gChromeRegistry);
  return gChromeRegistry;
}

nsresult
nsChromeRegistry::Init()
{
  nsresult rv;

  // Check to see if necko and the JAR protocol handler are registered yet
  // if not, somebody is doing work during XPCOM registration that they
  // shouldn't be doing. See bug 292549, where JS components are trying
  // to call Components.utils.import("chrome:///") early in registration

  nsCOMPtr<nsIIOService> io (do_GetIOService());
  if (!io) return NS_ERROR_FAILURE;

  nsCOMPtr<nsIProtocolHandler> ph;
  rv = io->GetProtocolHandler("jar", getter_AddRefs(ph));
  NS_ENSURE_SUCCESS(rv, rv);

  nsCOMPtr<nsIJARProtocolHandler> jph = do_QueryInterface(ph);
  if (!jph)
    return NS_ERROR_NOT_INITIALIZED;

  if (!mOverrideTable.Init())
    return NS_ERROR_FAILURE;

  // This initialization process is fairly complicated and may cause reentrant
  // getservice calls to resolve chrome URIs (especially locale files). We
  // don't want that, so we inform the protocol handler about our existence
  // before we are actually fully initialized.
  gChromeRegistry = this;

  mInitialized = PR_TRUE;

  return NS_OK;
}

nsresult
nsChromeRegistry::GetProviderAndPath(nsIURL* aChromeURL,
                                     nsACString& aProvider, nsACString& aPath)
{
  nsresult rv;

#ifdef DEBUG
  PRBool isChrome;
  aChromeURL->SchemeIs("chrome", &isChrome);
  NS_ASSERTION(isChrome, "Non-chrome URI?");
#endif

  nsCAutoString path;
  rv = aChromeURL->GetPath(path);
  NS_ENSURE_SUCCESS(rv, rv);

  if (path.Length() < 3) {
    LogMessage("Invalid chrome URI: %s", path.get());
    return NS_ERROR_FAILURE;
  }

  path.SetLength(nsUnescapeCount(path.BeginWriting()));
  NS_ASSERTION(path.First() == '/', "Path should always begin with a slash!");

  PRInt32 slash = path.FindChar('/', 1);
  if (slash == 1) {
    LogMessage("Invalid chrome URI: %s", path.get());
    return NS_ERROR_FAILURE;
  }

  if (slash == -1) {
    aPath.Truncate();
  }
  else {
    if (slash == (PRInt32) path.Length() - 1)
      aPath.Truncate();
    else
      aPath.Assign(path.get() + slash + 1, path.Length() - slash - 1);

    --slash;
  }

  aProvider.Assign(path.get() + 1, slash);
  return NS_OK;
}


nsresult
nsChromeRegistry::Canonify(nsIURL* aChromeURL)
{
  NS_NAMED_LITERAL_CSTRING(kSlash, "/");

  nsresult rv;

  nsCAutoString provider, path;
  rv = GetProviderAndPath(aChromeURL, provider, path);
  NS_ENSURE_SUCCESS(rv, rv);

  if (path.IsEmpty()) {
    nsCAutoString package;
    rv = aChromeURL->GetHost(package);
    NS_ENSURE_SUCCESS(rv, rv);

    // we re-use the "path" local string to build a new URL path
    path.Assign(kSlash + provider + kSlash + package);
    if (provider.EqualsLiteral("content")) {
      path.AppendLiteral(".xul");
    }
    else if (provider.EqualsLiteral("locale")) {
      path.AppendLiteral(".dtd");
    }
    else if (provider.EqualsLiteral("skin")) {
      path.AppendLiteral(".css");
    }
    else {
      return NS_ERROR_INVALID_ARG;
    }
    aChromeURL->SetPath(path);
  }
  else {
    // prevent directory traversals ("..")
    // path is already unescaped once, but uris can get unescaped twice
    const char* pos = path.BeginReading();
    const char* end = path.EndReading();
    while (pos < end) {
      switch (*pos) {
        case ':':
          return NS_ERROR_DOM_BAD_URI;
        case '.':
          if (pos[1] == '.')
            return NS_ERROR_DOM_BAD_URI;
          break;
        case '%':
          // chrome: URIs with double-escapes are trying to trick us.
          // watch for %2e, and %25 in case someone triple unescapes
          if (pos[1] == '2' &&
               ( pos[2] == 'e' || pos[2] == 'E' || 
                 pos[2] == '5' ))
            return NS_ERROR_DOM_BAD_URI;
          break;
        case '?':
        case '#':
          pos = end;
          continue;
      }
      ++pos;
    }
  }

  return NS_OK;
}

NS_IMETHODIMP
nsChromeRegistry::ConvertChromeURL(nsIURI* aChromeURI, nsIURI* *aResult)
{
  nsresult rv;
  NS_ASSERTION(aChromeURI, "null url!");

  if (mOverrideTable.Get(aChromeURI, aResult))
    return NS_OK;

  nsCOMPtr<nsIURL> chromeURL (do_QueryInterface(aChromeURI));
  NS_ENSURE_TRUE(chromeURL, NS_NOINTERFACE);

  nsCAutoString package, provider, path;
  rv = chromeURL->GetHostPort(package);
  NS_ENSURE_SUCCESS(rv, rv);

  rv = GetProviderAndPath(chromeURL, provider, path);
  NS_ENSURE_SUCCESS(rv, rv);

  nsIURI* baseURI;
  rv = GetBaseURIFromPackage(package, provider, path, &baseURI);
  NS_ENSURE_SUCCESS(rv, rv);

  PRUint32 flags;
  rv = GetFlagsFromPackage(package, &flags);
  if (NS_FAILED(rv))
    return rv;

  if (flags & PLATFORM_PACKAGE) {
#if defined(XP_WIN) || defined(XP_OS2)
    path.Insert("win/", 0);
#elif defined(XP_MACOSX)
    path.Insert("mac/", 0);
#else
    path.Insert("unix/", 0);
#endif
  }

  if (!baseURI) {
    LogMessage("No chrome package registered for chrome://%s/%s/%s",
               package.get(), provider.get(), path.get());
    return NS_ERROR_FAILURE;
  }

  return NS_NewURI(aResult, path, nsnull, baseURI);
}

////////////////////////////////////////////////////////////////////////

// theme stuff


static void FlushSkinBindingsForWindow(nsIDOMWindowInternal* aWindow)
{
  // Get the DOM document.
  nsCOMPtr<nsIDOMDocument> domDocument;
  aWindow->GetDocument(getter_AddRefs(domDocument));
  if (!domDocument)
    return;

  nsCOMPtr<nsIDocument> document = do_QueryInterface(domDocument);
  if (!document)
    return;

  // Annihilate all XBL bindings.
  document->FlushSkinBindings();
}

// XXXbsmedberg: move this to nsIWindowMediator
NS_IMETHODIMP nsChromeRegistry::RefreshSkins()
{
  nsCOMPtr<nsIWindowMediator> windowMediator
    (do_GetService(NS_WINDOWMEDIATOR_CONTRACTID));
  if (!windowMediator)
    return NS_OK;

  nsCOMPtr<nsISimpleEnumerator> windowEnumerator;
  windowMediator->GetEnumerator(nsnull, getter_AddRefs(windowEnumerator));
  PRBool more;
  windowEnumerator->HasMoreElements(&more);
  while (more) {
    nsCOMPtr<nsISupports> protoWindow;
    windowEnumerator->GetNext(getter_AddRefs(protoWindow));
    if (protoWindow) {
      nsCOMPtr<nsIDOMWindowInternal> domWindow = do_QueryInterface(protoWindow);
      if (domWindow)
        FlushSkinBindingsForWindow(domWindow);
    }
    windowEnumerator->HasMoreElements(&more);
  }

  FlushSkinCaches();

  windowMediator->GetEnumerator(nsnull, getter_AddRefs(windowEnumerator));
  windowEnumerator->HasMoreElements(&more);
  while (more) {
    nsCOMPtr<nsISupports> protoWindow;
    windowEnumerator->GetNext(getter_AddRefs(protoWindow));
    if (protoWindow) {
      nsCOMPtr<nsIDOMWindowInternal> domWindow = do_QueryInterface(protoWindow);
      if (domWindow)
        RefreshWindow(domWindow);
    }
    windowEnumerator->HasMoreElements(&more);
  }
   
  return NS_OK;
}

void
nsChromeRegistry::FlushSkinCaches()
{
  nsCOMPtr<nsIObserverService> obsSvc =
    mozilla::services::GetObserverService();
  NS_ASSERTION(obsSvc, "Couldn't get observer service.");

  obsSvc->NotifyObservers(static_cast<nsIChromeRegistry*>(this),
                          NS_CHROME_FLUSH_SKINS_TOPIC, nsnull);
}

static PRBool IsChromeURI(nsIURI* aURI)
{
    PRBool isChrome=PR_FALSE;
    if (NS_SUCCEEDED(aURI->SchemeIs("chrome", &isChrome)) && isChrome)
        return PR_TRUE;
    return PR_FALSE;
}

// XXXbsmedberg: move this to windowmediator
nsresult nsChromeRegistry::RefreshWindow(nsIDOMWindowInternal* aWindow)
{
  // Deal with our subframes first.
  nsCOMPtr<nsIDOMWindowCollection> frames;
  aWindow->GetFrames(getter_AddRefs(frames));
  PRUint32 length;
  frames->GetLength(&length);
  PRUint32 j;
  for (j = 0; j < length; j++) {
    nsCOMPtr<nsIDOMWindow> childWin;
    frames->Item(j, getter_AddRefs(childWin));
    nsCOMPtr<nsIDOMWindowInternal> childInt(do_QueryInterface(childWin));
    RefreshWindow(childInt);
  }

  nsresult rv;
  // Get the DOM document.
  nsCOMPtr<nsIDOMDocument> domDocument;
  aWindow->GetDocument(getter_AddRefs(domDocument));
  if (!domDocument)
    return NS_OK;

  nsCOMPtr<nsIDocument> document = do_QueryInterface(domDocument);
  if (!document)
    return NS_OK;

  // Deal with the agent sheets first.  Have to do all the style sets by hand.
  nsCOMPtr<nsIPresShell> shell = document->GetPrimaryShell();
  if (shell) {
    // Reload only the chrome URL agent style sheets.
    nsCOMArray<nsIStyleSheet> agentSheets;
    rv = shell->GetAgentStyleSheets(agentSheets);
    NS_ENSURE_SUCCESS(rv, rv);

    nsCOMArray<nsIStyleSheet> newAgentSheets;
    for (PRInt32 l = 0; l < agentSheets.Count(); ++l) {
      nsIStyleSheet *sheet = agentSheets[l];

      nsIURI* uri = sheet->GetSheetURI();

      if (IsChromeURI(uri)) {
        // Reload the sheet.
        nsRefPtr<nsCSSStyleSheet> newSheet;
        rv = document->LoadChromeSheetSync(uri, PR_TRUE,
                                           getter_AddRefs(newSheet));
        if (NS_FAILED(rv)) return rv;
        if (newSheet) {
          rv = newAgentSheets.AppendObject(newSheet) ? NS_OK : NS_ERROR_FAILURE;
          if (NS_FAILED(rv)) return rv;
        }
      }
      else {  // Just use the same sheet.
        rv = newAgentSheets.AppendObject(sheet) ? NS_OK : NS_ERROR_FAILURE;
        if (NS_FAILED(rv)) return rv;
      }
    }

    rv = shell->SetAgentStyleSheets(newAgentSheets);
    NS_ENSURE_SUCCESS(rv, rv);
  }

  // Build an array of nsIURIs of style sheets we need to load.
  nsCOMArray<nsIStyleSheet> oldSheets;
  nsCOMArray<nsIStyleSheet> newSheets;

  PRInt32 count = document->GetNumberOfStyleSheets();

  // Iterate over the style sheets.
  PRInt32 i;
  for (i = 0; i < count; i++) {
    // Get the style sheet
    nsIStyleSheet *styleSheet = document->GetStyleSheetAt(i);

    if (!oldSheets.AppendObject(styleSheet)) {
      return NS_ERROR_OUT_OF_MEMORY;
    }
  }

  // Iterate over our old sheets and kick off a sync load of the new
  // sheet if and only if it's a chrome URL.
  for (i = 0; i < count; i++) {
    nsRefPtr<nsCSSStyleSheet> sheet = do_QueryObject(oldSheets[i]);
    nsIURI* uri = sheet ? sheet->GetOriginalURI() : nsnull;

    if (uri && IsChromeURI(uri)) {
      // Reload the sheet.
      nsRefPtr<nsCSSStyleSheet> newSheet;
      // XXX what about chrome sheets that have a title or are disabled?  This
      // only works by sheer dumb luck.
      document->LoadChromeSheetSync(uri, PR_FALSE, getter_AddRefs(newSheet));
      // Even if it's null, we put in in there.
      newSheets.AppendObject(newSheet);
    }
    else {
      // Just use the same sheet.
      newSheets.AppendObject(sheet);
    }
  }

  // Now notify the document that multiple sheets have been added and removed.
  document->UpdateStyleSheets(oldSheets, newSheets);
  return NS_OK;
}

void
nsChromeRegistry::FlushAllCaches()
{
  nsCOMPtr<nsIObserverService> obsSvc =
    mozilla::services::GetObserverService();
  NS_ASSERTION(obsSvc, "Couldn't get observer service.");

  obsSvc->NotifyObservers((nsIChromeRegistry*) this,
                          NS_CHROME_FLUSH_TOPIC, nsnull);
}  

// xxxbsmedberg Move me to nsIWindowMediator
NS_IMETHODIMP
nsChromeRegistry::ReloadChrome()
{
  FlushAllCaches();
  // Do a reload of all top level windows.
  nsresult rv = NS_OK;

  // Get the window mediator
  nsCOMPtr<nsIWindowMediator> windowMediator
    (do_GetService(NS_WINDOWMEDIATOR_CONTRACTID));
  if (windowMediator) {
    nsCOMPtr<nsISimpleEnumerator> windowEnumerator;

    rv = windowMediator->GetEnumerator(nsnull, getter_AddRefs(windowEnumerator));
    if (NS_SUCCEEDED(rv)) {
      // Get each dom window
      PRBool more;
      rv = windowEnumerator->HasMoreElements(&more);
      if (NS_FAILED(rv)) return rv;
      while (more) {
        nsCOMPtr<nsISupports> protoWindow;
        rv = windowEnumerator->GetNext(getter_AddRefs(protoWindow));
        if (NS_SUCCEEDED(rv)) {
          nsCOMPtr<nsIDOMWindowInternal> domWindow =
            do_QueryInterface(protoWindow);
          if (domWindow) {
            nsCOMPtr<nsIDOMLocation> location;
            domWindow->GetLocation(getter_AddRefs(location));
            if (location) {
              rv = location->Reload(PR_FALSE);
              if (NS_FAILED(rv)) return rv;
            }
          }
        }
        rv = windowEnumerator->HasMoreElements(&more);
        if (NS_FAILED(rv)) return rv;
      }
    }
  }
  return rv;
}

NS_IMETHODIMP
nsChromeRegistry::AllowScriptsForPackage(nsIURI* aChromeURI, PRBool *aResult)
{
  nsresult rv;
  *aResult = PR_FALSE;

#ifdef DEBUG
  PRBool isChrome;
  aChromeURI->SchemeIs("chrome", &isChrome);
  NS_ASSERTION(isChrome, "Non-chrome URI passed to AllowScriptsForPackage!");
#endif

  nsCOMPtr<nsIURL> url (do_QueryInterface(aChromeURI));
  NS_ENSURE_TRUE(url, NS_NOINTERFACE);

  nsCAutoString provider, file;
  rv = GetProviderAndPath(url, provider, file);
  NS_ENSURE_SUCCESS(rv, rv);

  if (!provider.EqualsLiteral("skin"))
    *aResult = PR_TRUE;

  return NS_OK;
}

NS_IMETHODIMP
nsChromeRegistry::AllowContentToAccess(nsIURI *aURI, PRBool *aResult)
{
  nsresult rv;

  *aResult = PR_FALSE;

#ifdef DEBUG
  PRBool isChrome;
  aURI->SchemeIs("chrome", &isChrome);
  NS_ASSERTION(isChrome, "Non-chrome URI passed to AllowContentToAccess!");
#endif

  nsCOMPtr<nsIURL> url = do_QueryInterface(aURI);
  if (!url) {
    NS_ERROR("Chrome URL doesn't implement nsIURL.");
    return NS_ERROR_UNEXPECTED;
  }

  nsCAutoString package;
  rv = url->GetHostPort(package);
  NS_ENSURE_SUCCESS(rv, rv);

  PRUint32 flags;
  rv = GetFlagsFromPackage(package, &flags);

  if (NS_SUCCEEDED(rv)) {
    *aResult = !!(flags & CONTENT_ACCESSIBLE);
  }
  return NS_OK;
}

NS_IMETHODIMP_(PRBool)
nsChromeRegistry::WrappersEnabled(nsIURI *aURI)
{
  nsCOMPtr<nsIURL> chromeURL (do_QueryInterface(aURI));
  if (!chromeURL)
    return PR_FALSE;

  PRBool isChrome = PR_FALSE;
  nsresult rv = chromeURL->SchemeIs("chrome", &isChrome);
  if (NS_FAILED(rv) || !isChrome)
    return PR_FALSE;

  nsCAutoString package;
  rv = chromeURL->GetHostPort(package);
  if (NS_FAILED(rv))
    return PR_FALSE;

<<<<<<< HEAD
  PRUint32 flags;
  rv = GetFlagsFromPackage(package, &flags);
  return NS_SUCCEEDED(rv) && (flags & XPCNATIVEWRAPPERS);
=======
  PackageEntry* entry =
    static_cast<PackageEntry*>(PL_DHashTableOperate(&mPackagesHash,
                                                    & (nsACString&) package,
                                                    PL_DHASH_LOOKUP));

  return PL_DHASH_ENTRY_IS_LIVE(entry);
}

nsresult
nsChromeRegistry::SelectLocaleFromPref(nsIPrefBranch* prefs)
{
  nsresult rv;
  PRBool matchOSLocale = PR_FALSE, userLocaleOverride = PR_FALSE;
  prefs->PrefHasUserValue(SELECTED_LOCALE_PREF, &userLocaleOverride);
  rv = prefs->GetBoolPref(MATCH_OS_LOCALE_PREF, &matchOSLocale);

  if (NS_SUCCEEDED(rv) && matchOSLocale && !userLocaleOverride) {
    // compute lang and region code only when needed!
    nsCAutoString uiLocale;
    rv = getUILangCountry(uiLocale);
    if (NS_SUCCEEDED(rv))
      mSelectedLocale = uiLocale;
  }
  else {
    nsXPIDLCString provider;
    rv = prefs->GetCharPref(SELECTED_LOCALE_PREF, getter_Copies(provider));
    if (NS_SUCCEEDED(rv)) {
      mSelectedLocale = provider;
    }
  }

  return rv;
}

NS_IMETHODIMP nsChromeRegistry::Observe(nsISupports *aSubject, const char *aTopic, const PRUnichar *someData)
{
  nsresult rv = NS_OK;

  if (!strcmp(NS_PREFBRANCH_PREFCHANGE_TOPIC_ID, aTopic)) {
    nsCOMPtr<nsIPrefBranch> prefs (do_QueryInterface(aSubject));
    NS_ASSERTION(prefs, "Bad observer call!");

    NS_ConvertUTF16toUTF8 pref(someData);

    if (pref.EqualsLiteral(MATCH_OS_LOCALE_PREF) ||
        pref.EqualsLiteral(SELECTED_LOCALE_PREF)) {
      rv = SelectLocaleFromPref(prefs);
      if (NS_SUCCEEDED(rv) && mProfileLoaded)
        FlushAllCaches();
    }
    else if (pref.EqualsLiteral(SELECTED_SKIN_PREF)) {
      nsXPIDLCString provider;
      rv = prefs->GetCharPref(pref.get(), getter_Copies(provider));
      if (NS_FAILED(rv)) {
        NS_ERROR("Couldn't get new locale pref!");
        return rv;
      }

      mSelectedSkin = provider;
      RefreshSkins();
    } else {
      NS_ERROR("Unexpected pref!");
    }
  }
  else if (!strcmp("command-line-startup", aTopic)) {
    nsCOMPtr<nsICommandLine> cmdLine (do_QueryInterface(aSubject));
    if (cmdLine) {
      nsAutoString uiLocale;
      rv = cmdLine->HandleFlagWithParam(NS_LITERAL_STRING(UILOCALE_CMD_LINE_ARG),
                                        PR_FALSE, uiLocale);
      if (NS_SUCCEEDED(rv) && !uiLocale.IsEmpty()) {
        CopyUTF16toUTF8(uiLocale, mSelectedLocale);
        nsCOMPtr<nsIPrefBranch2> prefs (do_GetService(NS_PREFSERVICE_CONTRACTID));
        if (prefs) {
          prefs->RemoveObserver(SELECTED_LOCALE_PREF, this);
        }
      }
    }
  }
  else if (!strcmp("profile-initial-state", aTopic)) {
    mProfileLoaded = PR_TRUE;
  }
  else {
    NS_ERROR("Unexpected observer topic!");
  }

  return rv;
}

nsresult
nsChromeRegistry::ProcessManifest(nsILocalFile* aManifest, PRBool aSkinOnly)
{
  nsresult rv;

  PRFileDesc* fd;
  rv = aManifest->OpenNSPRFileDesc(PR_RDONLY, 0, &fd);
  NS_ENSURE_SUCCESS(rv, rv);

  PRInt32 n, size;
  char *buf;

  size = PR_Available(fd);
  if (size == -1) {
    rv = NS_ERROR_UNEXPECTED;
    goto mend;
  }

  buf = (char *) malloc(size + 1);
  if (!buf) {
    rv = NS_ERROR_OUT_OF_MEMORY;
    goto mend;
  }

  n = PR_Read(fd, buf, size);
  if (n > 0) {
    buf[size] = '\0';
    rv = ProcessManifestBuffer(buf, size, aManifest, aSkinOnly);
  }
  free(buf);

mend:
  PR_Close(fd);
  return rv;
}

static const char kWhitespace[] = "\t ";
static const char kNewlines[]   = "\r\n";

/**
 * Check for a modifier flag of the following forms:
 *   "flag"   (same as "true")
 *   "flag=yes|true|1"
 *   "flag="no|false|0"
 * @param aFlag The flag to compare.
 * @param aData The tokenized data to check; this is lowercased
 *              before being passed in.
 * @param aResult If the flag is found, the value is assigned here.
 * @return Whether the flag was handled.
 */
static PRBool
CheckFlag(const nsSubstring& aFlag, const nsSubstring& aData, PRBool& aResult)
{
  if (!StringBeginsWith(aData, aFlag))
    return PR_FALSE;

  if (aFlag.Length() == aData.Length()) {
    // the data is simply "flag", which is the same as "flag=yes"
    aResult = PR_TRUE;
    return PR_TRUE;
  }

  if (aData.CharAt(aFlag.Length()) != '=') {
    // the data is "flag2=", which is not anything we care about
    return PR_FALSE;
  }

  if (aData.Length() == aFlag.Length() + 1) {
    aResult = PR_FALSE;
    return PR_TRUE;
  }

  switch (aData.CharAt(aFlag.Length() + 1)) {
  case '1':
  case 't': //true
  case 'y': //yes
    aResult = PR_TRUE;
    return PR_TRUE;

  case '0':
  case 'f': //false
  case 'n': //no
    aResult = PR_FALSE;
    return PR_TRUE;
  }

  return PR_FALSE;
}

enum TriState {
  eUnspecified,
  eBad,
  eOK
};

/**
 * Check for a modifier flag of the following form:
 *   "flag=string"
 *   "flag!=string"
 * @param aFlag The flag to compare.
 * @param aData The tokenized data to check; this is lowercased
 *              before being passed in.
 * @param aValue The value that is expected.
 * @param aResult If this is "ok" when passed in, this is left alone.
 *                Otherwise if the flag is found it is set to eBad or eOK.
 * @return Whether the flag was handled.
 */
static PRBool
CheckStringFlag(const nsSubstring& aFlag, const nsSubstring& aData,
                const nsSubstring& aValue, TriState& aResult)
{
  if (aData.Length() < aFlag.Length() + 1)
    return PR_FALSE;

  if (!StringBeginsWith(aData, aFlag))
    return PR_FALSE;

  PRBool comparison = PR_TRUE;
  if (aData[aFlag.Length()] != '=') {
    if (aData[aFlag.Length()] == '!' &&
        aData.Length() >= aFlag.Length() + 2 &&
        aData[aFlag.Length() + 1] == '=')
      comparison = PR_FALSE;
    else
      return PR_FALSE;
  }

  if (aResult != eOK) {
    nsDependentSubstring testdata = Substring(aData, aFlag.Length() + (comparison ? 1 : 2));
    if (testdata.Equals(aValue))
      aResult = comparison ? eOK : eBad;
    else
      aResult = comparison ? eBad : eOK;
  }

  return PR_TRUE;
}

/**
 * Check for a modifier flag of the following form:
 *   "flag=version"
 *   "flag<=version"
 *   "flag<version"
 *   "flag>=version"
 *   "flag>version"
 * @param aFlag The flag to compare.
 * @param aData The tokenized data to check; this is lowercased
 *              before being passed in.
 * @param aValue The value that is expected. If this is empty then no
 *               comparison will match.
 * @param aChecker the version checker to use. If null, aResult will always
 *                 be eBad.
 * @param aResult If this is eOK when passed in, this is left alone.
 *                Otherwise if the flag is found it is set to eBad or eOK.
 * @return Whether the flag was handled.
 */

#define COMPARE_EQ    1 << 0
#define COMPARE_LT    1 << 1
#define COMPARE_GT    1 << 2

static PRBool
CheckVersionFlag(const nsSubstring& aFlag, const nsSubstring& aData,
                 const nsSubstring& aValue, nsIVersionComparator* aChecker,
                 TriState& aResult)
{
  if (aData.Length() < aFlag.Length() + 2)
    return PR_FALSE;

  if (!StringBeginsWith(aData, aFlag))
    return PR_FALSE;

  if (aValue.Length() == 0) {
    if (aResult != eOK)
      aResult = eBad;
    return PR_TRUE;
  }

  PRUint32 comparison;
  nsAutoString testdata;

  switch (aData[aFlag.Length()]) {
  case '=':
    comparison = COMPARE_EQ;
    testdata = Substring(aData, aFlag.Length() + 1);
    break;

  case '<':
    if (aData[aFlag.Length() + 1] == '=') {
      comparison = COMPARE_EQ | COMPARE_LT;
      testdata = Substring(aData, aFlag.Length() + 2);
    }
    else {
      comparison = COMPARE_LT;
      testdata = Substring(aData, aFlag.Length() + 1);
    }
    break;

  case '>':
    if (aData[aFlag.Length() + 1] == '=') {
      comparison = COMPARE_EQ | COMPARE_GT;
      testdata = Substring(aData, aFlag.Length() + 2);
    }
    else {
      comparison = COMPARE_GT;
      testdata = Substring(aData, aFlag.Length() + 1);
    }
    break;

  default:
    return PR_FALSE;
  }

  if (testdata.Length() == 0)
    return PR_FALSE;

  if (aResult != eOK) {
    if (!aChecker) {
      aResult = eBad;
    }
    else {
      PRInt32 c;
      nsresult rv = aChecker->Compare(NS_ConvertUTF16toUTF8(aValue),
                                      NS_ConvertUTF16toUTF8(testdata), &c);
      if (NS_FAILED(rv)) {
        aResult = eBad;
      }
      else {
        if ((c == 0 && comparison & COMPARE_EQ) ||
            (c < 0 && comparison & COMPARE_LT) ||
            (c > 0 && comparison & COMPARE_GT))
          aResult = eOK;
        else
          aResult = eBad;
      }
    }
  }

  return PR_TRUE;
}

static void
EnsureLowerCase(char *aBuf)
{
  for (; *aBuf; ++aBuf) {
    char ch = *aBuf;
    if (ch >= 'A' && ch <= 'Z')
      *aBuf = ch + 'a' - 'A';
  }
}

nsresult
nsChromeRegistry::ProcessManifestBuffer(char *buf, PRInt32 length,
                                        nsILocalFile* aManifest,
                                        PRBool aSkinOnly)
{
  nsresult rv;

  NS_NAMED_LITERAL_STRING(kPlatform, "platform");
  NS_NAMED_LITERAL_STRING(kContentAccessible, "contentaccessible");
  NS_NAMED_LITERAL_STRING(kApplication, "application");
  NS_NAMED_LITERAL_STRING(kAppVersion, "appversion");
  NS_NAMED_LITERAL_STRING(kOs, "os");
  NS_NAMED_LITERAL_STRING(kOsVersion, "osversion");

  nsCOMPtr<nsIIOService> io (do_GetIOService());
  if (!io) return NS_ERROR_FAILURE;

  nsCOMPtr<nsIProtocolHandler> ph;
  rv = io->GetProtocolHandler("resource", getter_AddRefs(ph));
  NS_ENSURE_SUCCESS(rv, rv);
  
  nsCOMPtr<nsIResProtocolHandler> rph (do_QueryInterface(ph));
  if (!rph) return NS_ERROR_FAILURE;

  nsCOMPtr<nsIURI> manifestURI;
  rv = io->NewFileURI(aManifest, getter_AddRefs(manifestURI));
  NS_ENSURE_SUCCESS(rv, rv);

  nsCOMPtr<nsIXPConnect> xpc (do_GetService("@mozilla.org/js/xpc/XPConnect;1"));
  nsCOMPtr<nsIVersionComparator> vc (do_GetService("@mozilla.org/xpcom/version-comparator;1"));

  nsAutoString appID;
  nsAutoString appVersion;
  nsAutoString osTarget;
  nsCOMPtr<nsIXULAppInfo> xapp (do_GetService(XULAPPINFO_SERVICE_CONTRACTID));
  if (xapp) {
    nsCAutoString s;
    rv = xapp->GetID(s);
    if (NS_SUCCEEDED(rv))
      CopyUTF8toUTF16(s, appID);

    rv = xapp->GetVersion(s);
    if (NS_SUCCEEDED(rv))
      CopyUTF8toUTF16(s, appVersion);
    
    nsCOMPtr<nsIXULRuntime> xruntime (do_QueryInterface(xapp));
    if (xruntime) {
      rv = xruntime->GetOS(s);
      if (NS_SUCCEEDED(rv)) {
        CopyUTF8toUTF16(s, osTarget);
        ToLowerCase(osTarget);
      }
    }
  }
  
  nsAutoString osVersion;
#if defined(XP_WIN)
  OSVERSIONINFO info = { sizeof(OSVERSIONINFO) };
  if (GetVersionEx(&info)) {
    nsTextFormatter::ssprintf(osVersion, NS_LITERAL_STRING("%ld.%ld").get(),
                                         info.dwMajorVersion,
                                         info.dwMinorVersion);
  }
#elif defined(XP_MACOSX)
  SInt32 majorVersion, minorVersion;
  if ((Gestalt(gestaltSystemVersionMajor, &majorVersion) == noErr) &&
      (Gestalt(gestaltSystemVersionMinor, &minorVersion) == noErr)) {
    nsTextFormatter::ssprintf(osVersion, NS_LITERAL_STRING("%ld.%ld").get(),
                                         majorVersion,
                                         minorVersion);
  }
#elif defined(MOZ_WIDGET_GTK2)
  nsTextFormatter::ssprintf(osVersion, NS_LITERAL_STRING("%ld.%ld").get(),
                                       gtk_major_version,
                                       gtk_minor_version);
#endif

  char *token;
  char *newline = buf;
  PRUint32 line = 0;

  // outer loop tokenizes by newline
  while (nsnull != (token = nsCRT::strtok(newline, kNewlines, &newline))) {
    ++line;

    if (*token == '#') // ignore lines that begin with # as comments
      continue;

    char *whitespace = token;
    token = nsCRT::strtok(whitespace, kWhitespace, &whitespace);
    if (!token) continue;

    if (!strcmp(token, "content")) {
      if (aSkinOnly) {
        LogMessageWithContext(manifestURI, line, nsIScriptError::warningFlag,
                              "Warning: Ignoring content registration in skin-only manifest.");
        continue;
      }
      char *package = nsCRT::strtok(whitespace, kWhitespace, &whitespace);
      char *uri     = nsCRT::strtok(whitespace, kWhitespace, &whitespace);
      if (!package || !uri) {
        LogMessageWithContext(manifestURI, line, nsIScriptError::warningFlag,
                              "Warning: Malformed content registration.");
        continue;
      }

      EnsureLowerCase(package);

      // NOTE: We check for platform modifiers on content packages, but they
      // are *applied* to content|skin|locale.

      PRBool platform = PR_FALSE;
      PRBool contentAccessible = PR_FALSE;
      TriState stAppVersion = eUnspecified;
      TriState stApp = eUnspecified;
      TriState stOsVersion = eUnspecified;
      TriState stOs = eUnspecified;

      PRBool badFlag = PR_FALSE;

      while (nsnull != (token = nsCRT::strtok(whitespace, kWhitespace, &whitespace)) &&
             !badFlag) {
        NS_ConvertASCIItoUTF16 wtoken(token);
        ToLowerCase(wtoken);

        if (CheckFlag(kPlatform, wtoken, platform) ||
            CheckFlag(kContentAccessible, wtoken, contentAccessible) ||
            CheckStringFlag(kApplication, wtoken, appID, stApp) ||
            CheckStringFlag(kOs, wtoken, osTarget, stOs) ||
            CheckVersionFlag(kOsVersion, wtoken, osVersion, vc, stOsVersion) ||
            CheckVersionFlag(kAppVersion, wtoken, appVersion, vc, stAppVersion))
          continue;

        LogMessageWithContext(manifestURI, line, nsIScriptError::warningFlag,
                              "Warning: Unrecognized chrome registration modifier '%s'.",
                              token);
        badFlag = PR_TRUE;
      }

      if (badFlag || stApp == eBad || stAppVersion == eBad || 
          stOs == eBad || stOsVersion == eBad)
        continue;

      nsCOMPtr<nsIURI> resolved;
      rv = io->NewURI(nsDependentCString(uri), nsnull, manifestURI,
                      getter_AddRefs(resolved));
      if (NS_FAILED(rv))
        continue;

      if (!CanLoadResource(resolved)) {
        LogMessageWithContext(resolved, line, nsIScriptError::warningFlag,
                              "Warning: cannot register non-local URI '%s' as content.",
                              uri);
        continue;
      }

      PackageEntry* entry =
        static_cast<PackageEntry*>(PL_DHashTableOperate(&mPackagesHash,
                                                            & (const nsACString&) nsDependentCString(package),
                                                            PL_DHASH_ADD));
      if (!entry)
        return NS_ERROR_OUT_OF_MEMORY;

      entry->baseURI = resolved;

      if (platform)
        entry->flags |= PackageEntry::PLATFORM_PACKAGE;
      if (contentAccessible)
        entry->flags |= PackageEntry::CONTENT_ACCESSIBLE;
      if (xpc) {
        nsCAutoString urlp("chrome://");
        urlp.Append(package);
        urlp.Append('/');

        rv = xpc->FlagSystemFilenamePrefix(urlp.get(), true);
        NS_ENSURE_SUCCESS(rv, rv);
      }
    }
    else if (!strcmp(token, "locale")) {
      if (aSkinOnly) {
        LogMessageWithContext(manifestURI, line, nsIScriptError::warningFlag,
                              "Warning: Ignoring locale registration in skin-only manifest.");
        continue;
      }
      char *package  = nsCRT::strtok(whitespace, kWhitespace, &whitespace);
      char *provider = nsCRT::strtok(whitespace, kWhitespace, &whitespace);
      char *uri      = nsCRT::strtok(whitespace, kWhitespace, &whitespace);
      if (!package || !provider || !uri) {
        LogMessageWithContext(manifestURI, line, nsIScriptError::warningFlag,
                              "Warning: Malformed locale registration.");
        continue;
      }

      EnsureLowerCase(package);

      TriState stAppVersion = eUnspecified;
      TriState stApp = eUnspecified;
      TriState stOs = eUnspecified;
      TriState stOsVersion = eUnspecified;

      PRBool badFlag = PR_FALSE;

      while (nsnull != (token = nsCRT::strtok(whitespace, kWhitespace, &whitespace)) &&
             !badFlag) {
        NS_ConvertASCIItoUTF16 wtoken(token);
        ToLowerCase(wtoken);

        if (CheckStringFlag(kApplication, wtoken, appID, stApp) ||
            CheckStringFlag(kOs, wtoken, osTarget, stOs) ||
            CheckVersionFlag(kOsVersion, wtoken, osVersion, vc, stOsVersion) ||
            CheckVersionFlag(kAppVersion, wtoken, appVersion, vc, stAppVersion))
          continue;

        LogMessageWithContext(manifestURI, line, nsIScriptError::warningFlag,
                              "Warning: Unrecognized chrome registration modifier '%s'.",
                              token);
        badFlag = PR_TRUE;
      }

      if (badFlag || stApp == eBad || stAppVersion == eBad ||
          stOs == eBad || stOsVersion == eBad)
        continue;

      nsCOMPtr<nsIURI> resolved;
      rv = io->NewURI(nsDependentCString(uri), nsnull, manifestURI,
                      getter_AddRefs(resolved));
      if (NS_FAILED(rv))
        continue;

      if (!CanLoadResource(resolved)) {
        LogMessageWithContext(resolved, line, nsIScriptError::warningFlag,
                              "Warning: cannot register non-local URI '%s' as a locale.",
                              uri);
        continue;
      }

      PackageEntry* entry =
        static_cast<PackageEntry*>(PL_DHashTableOperate(&mPackagesHash,
                                                            & (const nsACString&) nsDependentCString(package),
                                                            PL_DHASH_ADD));
      if (!entry)
        return NS_ERROR_OUT_OF_MEMORY;

      entry->locales.SetBase(nsDependentCString(provider), resolved);
    }
    else if (!strcmp(token, "skin")) {
      char *package  = nsCRT::strtok(whitespace, kWhitespace, &whitespace);
      char *provider = nsCRT::strtok(whitespace, kWhitespace, &whitespace);
      char *uri      = nsCRT::strtok(whitespace, kWhitespace, &whitespace);
      if (!package || !provider || !uri) {
        LogMessageWithContext(manifestURI, line, nsIScriptError::warningFlag,
                              "Warning: Malformed skin registration.");
        continue;
      }

      EnsureLowerCase(package);

      TriState stAppVersion = eUnspecified;
      TriState stApp = eUnspecified;
      TriState stOs = eUnspecified;
      TriState stOsVersion = eUnspecified;

      PRBool badFlag = PR_FALSE;

      while (nsnull != (token = nsCRT::strtok(whitespace, kWhitespace, &whitespace)) &&
             !badFlag) {
        NS_ConvertASCIItoUTF16 wtoken(token);
        ToLowerCase(wtoken);

        if (CheckStringFlag(kApplication, wtoken, appID, stApp) ||
            CheckStringFlag(kOs, wtoken, osTarget, stOs) ||
            CheckVersionFlag(kOsVersion, wtoken, osVersion, vc, stOsVersion) ||
            CheckVersionFlag(kAppVersion, wtoken, appVersion, vc, stAppVersion))
          continue;

        LogMessageWithContext(manifestURI, line, nsIScriptError::warningFlag,
                              "Warning: Unrecognized chrome registration modifier '%s'.",
                              token);
        badFlag = PR_TRUE;
      }

      if (badFlag || stApp == eBad || stAppVersion == eBad ||
          stOs == eBad || stOsVersion == eBad)
        continue;

      nsCOMPtr<nsIURI> resolved;
      rv = io->NewURI(nsDependentCString(uri), nsnull, manifestURI,
                      getter_AddRefs(resolved));
      if (NS_FAILED(rv))
        continue;

      if (!CanLoadResource(resolved)) {
        LogMessageWithContext(resolved, line, nsIScriptError::warningFlag,
                              "Warning: cannot register non-local URI '%s' as a skin.",
                              uri);
        continue;
      }

      PackageEntry* entry =
        static_cast<PackageEntry*>(PL_DHashTableOperate(&mPackagesHash,
                                                            & (const nsACString&) nsDependentCString(package),
                                                            PL_DHASH_ADD));
      if (!entry)
        return NS_ERROR_OUT_OF_MEMORY;

      entry->skins.SetBase(nsDependentCString(provider), resolved);
    }
    else if (!strcmp(token, "overlay")) {
      if (aSkinOnly) {
        LogMessageWithContext(manifestURI, line, nsIScriptError::warningFlag,
                              "Warning: Ignoring overlay registration in skin-only manifest.");
        continue;
      }
      char *base    = nsCRT::strtok(whitespace, kWhitespace, &whitespace);
      char *overlay = nsCRT::strtok(whitespace, kWhitespace, &whitespace);
      if (!base || !overlay) {
        LogMessageWithContext(manifestURI, line, nsIScriptError::warningFlag,
                              "Warning: malformed chrome overlay instruction.");
        continue;
      }

      TriState stAppVersion = eUnspecified;
      TriState stApp = eUnspecified;
      TriState stOs = eUnspecified;
      TriState stOsVersion = eUnspecified;

      PRBool badFlag = PR_FALSE;

      while (nsnull != (token = nsCRT::strtok(whitespace, kWhitespace, &whitespace)) &&
             !badFlag) {
        NS_ConvertASCIItoUTF16 wtoken(token);
        ToLowerCase(wtoken);

        if (CheckStringFlag(kApplication, wtoken, appID, stApp) ||
            CheckStringFlag(kOs, wtoken, osTarget, stOs) ||
            CheckVersionFlag(kOsVersion, wtoken, osVersion, vc, stOsVersion) ||
            CheckVersionFlag(kAppVersion, wtoken, appVersion, vc, stAppVersion))
          continue;

        LogMessageWithContext(manifestURI, line, nsIScriptError::warningFlag,
                              "Warning: Unrecognized chrome registration modifier '%s'.",
                              token);
        badFlag = PR_TRUE;
      }

      if (badFlag || stApp == eBad || stAppVersion == eBad ||
          stOs == eBad || stOsVersion == eBad)
        continue;

      nsCOMPtr<nsIURI> baseuri, overlayuri;
      rv  = io->NewURI(nsDependentCString(base), nsnull, nsnull,
                       getter_AddRefs(baseuri));
      rv |= io->NewURI(nsDependentCString(overlay), nsnull, nsnull,
                       getter_AddRefs(overlayuri));
      if (NS_FAILED(rv)) {
        NS_WARNING("Could not make URIs for overlay directive. Ignoring.");
        continue;
      }

      if (!CanLoadResource(overlayuri)) {
        LogMessageWithContext(overlayuri, line, nsIScriptError::warningFlag,
                              "Warning: cannot register non-local URI '%s' as an overlay.",
                              overlay);
        continue;
      }

      mOverlayHash.Add(baseuri, overlayuri);
    }
    else if (!strcmp(token, "style")) {
      char *base    = nsCRT::strtok(whitespace, kWhitespace, &whitespace);
      char *overlay = nsCRT::strtok(whitespace, kWhitespace, &whitespace);
      if (!base || !overlay) {
        LogMessageWithContext(manifestURI, line, nsIScriptError::warningFlag,
                              "Warning: malformed chrome style instruction.");
        continue;
      }

      TriState stAppVersion = eUnspecified;
      TriState stApp = eUnspecified;
      TriState stOs = eUnspecified;
      TriState stOsVersion = eUnspecified;

      PRBool badFlag = PR_FALSE;

      while (nsnull != (token = nsCRT::strtok(whitespace, kWhitespace, &whitespace)) &&
             !badFlag) {
        NS_ConvertASCIItoUTF16 wtoken(token);
        ToLowerCase(wtoken);

        if (CheckStringFlag(kApplication, wtoken, appID, stApp) ||
            CheckStringFlag(kOs, wtoken, osTarget, stOs) ||
            CheckVersionFlag(kOsVersion, wtoken, osVersion, vc, stOsVersion) ||
            CheckVersionFlag(kAppVersion, wtoken, appVersion, vc, stAppVersion))
          continue;

        LogMessageWithContext(manifestURI, line, nsIScriptError::warningFlag,
                              "Warning: Unrecognized chrome registration modifier '%s'.",
                              token);
        badFlag = PR_TRUE;
      }

      if (badFlag || stApp == eBad || stAppVersion == eBad ||
          stOs == eBad || stOsVersion == eBad)
        continue;

      nsCOMPtr<nsIURI> baseuri, overlayuri;
      rv  = io->NewURI(nsDependentCString(base), nsnull, nsnull,
                      getter_AddRefs(baseuri));
      rv |= io->NewURI(nsDependentCString(overlay), nsnull, nsnull,
                       getter_AddRefs(overlayuri));
      if (NS_FAILED(rv))
        continue;

      if (!CanLoadResource(overlayuri)) {
        LogMessageWithContext(overlayuri, line, nsIScriptError::warningFlag,
                              "Warning: cannot register non-local URI '%s' as a style overlay.",
                              overlay);
        continue;
      }

      mStyleHash.Add(baseuri, overlayuri);
    }
    else if (!strcmp(token, "override")) {
      if (aSkinOnly) {
        LogMessageWithContext(manifestURI, line, nsIScriptError::warningFlag,
                              "Warning: Ignoring override registration in skin-only manifest.");
        continue;
      }

      char *chrome    = nsCRT::strtok(whitespace, kWhitespace, &whitespace);
      char *resolved  = nsCRT::strtok(whitespace, kWhitespace, &whitespace);
      if (!chrome || !resolved) {
        LogMessageWithContext(manifestURI, line, nsIScriptError::warningFlag,
                              "Warning: malformed chrome override instruction.");
        continue;
      }

      TriState stAppVersion = eUnspecified;
      TriState stApp = eUnspecified;
      TriState stOs = eUnspecified;
      TriState stOsVersion = eUnspecified;

      PRBool badFlag = PR_FALSE;

      while (nsnull != (token = nsCRT::strtok(whitespace, kWhitespace, &whitespace)) &&
             !badFlag) {
        NS_ConvertASCIItoUTF16 wtoken(token);
        ToLowerCase(wtoken);

        if (CheckStringFlag(kApplication, wtoken, appID, stApp) ||
            CheckStringFlag(kOs, wtoken, osTarget, stOs) ||
            CheckVersionFlag(kOsVersion, wtoken, osVersion, vc, stOsVersion) ||
            CheckVersionFlag(kAppVersion, wtoken, appVersion, vc, stAppVersion))
          continue;

        LogMessageWithContext(manifestURI, line, nsIScriptError::warningFlag,
                              "Warning: Unrecognized chrome registration modifier '%s'.",
                              token);
        badFlag = PR_TRUE;
      }

      if (badFlag || stApp == eBad || stAppVersion == eBad ||
          stOs == eBad || stOsVersion == eBad)
        continue;

      nsCOMPtr<nsIURI> chromeuri, resolveduri;
      rv  = io->NewURI(nsDependentCString(chrome), nsnull, nsnull,
                      getter_AddRefs(chromeuri));
      rv |= io->NewURI(nsDependentCString(resolved), nsnull, manifestURI,
                       getter_AddRefs(resolveduri));
      if (NS_FAILED(rv))
        continue;

      if (!CanLoadResource(resolveduri)) {
        LogMessageWithContext(resolveduri, line, nsIScriptError::warningFlag,
                              "Warning: cannot register non-local URI '%s' as an override.",
                              resolved);
        continue;
      }

      mOverrideTable.Put(chromeuri, resolveduri);
    }
    else if (!strcmp(token, "resource")) {
      if (aSkinOnly) {
        LogMessageWithContext(manifestURI, line, nsIScriptError::warningFlag,
                              "Warning: Ignoring resource registration in skin-only manifest.");
        continue;
      }

      char *package = nsCRT::strtok(whitespace, kWhitespace, &whitespace);
      char *uri     = nsCRT::strtok(whitespace, kWhitespace, &whitespace);
      if (!package || !uri) {
        LogMessageWithContext(manifestURI, line, nsIScriptError::warningFlag,
                              "Warning: Malformed resource registration.");
        continue;
      }

      EnsureLowerCase(package);

      TriState stAppVersion = eUnspecified;
      TriState stApp = eUnspecified;
      TriState stOsVersion = eUnspecified;
      TriState stOs = eUnspecified;

      PRBool badFlag = PR_FALSE;

      while (nsnull != (token = nsCRT::strtok(whitespace, kWhitespace, &whitespace)) &&
             !badFlag) {
        NS_ConvertASCIItoUTF16 wtoken(token);
        ToLowerCase(wtoken);

        if (CheckStringFlag(kApplication, wtoken, appID, stApp) ||
            CheckStringFlag(kOs, wtoken, osTarget, stOs) ||
            CheckVersionFlag(kOsVersion, wtoken, osVersion, vc, stOsVersion) ||
            CheckVersionFlag(kAppVersion, wtoken, appVersion, vc, stAppVersion))
          continue;

        LogMessageWithContext(manifestURI, line, nsIScriptError::warningFlag,
                              "Warning: Unrecognized chrome registration modifier '%s'.",
                              token);
        badFlag = PR_TRUE;
      }

      if (badFlag || stApp == eBad || stAppVersion == eBad || 
          stOs == eBad || stOsVersion == eBad)
        continue;
      
      nsDependentCString host(package);

      PRBool exists;
      rv = rph->HasSubstitution(host, &exists);
      NS_ENSURE_SUCCESS(rv, rv);
      if (exists) {
        LogMessageWithContext(manifestURI, line, nsIScriptError::warningFlag,
                              "Warning: Duplicate resource declaration for '%s' ignored.",
                              package);
        continue;
      }

      nsCOMPtr<nsIURI> resolved;
      rv = io->NewURI(nsDependentCString(uri), nsnull, manifestURI,
                      getter_AddRefs(resolved));
      if (NS_FAILED(rv))
        continue;

      if (!CanLoadResource(resolved)) {
        LogMessageWithContext(resolved, line, nsIScriptError::warningFlag,
                              "Warning: cannot register non-local URI '%s' as a resource.",
                              uri);
        continue;
      }

      rv = rph->SetSubstitution(host, resolved);
      NS_ENSURE_SUCCESS(rv, rv);
    }
    else {
      LogMessageWithContext(manifestURI, line, nsIScriptError::warningFlag,
                            "Warning: Ignoring unrecognized chrome manifest instruction.");
    }
  }

  return NS_OK;
>>>>>>> 30170591
}<|MERGE_RESOLUTION|>--- conflicted
+++ resolved
@@ -678,912 +678,10 @@
   if (NS_FAILED(rv))
     return PR_FALSE;
 
-<<<<<<< HEAD
-  PRUint32 flags;
-  rv = GetFlagsFromPackage(package, &flags);
-  return NS_SUCCEEDED(rv) && (flags & XPCNATIVEWRAPPERS);
-=======
   PackageEntry* entry =
     static_cast<PackageEntry*>(PL_DHashTableOperate(&mPackagesHash,
                                                     & (nsACString&) package,
                                                     PL_DHASH_LOOKUP));
 
   return PL_DHASH_ENTRY_IS_LIVE(entry);
-}
-
-nsresult
-nsChromeRegistry::SelectLocaleFromPref(nsIPrefBranch* prefs)
-{
-  nsresult rv;
-  PRBool matchOSLocale = PR_FALSE, userLocaleOverride = PR_FALSE;
-  prefs->PrefHasUserValue(SELECTED_LOCALE_PREF, &userLocaleOverride);
-  rv = prefs->GetBoolPref(MATCH_OS_LOCALE_PREF, &matchOSLocale);
-
-  if (NS_SUCCEEDED(rv) && matchOSLocale && !userLocaleOverride) {
-    // compute lang and region code only when needed!
-    nsCAutoString uiLocale;
-    rv = getUILangCountry(uiLocale);
-    if (NS_SUCCEEDED(rv))
-      mSelectedLocale = uiLocale;
-  }
-  else {
-    nsXPIDLCString provider;
-    rv = prefs->GetCharPref(SELECTED_LOCALE_PREF, getter_Copies(provider));
-    if (NS_SUCCEEDED(rv)) {
-      mSelectedLocale = provider;
-    }
-  }
-
-  return rv;
-}
-
-NS_IMETHODIMP nsChromeRegistry::Observe(nsISupports *aSubject, const char *aTopic, const PRUnichar *someData)
-{
-  nsresult rv = NS_OK;
-
-  if (!strcmp(NS_PREFBRANCH_PREFCHANGE_TOPIC_ID, aTopic)) {
-    nsCOMPtr<nsIPrefBranch> prefs (do_QueryInterface(aSubject));
-    NS_ASSERTION(prefs, "Bad observer call!");
-
-    NS_ConvertUTF16toUTF8 pref(someData);
-
-    if (pref.EqualsLiteral(MATCH_OS_LOCALE_PREF) ||
-        pref.EqualsLiteral(SELECTED_LOCALE_PREF)) {
-      rv = SelectLocaleFromPref(prefs);
-      if (NS_SUCCEEDED(rv) && mProfileLoaded)
-        FlushAllCaches();
-    }
-    else if (pref.EqualsLiteral(SELECTED_SKIN_PREF)) {
-      nsXPIDLCString provider;
-      rv = prefs->GetCharPref(pref.get(), getter_Copies(provider));
-      if (NS_FAILED(rv)) {
-        NS_ERROR("Couldn't get new locale pref!");
-        return rv;
-      }
-
-      mSelectedSkin = provider;
-      RefreshSkins();
-    } else {
-      NS_ERROR("Unexpected pref!");
-    }
-  }
-  else if (!strcmp("command-line-startup", aTopic)) {
-    nsCOMPtr<nsICommandLine> cmdLine (do_QueryInterface(aSubject));
-    if (cmdLine) {
-      nsAutoString uiLocale;
-      rv = cmdLine->HandleFlagWithParam(NS_LITERAL_STRING(UILOCALE_CMD_LINE_ARG),
-                                        PR_FALSE, uiLocale);
-      if (NS_SUCCEEDED(rv) && !uiLocale.IsEmpty()) {
-        CopyUTF16toUTF8(uiLocale, mSelectedLocale);
-        nsCOMPtr<nsIPrefBranch2> prefs (do_GetService(NS_PREFSERVICE_CONTRACTID));
-        if (prefs) {
-          prefs->RemoveObserver(SELECTED_LOCALE_PREF, this);
-        }
-      }
-    }
-  }
-  else if (!strcmp("profile-initial-state", aTopic)) {
-    mProfileLoaded = PR_TRUE;
-  }
-  else {
-    NS_ERROR("Unexpected observer topic!");
-  }
-
-  return rv;
-}
-
-nsresult
-nsChromeRegistry::ProcessManifest(nsILocalFile* aManifest, PRBool aSkinOnly)
-{
-  nsresult rv;
-
-  PRFileDesc* fd;
-  rv = aManifest->OpenNSPRFileDesc(PR_RDONLY, 0, &fd);
-  NS_ENSURE_SUCCESS(rv, rv);
-
-  PRInt32 n, size;
-  char *buf;
-
-  size = PR_Available(fd);
-  if (size == -1) {
-    rv = NS_ERROR_UNEXPECTED;
-    goto mend;
-  }
-
-  buf = (char *) malloc(size + 1);
-  if (!buf) {
-    rv = NS_ERROR_OUT_OF_MEMORY;
-    goto mend;
-  }
-
-  n = PR_Read(fd, buf, size);
-  if (n > 0) {
-    buf[size] = '\0';
-    rv = ProcessManifestBuffer(buf, size, aManifest, aSkinOnly);
-  }
-  free(buf);
-
-mend:
-  PR_Close(fd);
-  return rv;
-}
-
-static const char kWhitespace[] = "\t ";
-static const char kNewlines[]   = "\r\n";
-
-/**
- * Check for a modifier flag of the following forms:
- *   "flag"   (same as "true")
- *   "flag=yes|true|1"
- *   "flag="no|false|0"
- * @param aFlag The flag to compare.
- * @param aData The tokenized data to check; this is lowercased
- *              before being passed in.
- * @param aResult If the flag is found, the value is assigned here.
- * @return Whether the flag was handled.
- */
-static PRBool
-CheckFlag(const nsSubstring& aFlag, const nsSubstring& aData, PRBool& aResult)
-{
-  if (!StringBeginsWith(aData, aFlag))
-    return PR_FALSE;
-
-  if (aFlag.Length() == aData.Length()) {
-    // the data is simply "flag", which is the same as "flag=yes"
-    aResult = PR_TRUE;
-    return PR_TRUE;
-  }
-
-  if (aData.CharAt(aFlag.Length()) != '=') {
-    // the data is "flag2=", which is not anything we care about
-    return PR_FALSE;
-  }
-
-  if (aData.Length() == aFlag.Length() + 1) {
-    aResult = PR_FALSE;
-    return PR_TRUE;
-  }
-
-  switch (aData.CharAt(aFlag.Length() + 1)) {
-  case '1':
-  case 't': //true
-  case 'y': //yes
-    aResult = PR_TRUE;
-    return PR_TRUE;
-
-  case '0':
-  case 'f': //false
-  case 'n': //no
-    aResult = PR_FALSE;
-    return PR_TRUE;
-  }
-
-  return PR_FALSE;
-}
-
-enum TriState {
-  eUnspecified,
-  eBad,
-  eOK
-};
-
-/**
- * Check for a modifier flag of the following form:
- *   "flag=string"
- *   "flag!=string"
- * @param aFlag The flag to compare.
- * @param aData The tokenized data to check; this is lowercased
- *              before being passed in.
- * @param aValue The value that is expected.
- * @param aResult If this is "ok" when passed in, this is left alone.
- *                Otherwise if the flag is found it is set to eBad or eOK.
- * @return Whether the flag was handled.
- */
-static PRBool
-CheckStringFlag(const nsSubstring& aFlag, const nsSubstring& aData,
-                const nsSubstring& aValue, TriState& aResult)
-{
-  if (aData.Length() < aFlag.Length() + 1)
-    return PR_FALSE;
-
-  if (!StringBeginsWith(aData, aFlag))
-    return PR_FALSE;
-
-  PRBool comparison = PR_TRUE;
-  if (aData[aFlag.Length()] != '=') {
-    if (aData[aFlag.Length()] == '!' &&
-        aData.Length() >= aFlag.Length() + 2 &&
-        aData[aFlag.Length() + 1] == '=')
-      comparison = PR_FALSE;
-    else
-      return PR_FALSE;
-  }
-
-  if (aResult != eOK) {
-    nsDependentSubstring testdata = Substring(aData, aFlag.Length() + (comparison ? 1 : 2));
-    if (testdata.Equals(aValue))
-      aResult = comparison ? eOK : eBad;
-    else
-      aResult = comparison ? eBad : eOK;
-  }
-
-  return PR_TRUE;
-}
-
-/**
- * Check for a modifier flag of the following form:
- *   "flag=version"
- *   "flag<=version"
- *   "flag<version"
- *   "flag>=version"
- *   "flag>version"
- * @param aFlag The flag to compare.
- * @param aData The tokenized data to check; this is lowercased
- *              before being passed in.
- * @param aValue The value that is expected. If this is empty then no
- *               comparison will match.
- * @param aChecker the version checker to use. If null, aResult will always
- *                 be eBad.
- * @param aResult If this is eOK when passed in, this is left alone.
- *                Otherwise if the flag is found it is set to eBad or eOK.
- * @return Whether the flag was handled.
- */
-
-#define COMPARE_EQ    1 << 0
-#define COMPARE_LT    1 << 1
-#define COMPARE_GT    1 << 2
-
-static PRBool
-CheckVersionFlag(const nsSubstring& aFlag, const nsSubstring& aData,
-                 const nsSubstring& aValue, nsIVersionComparator* aChecker,
-                 TriState& aResult)
-{
-  if (aData.Length() < aFlag.Length() + 2)
-    return PR_FALSE;
-
-  if (!StringBeginsWith(aData, aFlag))
-    return PR_FALSE;
-
-  if (aValue.Length() == 0) {
-    if (aResult != eOK)
-      aResult = eBad;
-    return PR_TRUE;
-  }
-
-  PRUint32 comparison;
-  nsAutoString testdata;
-
-  switch (aData[aFlag.Length()]) {
-  case '=':
-    comparison = COMPARE_EQ;
-    testdata = Substring(aData, aFlag.Length() + 1);
-    break;
-
-  case '<':
-    if (aData[aFlag.Length() + 1] == '=') {
-      comparison = COMPARE_EQ | COMPARE_LT;
-      testdata = Substring(aData, aFlag.Length() + 2);
-    }
-    else {
-      comparison = COMPARE_LT;
-      testdata = Substring(aData, aFlag.Length() + 1);
-    }
-    break;
-
-  case '>':
-    if (aData[aFlag.Length() + 1] == '=') {
-      comparison = COMPARE_EQ | COMPARE_GT;
-      testdata = Substring(aData, aFlag.Length() + 2);
-    }
-    else {
-      comparison = COMPARE_GT;
-      testdata = Substring(aData, aFlag.Length() + 1);
-    }
-    break;
-
-  default:
-    return PR_FALSE;
-  }
-
-  if (testdata.Length() == 0)
-    return PR_FALSE;
-
-  if (aResult != eOK) {
-    if (!aChecker) {
-      aResult = eBad;
-    }
-    else {
-      PRInt32 c;
-      nsresult rv = aChecker->Compare(NS_ConvertUTF16toUTF8(aValue),
-                                      NS_ConvertUTF16toUTF8(testdata), &c);
-      if (NS_FAILED(rv)) {
-        aResult = eBad;
-      }
-      else {
-        if ((c == 0 && comparison & COMPARE_EQ) ||
-            (c < 0 && comparison & COMPARE_LT) ||
-            (c > 0 && comparison & COMPARE_GT))
-          aResult = eOK;
-        else
-          aResult = eBad;
-      }
-    }
-  }
-
-  return PR_TRUE;
-}
-
-static void
-EnsureLowerCase(char *aBuf)
-{
-  for (; *aBuf; ++aBuf) {
-    char ch = *aBuf;
-    if (ch >= 'A' && ch <= 'Z')
-      *aBuf = ch + 'a' - 'A';
-  }
-}
-
-nsresult
-nsChromeRegistry::ProcessManifestBuffer(char *buf, PRInt32 length,
-                                        nsILocalFile* aManifest,
-                                        PRBool aSkinOnly)
-{
-  nsresult rv;
-
-  NS_NAMED_LITERAL_STRING(kPlatform, "platform");
-  NS_NAMED_LITERAL_STRING(kContentAccessible, "contentaccessible");
-  NS_NAMED_LITERAL_STRING(kApplication, "application");
-  NS_NAMED_LITERAL_STRING(kAppVersion, "appversion");
-  NS_NAMED_LITERAL_STRING(kOs, "os");
-  NS_NAMED_LITERAL_STRING(kOsVersion, "osversion");
-
-  nsCOMPtr<nsIIOService> io (do_GetIOService());
-  if (!io) return NS_ERROR_FAILURE;
-
-  nsCOMPtr<nsIProtocolHandler> ph;
-  rv = io->GetProtocolHandler("resource", getter_AddRefs(ph));
-  NS_ENSURE_SUCCESS(rv, rv);
-  
-  nsCOMPtr<nsIResProtocolHandler> rph (do_QueryInterface(ph));
-  if (!rph) return NS_ERROR_FAILURE;
-
-  nsCOMPtr<nsIURI> manifestURI;
-  rv = io->NewFileURI(aManifest, getter_AddRefs(manifestURI));
-  NS_ENSURE_SUCCESS(rv, rv);
-
-  nsCOMPtr<nsIXPConnect> xpc (do_GetService("@mozilla.org/js/xpc/XPConnect;1"));
-  nsCOMPtr<nsIVersionComparator> vc (do_GetService("@mozilla.org/xpcom/version-comparator;1"));
-
-  nsAutoString appID;
-  nsAutoString appVersion;
-  nsAutoString osTarget;
-  nsCOMPtr<nsIXULAppInfo> xapp (do_GetService(XULAPPINFO_SERVICE_CONTRACTID));
-  if (xapp) {
-    nsCAutoString s;
-    rv = xapp->GetID(s);
-    if (NS_SUCCEEDED(rv))
-      CopyUTF8toUTF16(s, appID);
-
-    rv = xapp->GetVersion(s);
-    if (NS_SUCCEEDED(rv))
-      CopyUTF8toUTF16(s, appVersion);
-    
-    nsCOMPtr<nsIXULRuntime> xruntime (do_QueryInterface(xapp));
-    if (xruntime) {
-      rv = xruntime->GetOS(s);
-      if (NS_SUCCEEDED(rv)) {
-        CopyUTF8toUTF16(s, osTarget);
-        ToLowerCase(osTarget);
-      }
-    }
-  }
-  
-  nsAutoString osVersion;
-#if defined(XP_WIN)
-  OSVERSIONINFO info = { sizeof(OSVERSIONINFO) };
-  if (GetVersionEx(&info)) {
-    nsTextFormatter::ssprintf(osVersion, NS_LITERAL_STRING("%ld.%ld").get(),
-                                         info.dwMajorVersion,
-                                         info.dwMinorVersion);
-  }
-#elif defined(XP_MACOSX)
-  SInt32 majorVersion, minorVersion;
-  if ((Gestalt(gestaltSystemVersionMajor, &majorVersion) == noErr) &&
-      (Gestalt(gestaltSystemVersionMinor, &minorVersion) == noErr)) {
-    nsTextFormatter::ssprintf(osVersion, NS_LITERAL_STRING("%ld.%ld").get(),
-                                         majorVersion,
-                                         minorVersion);
-  }
-#elif defined(MOZ_WIDGET_GTK2)
-  nsTextFormatter::ssprintf(osVersion, NS_LITERAL_STRING("%ld.%ld").get(),
-                                       gtk_major_version,
-                                       gtk_minor_version);
-#endif
-
-  char *token;
-  char *newline = buf;
-  PRUint32 line = 0;
-
-  // outer loop tokenizes by newline
-  while (nsnull != (token = nsCRT::strtok(newline, kNewlines, &newline))) {
-    ++line;
-
-    if (*token == '#') // ignore lines that begin with # as comments
-      continue;
-
-    char *whitespace = token;
-    token = nsCRT::strtok(whitespace, kWhitespace, &whitespace);
-    if (!token) continue;
-
-    if (!strcmp(token, "content")) {
-      if (aSkinOnly) {
-        LogMessageWithContext(manifestURI, line, nsIScriptError::warningFlag,
-                              "Warning: Ignoring content registration in skin-only manifest.");
-        continue;
-      }
-      char *package = nsCRT::strtok(whitespace, kWhitespace, &whitespace);
-      char *uri     = nsCRT::strtok(whitespace, kWhitespace, &whitespace);
-      if (!package || !uri) {
-        LogMessageWithContext(manifestURI, line, nsIScriptError::warningFlag,
-                              "Warning: Malformed content registration.");
-        continue;
-      }
-
-      EnsureLowerCase(package);
-
-      // NOTE: We check for platform modifiers on content packages, but they
-      // are *applied* to content|skin|locale.
-
-      PRBool platform = PR_FALSE;
-      PRBool contentAccessible = PR_FALSE;
-      TriState stAppVersion = eUnspecified;
-      TriState stApp = eUnspecified;
-      TriState stOsVersion = eUnspecified;
-      TriState stOs = eUnspecified;
-
-      PRBool badFlag = PR_FALSE;
-
-      while (nsnull != (token = nsCRT::strtok(whitespace, kWhitespace, &whitespace)) &&
-             !badFlag) {
-        NS_ConvertASCIItoUTF16 wtoken(token);
-        ToLowerCase(wtoken);
-
-        if (CheckFlag(kPlatform, wtoken, platform) ||
-            CheckFlag(kContentAccessible, wtoken, contentAccessible) ||
-            CheckStringFlag(kApplication, wtoken, appID, stApp) ||
-            CheckStringFlag(kOs, wtoken, osTarget, stOs) ||
-            CheckVersionFlag(kOsVersion, wtoken, osVersion, vc, stOsVersion) ||
-            CheckVersionFlag(kAppVersion, wtoken, appVersion, vc, stAppVersion))
-          continue;
-
-        LogMessageWithContext(manifestURI, line, nsIScriptError::warningFlag,
-                              "Warning: Unrecognized chrome registration modifier '%s'.",
-                              token);
-        badFlag = PR_TRUE;
-      }
-
-      if (badFlag || stApp == eBad || stAppVersion == eBad || 
-          stOs == eBad || stOsVersion == eBad)
-        continue;
-
-      nsCOMPtr<nsIURI> resolved;
-      rv = io->NewURI(nsDependentCString(uri), nsnull, manifestURI,
-                      getter_AddRefs(resolved));
-      if (NS_FAILED(rv))
-        continue;
-
-      if (!CanLoadResource(resolved)) {
-        LogMessageWithContext(resolved, line, nsIScriptError::warningFlag,
-                              "Warning: cannot register non-local URI '%s' as content.",
-                              uri);
-        continue;
-      }
-
-      PackageEntry* entry =
-        static_cast<PackageEntry*>(PL_DHashTableOperate(&mPackagesHash,
-                                                            & (const nsACString&) nsDependentCString(package),
-                                                            PL_DHASH_ADD));
-      if (!entry)
-        return NS_ERROR_OUT_OF_MEMORY;
-
-      entry->baseURI = resolved;
-
-      if (platform)
-        entry->flags |= PackageEntry::PLATFORM_PACKAGE;
-      if (contentAccessible)
-        entry->flags |= PackageEntry::CONTENT_ACCESSIBLE;
-      if (xpc) {
-        nsCAutoString urlp("chrome://");
-        urlp.Append(package);
-        urlp.Append('/');
-
-        rv = xpc->FlagSystemFilenamePrefix(urlp.get(), true);
-        NS_ENSURE_SUCCESS(rv, rv);
-      }
-    }
-    else if (!strcmp(token, "locale")) {
-      if (aSkinOnly) {
-        LogMessageWithContext(manifestURI, line, nsIScriptError::warningFlag,
-                              "Warning: Ignoring locale registration in skin-only manifest.");
-        continue;
-      }
-      char *package  = nsCRT::strtok(whitespace, kWhitespace, &whitespace);
-      char *provider = nsCRT::strtok(whitespace, kWhitespace, &whitespace);
-      char *uri      = nsCRT::strtok(whitespace, kWhitespace, &whitespace);
-      if (!package || !provider || !uri) {
-        LogMessageWithContext(manifestURI, line, nsIScriptError::warningFlag,
-                              "Warning: Malformed locale registration.");
-        continue;
-      }
-
-      EnsureLowerCase(package);
-
-      TriState stAppVersion = eUnspecified;
-      TriState stApp = eUnspecified;
-      TriState stOs = eUnspecified;
-      TriState stOsVersion = eUnspecified;
-
-      PRBool badFlag = PR_FALSE;
-
-      while (nsnull != (token = nsCRT::strtok(whitespace, kWhitespace, &whitespace)) &&
-             !badFlag) {
-        NS_ConvertASCIItoUTF16 wtoken(token);
-        ToLowerCase(wtoken);
-
-        if (CheckStringFlag(kApplication, wtoken, appID, stApp) ||
-            CheckStringFlag(kOs, wtoken, osTarget, stOs) ||
-            CheckVersionFlag(kOsVersion, wtoken, osVersion, vc, stOsVersion) ||
-            CheckVersionFlag(kAppVersion, wtoken, appVersion, vc, stAppVersion))
-          continue;
-
-        LogMessageWithContext(manifestURI, line, nsIScriptError::warningFlag,
-                              "Warning: Unrecognized chrome registration modifier '%s'.",
-                              token);
-        badFlag = PR_TRUE;
-      }
-
-      if (badFlag || stApp == eBad || stAppVersion == eBad ||
-          stOs == eBad || stOsVersion == eBad)
-        continue;
-
-      nsCOMPtr<nsIURI> resolved;
-      rv = io->NewURI(nsDependentCString(uri), nsnull, manifestURI,
-                      getter_AddRefs(resolved));
-      if (NS_FAILED(rv))
-        continue;
-
-      if (!CanLoadResource(resolved)) {
-        LogMessageWithContext(resolved, line, nsIScriptError::warningFlag,
-                              "Warning: cannot register non-local URI '%s' as a locale.",
-                              uri);
-        continue;
-      }
-
-      PackageEntry* entry =
-        static_cast<PackageEntry*>(PL_DHashTableOperate(&mPackagesHash,
-                                                            & (const nsACString&) nsDependentCString(package),
-                                                            PL_DHASH_ADD));
-      if (!entry)
-        return NS_ERROR_OUT_OF_MEMORY;
-
-      entry->locales.SetBase(nsDependentCString(provider), resolved);
-    }
-    else if (!strcmp(token, "skin")) {
-      char *package  = nsCRT::strtok(whitespace, kWhitespace, &whitespace);
-      char *provider = nsCRT::strtok(whitespace, kWhitespace, &whitespace);
-      char *uri      = nsCRT::strtok(whitespace, kWhitespace, &whitespace);
-      if (!package || !provider || !uri) {
-        LogMessageWithContext(manifestURI, line, nsIScriptError::warningFlag,
-                              "Warning: Malformed skin registration.");
-        continue;
-      }
-
-      EnsureLowerCase(package);
-
-      TriState stAppVersion = eUnspecified;
-      TriState stApp = eUnspecified;
-      TriState stOs = eUnspecified;
-      TriState stOsVersion = eUnspecified;
-
-      PRBool badFlag = PR_FALSE;
-
-      while (nsnull != (token = nsCRT::strtok(whitespace, kWhitespace, &whitespace)) &&
-             !badFlag) {
-        NS_ConvertASCIItoUTF16 wtoken(token);
-        ToLowerCase(wtoken);
-
-        if (CheckStringFlag(kApplication, wtoken, appID, stApp) ||
-            CheckStringFlag(kOs, wtoken, osTarget, stOs) ||
-            CheckVersionFlag(kOsVersion, wtoken, osVersion, vc, stOsVersion) ||
-            CheckVersionFlag(kAppVersion, wtoken, appVersion, vc, stAppVersion))
-          continue;
-
-        LogMessageWithContext(manifestURI, line, nsIScriptError::warningFlag,
-                              "Warning: Unrecognized chrome registration modifier '%s'.",
-                              token);
-        badFlag = PR_TRUE;
-      }
-
-      if (badFlag || stApp == eBad || stAppVersion == eBad ||
-          stOs == eBad || stOsVersion == eBad)
-        continue;
-
-      nsCOMPtr<nsIURI> resolved;
-      rv = io->NewURI(nsDependentCString(uri), nsnull, manifestURI,
-                      getter_AddRefs(resolved));
-      if (NS_FAILED(rv))
-        continue;
-
-      if (!CanLoadResource(resolved)) {
-        LogMessageWithContext(resolved, line, nsIScriptError::warningFlag,
-                              "Warning: cannot register non-local URI '%s' as a skin.",
-                              uri);
-        continue;
-      }
-
-      PackageEntry* entry =
-        static_cast<PackageEntry*>(PL_DHashTableOperate(&mPackagesHash,
-                                                            & (const nsACString&) nsDependentCString(package),
-                                                            PL_DHASH_ADD));
-      if (!entry)
-        return NS_ERROR_OUT_OF_MEMORY;
-
-      entry->skins.SetBase(nsDependentCString(provider), resolved);
-    }
-    else if (!strcmp(token, "overlay")) {
-      if (aSkinOnly) {
-        LogMessageWithContext(manifestURI, line, nsIScriptError::warningFlag,
-                              "Warning: Ignoring overlay registration in skin-only manifest.");
-        continue;
-      }
-      char *base    = nsCRT::strtok(whitespace, kWhitespace, &whitespace);
-      char *overlay = nsCRT::strtok(whitespace, kWhitespace, &whitespace);
-      if (!base || !overlay) {
-        LogMessageWithContext(manifestURI, line, nsIScriptError::warningFlag,
-                              "Warning: malformed chrome overlay instruction.");
-        continue;
-      }
-
-      TriState stAppVersion = eUnspecified;
-      TriState stApp = eUnspecified;
-      TriState stOs = eUnspecified;
-      TriState stOsVersion = eUnspecified;
-
-      PRBool badFlag = PR_FALSE;
-
-      while (nsnull != (token = nsCRT::strtok(whitespace, kWhitespace, &whitespace)) &&
-             !badFlag) {
-        NS_ConvertASCIItoUTF16 wtoken(token);
-        ToLowerCase(wtoken);
-
-        if (CheckStringFlag(kApplication, wtoken, appID, stApp) ||
-            CheckStringFlag(kOs, wtoken, osTarget, stOs) ||
-            CheckVersionFlag(kOsVersion, wtoken, osVersion, vc, stOsVersion) ||
-            CheckVersionFlag(kAppVersion, wtoken, appVersion, vc, stAppVersion))
-          continue;
-
-        LogMessageWithContext(manifestURI, line, nsIScriptError::warningFlag,
-                              "Warning: Unrecognized chrome registration modifier '%s'.",
-                              token);
-        badFlag = PR_TRUE;
-      }
-
-      if (badFlag || stApp == eBad || stAppVersion == eBad ||
-          stOs == eBad || stOsVersion == eBad)
-        continue;
-
-      nsCOMPtr<nsIURI> baseuri, overlayuri;
-      rv  = io->NewURI(nsDependentCString(base), nsnull, nsnull,
-                       getter_AddRefs(baseuri));
-      rv |= io->NewURI(nsDependentCString(overlay), nsnull, nsnull,
-                       getter_AddRefs(overlayuri));
-      if (NS_FAILED(rv)) {
-        NS_WARNING("Could not make URIs for overlay directive. Ignoring.");
-        continue;
-      }
-
-      if (!CanLoadResource(overlayuri)) {
-        LogMessageWithContext(overlayuri, line, nsIScriptError::warningFlag,
-                              "Warning: cannot register non-local URI '%s' as an overlay.",
-                              overlay);
-        continue;
-      }
-
-      mOverlayHash.Add(baseuri, overlayuri);
-    }
-    else if (!strcmp(token, "style")) {
-      char *base    = nsCRT::strtok(whitespace, kWhitespace, &whitespace);
-      char *overlay = nsCRT::strtok(whitespace, kWhitespace, &whitespace);
-      if (!base || !overlay) {
-        LogMessageWithContext(manifestURI, line, nsIScriptError::warningFlag,
-                              "Warning: malformed chrome style instruction.");
-        continue;
-      }
-
-      TriState stAppVersion = eUnspecified;
-      TriState stApp = eUnspecified;
-      TriState stOs = eUnspecified;
-      TriState stOsVersion = eUnspecified;
-
-      PRBool badFlag = PR_FALSE;
-
-      while (nsnull != (token = nsCRT::strtok(whitespace, kWhitespace, &whitespace)) &&
-             !badFlag) {
-        NS_ConvertASCIItoUTF16 wtoken(token);
-        ToLowerCase(wtoken);
-
-        if (CheckStringFlag(kApplication, wtoken, appID, stApp) ||
-            CheckStringFlag(kOs, wtoken, osTarget, stOs) ||
-            CheckVersionFlag(kOsVersion, wtoken, osVersion, vc, stOsVersion) ||
-            CheckVersionFlag(kAppVersion, wtoken, appVersion, vc, stAppVersion))
-          continue;
-
-        LogMessageWithContext(manifestURI, line, nsIScriptError::warningFlag,
-                              "Warning: Unrecognized chrome registration modifier '%s'.",
-                              token);
-        badFlag = PR_TRUE;
-      }
-
-      if (badFlag || stApp == eBad || stAppVersion == eBad ||
-          stOs == eBad || stOsVersion == eBad)
-        continue;
-
-      nsCOMPtr<nsIURI> baseuri, overlayuri;
-      rv  = io->NewURI(nsDependentCString(base), nsnull, nsnull,
-                      getter_AddRefs(baseuri));
-      rv |= io->NewURI(nsDependentCString(overlay), nsnull, nsnull,
-                       getter_AddRefs(overlayuri));
-      if (NS_FAILED(rv))
-        continue;
-
-      if (!CanLoadResource(overlayuri)) {
-        LogMessageWithContext(overlayuri, line, nsIScriptError::warningFlag,
-                              "Warning: cannot register non-local URI '%s' as a style overlay.",
-                              overlay);
-        continue;
-      }
-
-      mStyleHash.Add(baseuri, overlayuri);
-    }
-    else if (!strcmp(token, "override")) {
-      if (aSkinOnly) {
-        LogMessageWithContext(manifestURI, line, nsIScriptError::warningFlag,
-                              "Warning: Ignoring override registration in skin-only manifest.");
-        continue;
-      }
-
-      char *chrome    = nsCRT::strtok(whitespace, kWhitespace, &whitespace);
-      char *resolved  = nsCRT::strtok(whitespace, kWhitespace, &whitespace);
-      if (!chrome || !resolved) {
-        LogMessageWithContext(manifestURI, line, nsIScriptError::warningFlag,
-                              "Warning: malformed chrome override instruction.");
-        continue;
-      }
-
-      TriState stAppVersion = eUnspecified;
-      TriState stApp = eUnspecified;
-      TriState stOs = eUnspecified;
-      TriState stOsVersion = eUnspecified;
-
-      PRBool badFlag = PR_FALSE;
-
-      while (nsnull != (token = nsCRT::strtok(whitespace, kWhitespace, &whitespace)) &&
-             !badFlag) {
-        NS_ConvertASCIItoUTF16 wtoken(token);
-        ToLowerCase(wtoken);
-
-        if (CheckStringFlag(kApplication, wtoken, appID, stApp) ||
-            CheckStringFlag(kOs, wtoken, osTarget, stOs) ||
-            CheckVersionFlag(kOsVersion, wtoken, osVersion, vc, stOsVersion) ||
-            CheckVersionFlag(kAppVersion, wtoken, appVersion, vc, stAppVersion))
-          continue;
-
-        LogMessageWithContext(manifestURI, line, nsIScriptError::warningFlag,
-                              "Warning: Unrecognized chrome registration modifier '%s'.",
-                              token);
-        badFlag = PR_TRUE;
-      }
-
-      if (badFlag || stApp == eBad || stAppVersion == eBad ||
-          stOs == eBad || stOsVersion == eBad)
-        continue;
-
-      nsCOMPtr<nsIURI> chromeuri, resolveduri;
-      rv  = io->NewURI(nsDependentCString(chrome), nsnull, nsnull,
-                      getter_AddRefs(chromeuri));
-      rv |= io->NewURI(nsDependentCString(resolved), nsnull, manifestURI,
-                       getter_AddRefs(resolveduri));
-      if (NS_FAILED(rv))
-        continue;
-
-      if (!CanLoadResource(resolveduri)) {
-        LogMessageWithContext(resolveduri, line, nsIScriptError::warningFlag,
-                              "Warning: cannot register non-local URI '%s' as an override.",
-                              resolved);
-        continue;
-      }
-
-      mOverrideTable.Put(chromeuri, resolveduri);
-    }
-    else if (!strcmp(token, "resource")) {
-      if (aSkinOnly) {
-        LogMessageWithContext(manifestURI, line, nsIScriptError::warningFlag,
-                              "Warning: Ignoring resource registration in skin-only manifest.");
-        continue;
-      }
-
-      char *package = nsCRT::strtok(whitespace, kWhitespace, &whitespace);
-      char *uri     = nsCRT::strtok(whitespace, kWhitespace, &whitespace);
-      if (!package || !uri) {
-        LogMessageWithContext(manifestURI, line, nsIScriptError::warningFlag,
-                              "Warning: Malformed resource registration.");
-        continue;
-      }
-
-      EnsureLowerCase(package);
-
-      TriState stAppVersion = eUnspecified;
-      TriState stApp = eUnspecified;
-      TriState stOsVersion = eUnspecified;
-      TriState stOs = eUnspecified;
-
-      PRBool badFlag = PR_FALSE;
-
-      while (nsnull != (token = nsCRT::strtok(whitespace, kWhitespace, &whitespace)) &&
-             !badFlag) {
-        NS_ConvertASCIItoUTF16 wtoken(token);
-        ToLowerCase(wtoken);
-
-        if (CheckStringFlag(kApplication, wtoken, appID, stApp) ||
-            CheckStringFlag(kOs, wtoken, osTarget, stOs) ||
-            CheckVersionFlag(kOsVersion, wtoken, osVersion, vc, stOsVersion) ||
-            CheckVersionFlag(kAppVersion, wtoken, appVersion, vc, stAppVersion))
-          continue;
-
-        LogMessageWithContext(manifestURI, line, nsIScriptError::warningFlag,
-                              "Warning: Unrecognized chrome registration modifier '%s'.",
-                              token);
-        badFlag = PR_TRUE;
-      }
-
-      if (badFlag || stApp == eBad || stAppVersion == eBad || 
-          stOs == eBad || stOsVersion == eBad)
-        continue;
-      
-      nsDependentCString host(package);
-
-      PRBool exists;
-      rv = rph->HasSubstitution(host, &exists);
-      NS_ENSURE_SUCCESS(rv, rv);
-      if (exists) {
-        LogMessageWithContext(manifestURI, line, nsIScriptError::warningFlag,
-                              "Warning: Duplicate resource declaration for '%s' ignored.",
-                              package);
-        continue;
-      }
-
-      nsCOMPtr<nsIURI> resolved;
-      rv = io->NewURI(nsDependentCString(uri), nsnull, manifestURI,
-                      getter_AddRefs(resolved));
-      if (NS_FAILED(rv))
-        continue;
-
-      if (!CanLoadResource(resolved)) {
-        LogMessageWithContext(resolved, line, nsIScriptError::warningFlag,
-                              "Warning: cannot register non-local URI '%s' as a resource.",
-                              uri);
-        continue;
-      }
-
-      rv = rph->SetSubstitution(host, resolved);
-      NS_ENSURE_SUCCESS(rv, rv);
-    }
-    else {
-      LogMessageWithContext(manifestURI, line, nsIScriptError::warningFlag,
-                            "Warning: Ignoring unrecognized chrome manifest instruction.");
-    }
-  }
-
-  return NS_OK;
->>>>>>> 30170591
 }