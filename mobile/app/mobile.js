--- conflicted
+++ resolved
@@ -237,7 +237,11 @@
 // don't allow JS to move and resize existing windows
 pref("dom.disable_window_move_resize", true);
 
-<<<<<<< HEAD
+// open in tab preferences
+// 0=default window, 1=current window/tab, 2=new window, 3=new tab in most window
+pref("browser.link.open_external", 3);
+pref("browser.link.open_newwindow", 3);
+
 // controls which bits of private data to clear. by default we clear them all.
 pref("privacy.sanitize.promptOnSanitize", false);
 pref("privacy.item.cache", true);
@@ -249,10 +253,4 @@
 pref("privacy.item.passwords", true);
 pref("privacy.item.sessions", true);
 
-pref("plugins.enabled", false);
-=======
-// open in tab preferences
-// 0=default window, 1=current window/tab, 2=new window, 3=new tab in most window
-pref("browser.link.open_external", 3);
-pref("browser.link.open_newwindow", 3);
->>>>>>> f495f5c9
+pref("plugins.enabled", false);