/* -*- Mode: Java; c-basic-offset: 4; tab-width: 20; indent-tabs-mode: nil; -*-
 * This Source Code Form is subject to the terms of the Mozilla Public
 * License, v. 2.0. If a copy of the MPL was not distributed with this
 * file, You can obtain one at http://mozilla.org/MPL/2.0/. */

package org.mozilla.gecko;

import org.mozilla.gecko.animation.PropertyAnimator;
import org.mozilla.gecko.animation.ViewHelper;
import org.mozilla.gecko.gfx.ImmutableViewportMetrics;
import org.mozilla.gecko.gfx.LayerView;
import org.mozilla.gecko.util.GamepadUtils;
import org.mozilla.gecko.menu.GeckoMenu;
import org.mozilla.gecko.menu.MenuPopup;
import org.mozilla.gecko.util.Clipboard;
import org.mozilla.gecko.util.StringUtils;
import org.mozilla.gecko.util.HardwareUtils;

import org.mozilla.gecko.util.ThreadUtils;
import org.mozilla.gecko.util.UiAsyncTask;

import org.mozilla.gecko.PrefsHelper;

import org.json.JSONObject;

import android.content.Context;
import android.content.res.Resources;
import android.graphics.Bitmap;
import android.graphics.Color;
import android.graphics.Rect;
import android.graphics.drawable.AnimationDrawable;
import android.graphics.drawable.ColorDrawable;
import android.graphics.drawable.Drawable;
import android.graphics.drawable.StateListDrawable;
import android.os.Build;
import android.os.SystemClock;
import android.text.style.ForegroundColorSpan;
import android.text.Editable;
import android.text.InputType;
import android.text.Spannable;
import android.text.SpannableStringBuilder;
import android.text.Spanned;
import android.text.TextUtils;
import android.text.TextWatcher;
import android.util.AttributeSet;
import android.util.Log;
import android.view.ContextMenu;
<<<<<<< HEAD
import android.view.KeyEvent;
=======
import android.view.LayoutInflater;
>>>>>>> ed24ba91
import android.view.MenuInflater;
import android.view.MotionEvent;
import android.view.View;
import android.view.ViewGroup;
import android.view.ViewGroup.MarginLayoutParams;
import android.view.Window;
import android.view.accessibility.AccessibilityNodeInfo;
import android.view.animation.AccelerateInterpolator;
import android.view.animation.Animation;
import android.view.animation.AlphaAnimation;
import android.view.animation.Interpolator;
import android.view.animation.TranslateAnimation;
import android.view.inputmethod.EditorInfo;
import android.view.inputmethod.InputMethodManager;
import android.widget.Button;
import android.widget.EditText;
import android.widget.ImageButton;
import android.widget.ImageView;
import android.widget.LinearLayout;
import android.widget.PopupWindow;
import android.widget.RelativeLayout;
import android.widget.RelativeLayout.LayoutParams;
import android.widget.ViewSwitcher;

import java.util.ArrayList;
import java.util.Arrays;
import java.util.List;

<<<<<<< HEAD
public class BrowserToolbar implements TextWatcher,
                                       AutocompleteHandler,
                                       Tabs.OnTabsChangedListener,
=======
public class BrowserToolbar extends GeckoRelativeLayout
                            implements Tabs.OnTabsChangedListener,
>>>>>>> ed24ba91
                                       GeckoMenu.ActionItemBarPresenter,
                                       Animation.AnimationListener {
    private static final String LOGTAG = "GeckoToolbar";
    public static final String PREF_TITLEBAR_MODE = "browser.chrome.titlebarMode";
<<<<<<< HEAD

    public static enum EditingTarget {
        NEW_TAB,
        CURRENT_TAB,
        PICK_SITE
    };

    public interface OnActivateListener {
        public void onActivate();
    }

    public interface OnCommitListener {
        public void onCommit(EditingTarget target);
    }

    public interface OnDismissListener {
        public void onDismiss();
    }

    public interface OnFilterListener {
        public void onFilter(String searchText, AutocompleteHandler handler);
    }

    private GeckoRelativeLayout mLayout;
=======
    private LayoutParams mAwesomeBarParams;
>>>>>>> ed24ba91
    private View mUrlDisplayContainer;
    private View mUrlEditContainer;
    private CustomEditText mUrlEditText;
    private View mUrlBarEntry;
    private ImageView mUrlBarRightEdge;
    private BrowserToolbarBackground mUrlBarBackground;
    private GeckoTextView mTitle;
    private int mTitlePadding;
    private boolean mSiteSecurityVisible;
    private boolean mSwitchingTabs;
    private ShapedButton mTabs;
    private ImageButton mBack;
    private ImageButton mForward;
    public ImageButton mFavicon;
    public ImageButton mStop;
    public ImageButton mSiteSecurity;
    public ImageButton mReader;
    public ImageButton mGo;
    private AnimationDrawable mProgressSpinner;
    private TabCounter mTabsCounter;
    private ImageView mShadow;
    private GeckoImageButton mMenu;
    private GeckoImageView mMenuIcon;
    private LinearLayout mActionItemBar;
    private MenuPopup mMenuPopup;
<<<<<<< HEAD
    private List<View> mFocusOrder;
    private EditingTarget mEditingTarget;
    private OnActivateListener mActivateListener;
    private OnCommitListener mCommitListener;
    private OnDismissListener mDismissListener;
    private OnFilterListener mFilterListener;
=======
    private List<? extends View> mFocusOrder;
>>>>>>> ed24ba91

    final private BrowserApp mActivity;
    private boolean mHasSoftMenuButton;

    private boolean mShowSiteSecurity;
    private boolean mShowReader;

<<<<<<< HEAD
    private boolean mDelayRestartInput;
    // The previous autocomplete result returned to us
    private String mAutoCompleteResult = "";
    // The user typed part of the autocomplete result
    private String mAutoCompletePrefix = null;

    private static List<View> sActionItems;

=======
>>>>>>> ed24ba91
    private boolean mAnimatingEntry;

    private AlphaAnimation mLockFadeIn;
    private TranslateAnimation mTitleSlideLeft;
    private TranslateAnimation mTitleSlideRight;

    private int mUrlBarViewOffset;
    private int mDefaultForwardMargin;
    private PropertyAnimator mForwardAnim = null;

    private int mFaviconSize;

    private PropertyAnimator mVisibilityAnimator;
    private static final Interpolator sButtonsInterpolator = new AccelerateInterpolator();

    private static final int TABS_CONTRACTED = 1;
    private static final int TABS_EXPANDED = 2;

    private static final int FORWARD_ANIMATION_DURATION = 450;
    private final ForegroundColorSpan mUrlColor;
    private final ForegroundColorSpan mDomainColor;
    private final ForegroundColorSpan mPrivateDomainColor;

    private boolean mShowUrl;

    private Integer mPrefObserverId;

    public BrowserToolbar(Context context) {
        this(context, null);
    }

    public BrowserToolbar(Context context, AttributeSet attrs) {
        super(context, attrs);

        // BrowserToolbar is attached to BrowserApp only.
        mActivity = (BrowserApp) context;

        // Inflate the content.
        LayoutInflater.from(context).inflate(R.layout.browser_toolbar, this);

        Tabs.registerOnTabsChangedListener(this);
        mSwitchingTabs = true;

        mAnimatingEntry = false;
        mShowUrl = false;

        // listen to the title bar pref.
        mPrefObserverId = PrefsHelper.getPref(PREF_TITLEBAR_MODE, new PrefsHelper.PrefHandlerBase() {
            @Override
            public void prefValue(String pref, String str) {
                int value = Integer.parseInt(str);
                boolean shouldShowUrl = (value == 1);

                if (shouldShowUrl == mShowUrl) {
                    return;
                }
                mShowUrl = shouldShowUrl;

                ThreadUtils.postToUiThread(new Runnable() {
                    @Override
                    public void run() {
                        updateTitle();
                    }
                });
            }

            @Override
            public boolean isObserver() {
                // We want to be notified of changes to be able to switch mode
                // without restarting.
                return true;
            }
        });

        Resources res = getResources();
        mUrlColor = new ForegroundColorSpan(res.getColor(R.color.url_bar_urltext));
        mDomainColor = new ForegroundColorSpan(res.getColor(R.color.url_bar_domaintext));
        mPrivateDomainColor = new ForegroundColorSpan(res.getColor(R.color.url_bar_domaintext_private));

        mShowSiteSecurity = false;
        mShowReader = false;

        mAnimatingEntry = false;

        mAddressBarBg = (BrowserToolbarBackground) findViewById(R.id.address_bar_bg);
        mAddressBarViewOffset = res.getDimensionPixelSize(R.dimen.addressbar_offset_left);
        mDefaultForwardMargin = res.getDimensionPixelSize(R.dimen.forward_default_offset);
        mUrlDisplayContainer = findViewById(R.id.awesome_bar_display_container);
        mAwesomeBarEntry = findViewById(R.id.awesome_bar_entry);

        // This will clip the right edge's image at half of its width
        mAwesomeBarRightEdge = (ImageView) findViewById(R.id.awesome_bar_right_edge);
        if (mAwesomeBarRightEdge != null) {
            mAwesomeBarRightEdge.getDrawable().setLevel(5000);
        }

        mTitle = (GeckoTextView) findViewById(R.id.awesome_bar_title);
        mTitlePadding = mTitle.getPaddingRight();

        mTabs = (ShapedButton) findViewById(R.id.tabs);
        mTabsCounter = (TabCounter) findViewById(R.id.tabs_counter);
        mBack = (ImageButton) findViewById(R.id.back);
        mForward = (ImageButton) findViewById(R.id.forward);
        mForward.setEnabled(false); // initialize the forward button to not be enabled

        mFavicon = (ImageButton) findViewById(R.id.favicon);
        if (Build.VERSION.SDK_INT >= 16)
            mFavicon.setImportantForAccessibility(View.IMPORTANT_FOR_ACCESSIBILITY_NO);
        mFaviconSize = Math.round(res.getDimension(R.dimen.browser_toolbar_favicon_size));

        mSiteSecurity = (ImageButton) findViewById(R.id.site_security);
        mSiteSecurityVisible = (mSiteSecurity.getVisibility() == View.VISIBLE);
        mActivity.getSiteIdentityPopup().setAnchor(mSiteSecurity);

        mProgressSpinner = (AnimationDrawable) res.getDrawable(R.drawable.progress_spinner);

        mStop = (ImageButton) findViewById(R.id.stop);
        mReader = (ImageButton) findViewById(R.id.reader);
        mShadow = (ImageView) findViewById(R.id.shadow);

        if (Build.VERSION.SDK_INT >= 16) {
            mShadow.setImportantForAccessibility(View.IMPORTANT_FOR_ACCESSIBILITY_NO);
        }

        mMenu = (GeckoImageButton) findViewById(R.id.menu);
        mMenuIcon = (GeckoImageView) findViewById(R.id.menu_icon);
        mActionItemBar = (LinearLayout) findViewById(R.id.menu_items);
        mHasSoftMenuButton = !HardwareUtils.hasMenuButton();
    }

    @Override
    public void onAttachedToWindow() {
        super.onAttachedToWindow();

        setOnClickListener(new Button.OnClickListener() {
            @Override
            public void onClick(View v) {
                if (mActivateListener != null) {
                    mActivateListener.onActivate();
                }
            }
        });

        setOnCreateContextMenuListener(new View.OnCreateContextMenuListener() {
            @Override
            public void onCreateContextMenu(ContextMenu menu, View v, ContextMenu.ContextMenuInfo menuInfo) {
                MenuInflater inflater = mActivity.getMenuInflater();
                inflater.inflate(R.menu.titlebar_contextmenu, menu);

                String clipboard = Clipboard.getText();
                if (TextUtils.isEmpty(clipboard)) {
                    menu.findItem(R.id.pasteandgo).setVisible(false);
                    menu.findItem(R.id.paste).setVisible(false);
                }

                Tab tab = Tabs.getInstance().getSelectedTab();
                if (tab != null) {
                    String url = tab.getURL();
                    if (url == null) {
                        menu.findItem(R.id.copyurl).setVisible(false);
                        menu.findItem(R.id.share).setVisible(false);
                        menu.findItem(R.id.add_to_launcher).setVisible(false);
                    }
                    if (!tab.getFeedsEnabled()) {
                        menu.findItem(R.id.subscribe).setVisible(false);
                    }
                } else {
                    // if there is no tab, remove anything tab dependent
                    menu.findItem(R.id.copyurl).setVisible(false);
                    menu.findItem(R.id.share).setVisible(false);
                    menu.findItem(R.id.add_to_launcher).setVisible(false);
                    menu.findItem(R.id.subscribe).setVisible(false);
                }
            }
        });

<<<<<<< HEAD
        mShowSiteSecurity = false;
        mShowReader = false;

        mAnimatingEntry = false;

        mUrlBarBackground = (BrowserToolbarBackground) mLayout.findViewById(R.id.url_bar_bg);
        mUrlBarViewOffset = mActivity.getResources().getDimensionPixelSize(R.dimen.url_bar_offset_left);
        mDefaultForwardMargin = mActivity.getResources().getDimensionPixelSize(R.dimen.forward_default_offset);
        mUrlDisplayContainer = mLayout.findViewById(R.id.url_display_container);
        mUrlBarEntry = mLayout.findViewById(R.id.url_bar_entry);

        mUrlEditContainer = mLayout.findViewById(R.id.url_edit_container);
        mUrlEditText = (CustomEditText) mLayout.findViewById(R.id.url_edit_text);

        mUrlEditText.addTextChangedListener(this);

        mUrlEditText.setOnKeyPreImeListener(new CustomEditText.OnKeyPreImeListener() {
            @Override
            public boolean onKeyPreIme(View v, int keyCode, KeyEvent event) {
                // We only want to process one event per tap
                if (event.getAction() != KeyEvent.ACTION_DOWN)
                    return false;

                if (keyCode == KeyEvent.KEYCODE_ENTER) {
                    // If the edit text has a composition string, don't submit the text yet.
                    // ENTER is needed to commit the composition string.
                    Editable content = mUrlEditText.getText();
                    if (!hasCompositionString(content)) {
                        if (mCommitListener != null) {
                            mCommitListener.onCommit(mEditingTarget);
                        }
                        return true;
                    }
                }

                return false;
            }
        });

        mUrlEditText.setOnKeyListener(new View.OnKeyListener() {
            @Override
            public boolean onKey(View v, int keyCode, KeyEvent event) {
                if (keyCode == KeyEvent.KEYCODE_ENTER || GamepadUtils.isActionKey(event)) {
                    if (event.getAction() != KeyEvent.ACTION_DOWN)
                        return true;

                    if (mCommitListener != null) {
                        mCommitListener.onCommit(mEditingTarget);
                    }
                    return true;
                } else if (GamepadUtils.isBackKey(event)) {
                    if (mDismissListener != null) {
                        mDismissListener.onDismiss();
                    }
                    return true;
                }

                return false;
            }
        });

        mUrlEditText.setOnFocusChangeListener(new View.OnFocusChangeListener() {
            @Override
            public void onFocusChange(View v, boolean hasFocus) {
                if (v == null || hasFocus) {
                    return;
                }

                InputMethodManager imm = (InputMethodManager) mActivity.getSystemService(Context.INPUT_METHOD_SERVICE);
                try {
                    imm.hideSoftInputFromWindow(v.getWindowToken(), 0);
                } catch (NullPointerException e) {
                    Log.e(LOGTAG, "InputMethodManagerService, why are you throwing"
                                  + " a NullPointerException? See bug 782096", e);
                }
            }
        });

        mUrlEditText.setOnLongClickListener(new View.OnLongClickListener() {
            @Override
            public boolean onLongClick(View v) {
                if (Build.VERSION.SDK_INT >= 11) {
                    CustomEditText text = (CustomEditText) v;

                    if (text.getSelectionStart() == text.getSelectionEnd())
                        return false;

                    // mActivity.getActionBar().show();
                    return false;
                }

                return false;
            }
        });

        mUrlEditText.setOnSelectionChangedListener(new CustomEditText.OnSelectionChangedListener() {
            @Override
            public void onSelectionChanged(int selStart, int selEnd) {
                if (Build.VERSION.SDK_INT >= 11 && selStart == selEnd) {
                    // mActivity.getActionBar().hide();
                }
            }
        });

        // This will clip the right edge's image at half of its width
        mUrlBarRightEdge = (ImageView) mLayout.findViewById(R.id.url_bar_right_edge);
        if (mUrlBarRightEdge != null) {
            mUrlBarRightEdge.getDrawable().setLevel(5000);
        }

        mTitle = (GeckoTextView) mLayout.findViewById(R.id.url_bar_title);
        mTitlePadding = mTitle.getPaddingRight();
        if (Build.VERSION.SDK_INT >= 16)
            mTitle.setImportantForAccessibility(View.IMPORTANT_FOR_ACCESSIBILITY_NO);

        mTabs = (ShapedButton) mLayout.findViewById(R.id.tabs);
=======
>>>>>>> ed24ba91
        mTabs.setOnClickListener(new Button.OnClickListener() {
            @Override
            public void onClick(View v) {
                toggleTabs();
            }
        });
        mTabs.setImageLevel(0);

        mBack.setOnClickListener(new Button.OnClickListener() {
            @Override
            public void onClick(View view) {
                Tabs.getInstance().getSelectedTab().doBack();
            }
        });
        mBack.setOnLongClickListener(new Button.OnLongClickListener() {
            @Override
            public boolean onLongClick(View view) {
                return Tabs.getInstance().getSelectedTab().showBackHistory();
            }
        });

        mForward.setOnClickListener(new Button.OnClickListener() {
            @Override
            public void onClick(View view) {
                Tabs.getInstance().getSelectedTab().doForward();
            }
        });
        mForward.setOnLongClickListener(new Button.OnLongClickListener() {
            @Override
            public boolean onLongClick(View view) {
                return Tabs.getInstance().getSelectedTab().showForwardHistory();
            }
        });

        Button.OnClickListener faviconListener = new Button.OnClickListener() {
            @Override
            public void onClick(View view) {
                if (mSiteSecurity.getVisibility() != View.VISIBLE)
                    return;

                JSONObject identityData = Tabs.getInstance().getSelectedTab().getIdentityData();
                if (identityData == null) {
                    Log.e(LOGTAG, "Selected tab has no identity data");
                    return;
                }
                SiteIdentityPopup siteIdentityPopup = mActivity.getSiteIdentityPopup();
                siteIdentityPopup.updateIdentity(identityData);
                siteIdentityPopup.show();
            }
        };

        mFavicon.setOnClickListener(faviconListener);
        mSiteSecurity.setOnClickListener(faviconListener);
        
        mStop.setOnClickListener(new Button.OnClickListener() {
            @Override
            public void onClick(View v) {
                Tab tab = Tabs.getInstance().getSelectedTab();
                if (tab != null)
                    tab.doStop();
                setProgressVisibility(false);
            }
        });

        mReader.setOnClickListener(new Button.OnClickListener() {
            @Override
            public void onClick(View view) {
                Tab tab = Tabs.getInstance().getSelectedTab();
                if (tab != null) {
                    tab.toggleReaderMode();
                }
            }
        });

        mReader.setOnLongClickListener(new Button.OnLongClickListener() {
            public boolean onLongClick(View v) {
                Tab tab = Tabs.getInstance().getSelectedTab();
                if (tab != null) {
                    tab.addToReadingList();
                    return true;
                }

                return false;
            }
        });

<<<<<<< HEAD
        mGo = (ImageButton) mLayout.findViewById(R.id.go);
        mGo.setOnClickListener(new Button.OnClickListener() {
            @Override
            public void onClick(View v) {
                if (mCommitListener != null) {
                    mCommitListener.onCommit(mEditingTarget);
                }
            }
        });

        mShadow = (ImageView) mLayout.findViewById(R.id.shadow);
=======
>>>>>>> ed24ba91
        mShadow.setOnClickListener(new Button.OnClickListener() {
            @Override
            public void onClick(View v) {
            }
        });

        float slideWidth = getResources().getDimension(R.dimen.browser_toolbar_lock_width);

        LinearLayout.LayoutParams siteSecParams = (LinearLayout.LayoutParams) mSiteSecurity.getLayoutParams();
        final float scale = getResources().getDisplayMetrics().density;
        slideWidth += (siteSecParams.leftMargin + siteSecParams.rightMargin) * scale + 0.5f;

        mLockFadeIn = new AlphaAnimation(0.0f, 1.0f);
        mLockFadeIn.setAnimationListener(this);

        mTitleSlideLeft = new TranslateAnimation(slideWidth, 0, 0, 0);
        mTitleSlideLeft.setAnimationListener(this);

        mTitleSlideRight = new TranslateAnimation(-slideWidth, 0, 0, 0);
        mTitleSlideRight.setAnimationListener(this);

        final int lockAnimDuration = 300;
        mLockFadeIn.setDuration(lockAnimDuration);
        mTitleSlideLeft.setDuration(lockAnimDuration);
        mTitleSlideRight.setDuration(lockAnimDuration);

        if (mHasSoftMenuButton) {
            mMenu.setVisibility(View.VISIBLE);
            mMenuIcon.setVisibility(View.VISIBLE);

            mMenu.setOnClickListener(new Button.OnClickListener() {
                @Override
                public void onClick(View view) {
                    mActivity.openOptionsMenu();
                }
            });
        }

        if (!HardwareUtils.isTablet()) {
            // Set a touch delegate to Tabs button, so the touch events on its tail
            // are passed to the menu button.
            post(new Runnable() {
                @Override
                public void run() {
                    int height = mTabs.getHeight();
                    int width = mTabs.getWidth();
                    int tail = (width - height) / 2;

                    Rect bounds = new Rect(0, 0, tail, height);
                    TailTouchDelegate delegate = new TailTouchDelegate(bounds, mShadow);
                    mTabs.setTouchDelegate(delegate);
                }
            });
        }

        mFocusOrder = Arrays.asList(mBack, mForward,  mReader, mSiteSecurity, mStop, mTabs);
    }

    @Override
    public boolean onTouchEvent(MotionEvent event) {
        // If the motion event has occured below the toolbar (due to the scroll
        // offset), let it pass through to the page.
        if (event != null && event.getY() > getHeight() - getScrollY()) {
            return false;
        }

        return super.onTouchEvent(event);
    }

<<<<<<< HEAD
    public boolean onKey(int keyCode, KeyEvent event) {
        if (event.getAction() != KeyEvent.ACTION_DOWN) {
            return false;
        }

        // Galaxy Note sends key events for the stylus that are outside of the
        // valid keyCode range (see bug 758427)
        if (keyCode > KeyEvent.getMaxKeyCode()) {
            return true;
        }

        // This method is called only if the key event was not handled
        // by any of the views, which usually means the edit box lost focus
        if (keyCode == KeyEvent.KEYCODE_BACK ||
            keyCode == KeyEvent.KEYCODE_MENU ||
            keyCode == KeyEvent.KEYCODE_DPAD_UP ||
            keyCode == KeyEvent.KEYCODE_DPAD_DOWN ||
            keyCode == KeyEvent.KEYCODE_DPAD_LEFT ||
            keyCode == KeyEvent.KEYCODE_DPAD_RIGHT ||
            keyCode == KeyEvent.KEYCODE_DPAD_CENTER ||
            keyCode == KeyEvent.KEYCODE_DEL ||
            keyCode == KeyEvent.KEYCODE_VOLUME_UP ||
            keyCode == KeyEvent.KEYCODE_VOLUME_DOWN) {
            return false;
        } else if (keyCode == KeyEvent.KEYCODE_SEARCH) {
             mUrlEditText.setText("");
             mUrlEditText.requestFocus();
             showSoftInput();
             return true;
        } else if (isEditing()) {
            final int prevSelStart = mUrlEditText.getSelectionStart();
            final int prevSelEnd = mUrlEditText.getSelectionEnd();

            // Manually dispatch the key event to the edit text. If selection changed as
            // a result of the key event, then give focus back to mUrlEditText
            mUrlEditText.dispatchKeyEvent(event);

            final int curSelStart = mUrlEditText.getSelectionStart();
            final int curSelEnd = mUrlEditText.getSelectionEnd();

            if (prevSelStart != curSelStart || prevSelEnd != curSelEnd) {
                mUrlEditText.requestFocusFromTouch();

                // Restore the selection, which gets lost due to the focus switch
                mUrlEditText.setSelection(curSelStart, curSelEnd);
            }

            return true;
        }

        return false;
    }

    public View getLayout() {
        return mLayout;
=======
    @Override
    protected void onSizeChanged(int w, int h, int oldw, int oldh) {
        super.onSizeChanged(w, h, oldw, oldh);

        if (h != oldh) {
            // Post this to happen outside of onSizeChanged, as this may cause
            // a layout change and relayouts within a layout change don't work.
            post(new Runnable() {
                @Override
                public void run() {
                    mActivity.refreshToolbarHeight();
                }
            });
        }
>>>>>>> ed24ba91
    }

    @Override
    public void onTabChanged(Tab tab, Tabs.TabEvents msg, Object data) {
        switch(msg) {
            case TITLE:
                if (Tabs.getInstance().isSelectedTab(tab)) {
                    updateTitle();
                }
                break;
            case START:
                if (Tabs.getInstance().isSelectedTab(tab)) {
                    updateBackButton(tab.canDoBack());
                    updateForwardButton(tab.canDoForward());
                    Boolean showProgress = (Boolean)data;
                    if (showProgress && tab.getState() == Tab.STATE_LOADING)
                        setProgressVisibility(true);
                    setSecurityMode(tab.getSecurityMode());
                    setReaderMode(tab.getReaderEnabled());
                }
                break;
            case STOP:
                if (Tabs.getInstance().isSelectedTab(tab)) {
                    updateBackButton(tab.canDoBack());
                    updateForwardButton(tab.canDoForward());
                    setProgressVisibility(false);
                    // Reset the title in case we haven't navigated to a new page yet.
                    updateTitle();
                }
                break;
            case RESTORED:
                // TabCount fixup after OOM
            case SELECTED:
                updateTabCount(Tabs.getInstance().getDisplayCount());
                mSwitchingTabs = true;
                // fall through
            case LOCATION_CHANGE:
            case LOAD_ERROR:
                if (Tabs.getInstance().isSelectedTab(tab)) {
                    refresh();
                }
                mSwitchingTabs = false;
                break;
            case CLOSED:
            case ADDED:
                updateTabCount(Tabs.getInstance().getDisplayCount());
                if (Tabs.getInstance().isSelectedTab(tab)) {
                    updateBackButton(tab.canDoBack());
                    updateForwardButton(tab.canDoForward());
                }
                break;
            case FAVICON:
                if (Tabs.getInstance().isSelectedTab(tab)) {
                    setFavicon(tab.getFavicon());
                }
                break;
            case SECURITY_CHANGE:
                if (Tabs.getInstance().isSelectedTab(tab)) {
                    setSecurityMode(tab.getSecurityMode());
                }
                break;
            case READER_ENABLED:
                if (Tabs.getInstance().isSelectedTab(tab)) {
                    setReaderMode(tab.getReaderEnabled());
                }
                break;
        }
    }

    // Return early if we're backspacing through the string, or
    // have no autocomplete results
    @Override
    public void onAutocomplete(final String result) {
        final String text = mUrlEditText.getText().toString();

        if (result == null) {
            mAutoCompleteResult = "";
            return;
        }

        if (!result.startsWith(text) || text.equals(result)) {
            return;
        }

        mAutoCompleteResult = result;
        mUrlEditText.getText().append(result.substring(text.length()));
        mUrlEditText.setSelection(text.length(), result.length());
    }

    @Override
    public void afterTextChanged(final Editable s) {
        final String text = s.toString();
        boolean useHandler = false;
        boolean reuseAutocomplete = false;
        if (!hasCompositionString(s) && !StringUtils.isSearchQuery(text, false)) {
            useHandler = true;

            // If you're hitting backspace (the string is getting smaller
            // or is unchanged), don't autocomplete.
            if (mAutoCompletePrefix != null && (mAutoCompletePrefix.length() >= text.length())) {
                useHandler = false;
            } else if (mAutoCompleteResult != null && mAutoCompleteResult.startsWith(text)) {
                // If this text already matches our autocomplete text, autocomplete likely
                // won't change. Just reuse the old autocomplete value.
                useHandler = false;
                reuseAutocomplete = true;
            }
        }

        // If this is the autocomplete text being set, don't run the filter.
        if (TextUtils.isEmpty(mAutoCompleteResult) || !mAutoCompleteResult.equals(text)) {
            if (isEditing() && mFilterListener != null) {
                mFilterListener.onFilter(text, useHandler ? this : null);
            }
            mAutoCompletePrefix = text;

            if (reuseAutocomplete) {
                onAutocomplete(mAutoCompleteResult);
            }
        }

        // If the edit text has a composition string, don't call updateGoButton().
        // That method resets IME and composition state will be broken.
        if (!hasCompositionString(s)) {
            updateGoButton(text);
        }

        if (Build.VERSION.SDK_INT >= 11) {
            // mActivity.getActionBar().hide();
        }
    }

    @Override
    public void beforeTextChanged(CharSequence s, int start, int count,
                                  int after) {
        // do nothing
    }

    @Override
    public void onTextChanged(CharSequence s, int start, int before,
                              int count) {
        // do nothing
    }

    public boolean isVisible() {
        return getScrollY() == 0;
    }

    public void setNextFocusDownId(int nextId) {
        super.setNextFocusDownId(nextId);
        mTabs.setNextFocusDownId(nextId);
        mBack.setNextFocusDownId(nextId);
        mForward.setNextFocusDownId(nextId);
        mFavicon.setNextFocusDownId(nextId);
        mStop.setNextFocusDownId(nextId);
        mSiteSecurity.setNextFocusDownId(nextId);
        mReader.setNextFocusDownId(nextId);
        mMenu.setNextFocusDownId(nextId);
    }

    @Override
    public void onAnimationStart(Animation animation) {
        if (animation.equals(mLockFadeIn)) {
            if (mSiteSecurityVisible)
                mSiteSecurity.setVisibility(View.VISIBLE);
        } else if (animation.equals(mTitleSlideLeft)) {
            // These two animations may be scheduled to start while the forward
            // animation is occurring. If we're showing the site security icon, make
            // sure it doesn't take any space during the forward transition.
            mSiteSecurity.setVisibility(View.GONE);
        } else if (animation.equals(mTitleSlideRight)) {
            // If we're hiding the icon, make sure that we keep its padding
            // in place during the forward transition
            mSiteSecurity.setVisibility(View.INVISIBLE);
        }
    }

    @Override
    public void onAnimationRepeat(Animation animation) {
    }

    @Override
    public void onAnimationEnd(Animation animation) {
        if (animation.equals(mTitleSlideRight)) {
            mSiteSecurity.startAnimation(mLockFadeIn);
        }
    }

<<<<<<< HEAD
    private int getUrlBarEntryTranslation() {
        return mLayout.getWidth() - mUrlBarEntry.getRight();
    }

    private int getUrlBarCurveTranslation() {
        return mLayout.getWidth() - mTabs.getLeft();
    }

    private static boolean hasCompositionString(Editable content) {
        Object[] spans = content.getSpans(0, content.length(), Object.class);
        if (spans != null) {
            for (Object span : spans) {
                if ((content.getSpanFlags(span) & Spanned.SPAN_COMPOSING) != 0) {
                    // Found composition string.
                    return true;
                }
=======
    private int getAwesomeBarEntryTranslation() {
        return getWidth() - mAwesomeBarEntry.getRight();
    }

    private int getAwesomeBarCurveTranslation() {
        return getWidth() - mTabs.getLeft();
    }

    public void fromAwesomeBarSearch(String url) {
        // Update the title with the url that was just entered. Don't update the title if
        // the AwesomeBar activity was cancelled, or if the user entered an empty string.
        if (url != null && url.length() > 0) {
            setTitle(url);
        }

        if (HardwareUtils.isTablet() || Build.VERSION.SDK_INT < 11) {
            return;
        }

        // If the awesomebar entry is not selected at this point, this means that
        // we had to reinflate the toolbar layout for some reason (device rotation
        // while in awesome screen, activity was killed in background, etc). In this
        // case, we have to ensure the toolbar is in the correct initial state to
        // shrink back.
        if (!isSelected()) {
            // Keep the entry highlighted during the animation
            setSelected(true);

            final int entryTranslation = getAwesomeBarEntryTranslation();
            final int curveTranslation = getAwesomeBarCurveTranslation();

            if (mAwesomeBarRightEdge != null) {
                ViewHelper.setTranslationX(mAwesomeBarRightEdge, entryTranslation);
            }

            ViewHelper.setTranslationX(mTabs, curveTranslation);
            ViewHelper.setTranslationX(mTabsCounter, curveTranslation);
            ViewHelper.setTranslationX(mActionItemBar, curveTranslation);

            if (mHasSoftMenuButton) {
                ViewHelper.setTranslationX(mMenu, curveTranslation);
                ViewHelper.setTranslationX(mMenuIcon, curveTranslation);
>>>>>>> ed24ba91
            }
        }
<<<<<<< HEAD
        return false;
=======

        contentAnimator.setPropertyAnimationListener(new PropertyAnimator.PropertyAnimationListener() {
            @Override
            public void onPropertyAnimationStart() {
            }

            @Override
            public void onPropertyAnimationEnd() {
                // Turn off selected state on the entry
                setSelected(false);

                PropertyAnimator buttonsAnimator = new PropertyAnimator(300);

                // Fade toolbar buttons (reader, stop) after the entry
                // is schrunk back to its original size.
                buttonsAnimator.attach(mReader,
                                       PropertyAnimator.Property.ALPHA,
                                       1);
                buttonsAnimator.attach(mStop,
                                       PropertyAnimator.Property.ALPHA,
                                       1);

                buttonsAnimator.start();

                mAnimatingEntry = false;

                // Trigger animation to update the tabs counter once the
                // tabs button is back on screen.
                updateTabCount(Tabs.getInstance().getDisplayCount());
            }
        });

        mAnimatingEntry = true;

        postDelayed(new Runnable() {
            @Override
            public void run() {
                contentAnimator.start();
            }
        }, 500);
    }

    private void onAwesomeBarSearch() {
        // This animation doesn't make much sense in a sidebar UI
        if (HardwareUtils.isTablet() || Build.VERSION.SDK_INT < 11) {
            mActivity.onSearchRequested();
            return;
        }

        if (mAnimatingEntry)
            return;

        final PropertyAnimator contentAnimator = new PropertyAnimator(250);
        contentAnimator.setUseHardwareLayer(false);

        final int entryTranslation = getAwesomeBarEntryTranslation();
        final int curveTranslation = getAwesomeBarCurveTranslation();

        // Keep the entry highlighted during the animation
        setSelected(true);

        // Hide stop/reader buttons immediately
        ViewHelper.setAlpha(mReader, 0);
        ViewHelper.setAlpha(mStop, 0);

        // Slide the right side elements of the toolbar

        if (mAwesomeBarRightEdge != null) {
            contentAnimator.attach(mAwesomeBarRightEdge,
                                   PropertyAnimator.Property.TRANSLATION_X,
                                   entryTranslation);
        }

        contentAnimator.attach(mTabs,
                               PropertyAnimator.Property.TRANSLATION_X,
                               curveTranslation);
        contentAnimator.attach(mTabsCounter,
                               PropertyAnimator.Property.TRANSLATION_X,
                               curveTranslation);
        contentAnimator.attach(mActionItemBar,
                               PropertyAnimator.Property.TRANSLATION_X,
                               curveTranslation);

        if (mHasSoftMenuButton) {
            contentAnimator.attach(mMenu,
                                   PropertyAnimator.Property.TRANSLATION_X,
                                   curveTranslation);
            contentAnimator.attach(mMenuIcon,
                                   PropertyAnimator.Property.TRANSLATION_X,
                                   curveTranslation);
        }

        contentAnimator.setPropertyAnimationListener(new PropertyAnimator.PropertyAnimationListener() {
            @Override
            public void onPropertyAnimationStart() {
            }

            @Override
            public void onPropertyAnimationEnd() {
                // Once the entry is fully expanded, start awesome screen
                mActivity.onSearchRequested();
                mAnimatingEntry = false;
            }
        });

        mAnimatingEntry = true;
        contentAnimator.start();
>>>>>>> ed24ba91
    }

    private void addTab() {
        mActivity.addTab();
    }

    private void toggleTabs() {
        if (mActivity.areTabsShown()) {
            if (mActivity.hasTabsSideBar())
                mActivity.hideTabs();
        } else {
            // hide the virtual keyboard
            InputMethodManager imm =
                    (InputMethodManager) mActivity.getSystemService(Context.INPUT_METHOD_SERVICE);
            imm.hideSoftInputFromWindow(mTabs.getWindowToken(), 0);

            Tab tab = Tabs.getInstance().getSelectedTab();
            if (tab != null) {
                if (!tab.isPrivate())
                    mActivity.showNormalTabs();
                else
                    mActivity.showPrivateTabs();
            }
        }
    }

    public void updateTabCountAndAnimate(int count) {
        // Don't animate if the toolbar is hidden.
        if (!isVisible()) {
            updateTabCount(count);
            return;
        }

        // If toolbar is in edit mode, this means the entry is expanded and the
        // tabs button is translated offscreen. Don't trigger tabs counter
        // updates until the tabs button is back on screen.
        // See stopEditing()
        if (!isEditing()) {
            mTabsCounter.setCount(count);

            mTabs.setContentDescription((count > 1) ?
                                        mActivity.getString(R.string.num_tabs, count) :
                                        mActivity.getString(R.string.one_tab));
        }
    }

    public void updateTabCount(int count) {
        // If toolbar is in edit mode, this means the entry is expanded and the
        // tabs button is translated offscreen. Don't trigger tabs counter
        // updates until the tabs button is back on screen.
<<<<<<< HEAD
        // See stopEditing()
        if (isEditing()) {
=======
        // See fromAwesomeBarSearch()
        if (isSelected()) {
>>>>>>> ed24ba91
            return;
        }

        // Set TabCounter based on visibility
        if (isVisible() && ViewHelper.getAlpha(mTabsCounter) != 0) {
            mTabsCounter.setCountWithAnimation(count);
        } else {
            mTabsCounter.setCount(count);
        }

        // Update A11y information
        mTabs.setContentDescription((count > 1) ?
                                    mActivity.getString(R.string.num_tabs, count) :
                                    mActivity.getString(R.string.one_tab));
    }

    public void setProgressVisibility(boolean visible) {
        // The "Throbber start" and "Throbber stop" log messages in this method
        // are needed by S1/S2 tests (http://mrcote.info/phonedash/#).
        // See discussion in Bug 804457. Bug 805124 tracks paring these down.
        if (visible) {
            mFavicon.setImageDrawable(mProgressSpinner);
            mProgressSpinner.start();
            setPageActionVisibility(true);
            Log.i(LOGTAG, "zerdatime " + SystemClock.uptimeMillis() + " - Throbber start");
        } else {
            mProgressSpinner.stop();
            setPageActionVisibility(false);
            Tab selectedTab = Tabs.getInstance().getSelectedTab();
            if (selectedTab != null)
                setFavicon(selectedTab.getFavicon());
            Log.i(LOGTAG, "zerdatime " + SystemClock.uptimeMillis() + " - Throbber stop");
        }
    }

    public void setPageActionVisibility(boolean isLoading) {
        // Handle the loading mode page actions
        mStop.setVisibility(isLoading ? View.VISIBLE : View.GONE);

        // Handle the viewing mode page actions
        setSiteSecurityVisibility(mShowSiteSecurity && !isLoading);

        // Handle the readerMode image and visibility: We show the reader mode button if 1) you can
        // enter reader mode for current page or 2) if you're already in reader mode,
        // in which case we show the reader mode "close" (reader_active) icon.
        boolean inReaderMode = false;
        Tab tab = Tabs.getInstance().getSelectedTab();
        if (tab != null)
            inReaderMode = ReaderModeUtils.isAboutReader(tab.getURL());
        mReader.setImageResource(inReaderMode ? R.drawable.reader_active : R.drawable.reader);

        mReader.setVisibility(!isLoading && (mShowReader || inReaderMode) ? View.VISIBLE : View.GONE);

        // We want title to fill the whole space available for it when there are icons
        // being shown on the right side of the toolbar as the icons already have some
        // padding in them. This is just to avoid wasting space when icons are shown.
        mTitle.setPadding(0, 0, (!isLoading && !(mShowReader || inReaderMode) ? mTitlePadding : 0), 0);

        updateFocusOrder();
    }

    private void setSiteSecurityVisibility(final boolean visible) {
        if (visible == mSiteSecurityVisible)
            return;

        mSiteSecurityVisible = visible;

        if (mSwitchingTabs) {
            mSiteSecurity.setVisibility(visible ? View.VISIBLE : View.GONE);
            return;
        }

        mTitle.clearAnimation();
        mSiteSecurity.clearAnimation();

        // If any of these animations were cancelled as a result of the
        // clearAnimation() calls above, we need to reset them.
        mLockFadeIn.reset();
        mTitleSlideLeft.reset();
        mTitleSlideRight.reset();

        if (mForwardAnim != null) {
            long delay = mForwardAnim.getRemainingTime();
            mTitleSlideRight.setStartOffset(delay);
            mTitleSlideLeft.setStartOffset(delay);
        } else {
            mTitleSlideRight.setStartOffset(0);
            mTitleSlideLeft.setStartOffset(0);
        }

        mTitle.startAnimation(visible ? mTitleSlideRight : mTitleSlideLeft);
    }

    private void updateFocusOrder() {
        View prevView = null;

        for (View view : mFocusOrder) {
            if (view.getVisibility() != View.VISIBLE)
                continue;

            if (prevView != null) {
                view.setNextFocusLeftId(prevView.getId());
                prevView.setNextFocusRightId(view.getId());
            }

            prevView = view;
        }
    }

    public void setShadowVisibility(boolean visible) {
        Tab tab = Tabs.getInstance().getSelectedTab();
        if (tab == null) {
            return;
        }

        String url = tab.getURL();

        // Only set shadow to visible when not on about screens (except about:blank)
        // and when not in editing mode.
        visible &= !(url == null || (url.startsWith("about:") && 
                     !url.equals("about:blank"))) && !isEditing();

        if ((mShadow.getVisibility() == View.VISIBLE) != visible) {
            mShadow.setVisibility(visible ? View.VISIBLE : View.GONE);
        }
    }

    public void onEditSuggestion(String suggestion) {
        if (!isEditing()) {
            return;
        }

        mUrlEditText.setText(suggestion);
        mUrlEditText.setSelection(mUrlEditText.getText().length());
        mUrlEditText.requestFocus();

        showSoftInput();
    }

    private void setTitle(CharSequence title) {
        mTitle.setText(title);
        setContentDescription(title != null ? title : mTitle.getHint());
    }

    // Sets the toolbar title according to the selected tab, obeying the mShowUrl prference.
    private void updateTitle() {
        Tab tab = Tabs.getInstance().getSelectedTab();
        // Keep the title unchanged if there's no selected tab, or if the tab is entering reader mode.
        if (tab == null || tab.isEnteringReaderMode()) {
            return;
        }

        String url = tab.getURL();

        if (!isEditing()) {
            mUrlEditText.setText(url);
        }

        // Setting a null title will ensure we just see the "Enter Search or Address" placeholder text.
        if ("about:home".equals(url) || "about:privatebrowsing".equals(url)) {
            setTitle(null);
            return;
        }

        // If the pref to show the URL isn't set, just use the tab's display title.
        if (!mShowUrl || url == null) {
            setTitle(tab.getDisplayTitle());
            return;
        }

        url = StringUtils.stripScheme(url);
        CharSequence title = StringUtils.stripCommonSubdomains(url);

        String baseDomain = tab.getBaseDomain();
        if (!TextUtils.isEmpty(baseDomain)) {
            SpannableStringBuilder builder = new SpannableStringBuilder(title);
            int index = title.toString().indexOf(baseDomain);
            if (index > -1) {
                builder.setSpan(mUrlColor, 0, title.length(), Spannable.SPAN_INCLUSIVE_INCLUSIVE);
                builder.setSpan(tab.isPrivate() ? mPrivateDomainColor : mDomainColor, index, index+baseDomain.length(), Spannable.SPAN_INCLUSIVE_INCLUSIVE);
                title = builder;
            }
        }

        setTitle(title);
    }

    private void setFavicon(Bitmap image) {
        if (Tabs.getInstance().getSelectedTab().getState() == Tab.STATE_LOADING)
            return;

        if (image != null) {
            image = Bitmap.createScaledBitmap(image, mFaviconSize, mFaviconSize, false);
            mFavicon.setImageBitmap(image);
        } else {
            mFavicon.setImageResource(R.drawable.favicon);
        }
    }
    
    private void setSecurityMode(String mode) {
        int imageLevel = SiteIdentityPopup.getSecurityImageLevel(mode);
        mSiteSecurity.setImageLevel(imageLevel);
        mShowSiteSecurity = (imageLevel != SiteIdentityPopup.LEVEL_UKNOWN);

        setPageActionVisibility(mStop.getVisibility() == View.VISIBLE);
    }

    private void setReaderMode(boolean showReader) {
        mShowReader = showReader;
        setPageActionVisibility(mStop.getVisibility() == View.VISIBLE);
    }

    public void prepareTabsAnimation(PropertyAnimator animator, boolean tabsAreShown) {
        if (!tabsAreShown) {
            PropertyAnimator buttonsAnimator =
                    new PropertyAnimator(animator.getDuration(), sButtonsInterpolator);

            buttonsAnimator.attach(mTabsCounter,
                                   PropertyAnimator.Property.ALPHA,
                                   1.0f);

            if (mHasSoftMenuButton && !HardwareUtils.isTablet()) {
                buttonsAnimator.attach(mMenuIcon,
                                       PropertyAnimator.Property.ALPHA,
                                       1.0f);
            }

            buttonsAnimator.start();

            return;
        }

        ViewHelper.setAlpha(mTabsCounter, 0.0f);

        if (mHasSoftMenuButton && !HardwareUtils.isTablet()) {
            ViewHelper.setAlpha(mMenuIcon, 0.0f);
        }
    }

    public void finishTabsAnimation(boolean tabsAreShown) {
        if (tabsAreShown) {
            return;
        }

        PropertyAnimator animator = new PropertyAnimator(150);

        animator.attach(mTabsCounter,
                        PropertyAnimator.Property.ALPHA,
                        1.0f);

        if (mHasSoftMenuButton && !HardwareUtils.isTablet()) {
            animator.attach(mMenuIcon,
                            PropertyAnimator.Property.ALPHA,
                            1.0f);
        }

        animator.start();
    }

    public void setOnActivateListener(OnActivateListener listener) {
        mActivateListener = listener;
    }

    public void setOnCommitListener(OnCommitListener listener) {
        mCommitListener = listener;
    }

    public void setOnDismissListener(OnDismissListener listener) {
        mDismissListener = listener;
    }

    public void setOnFilterListener(OnFilterListener listener) {
        mFilterListener = listener;
    }

    private void showSoftInput() {
        InputMethodManager imm =
               (InputMethodManager) mActivity.getSystemService(Context.INPUT_METHOD_SERVICE);
        imm.showSoftInput(mUrlEditText, InputMethodManager.SHOW_IMPLICIT);
    }

    private void showUrlEditContainer() {
        mUrlDisplayContainer.setVisibility(View.GONE);
        mUrlEditContainer.setVisibility(View.VISIBLE);
        mUrlEditText.requestFocus();
        showSoftInput();
    }

    private void hideUrlEditContainer() {
        mUrlDisplayContainer.setVisibility(View.VISIBLE);
        mUrlEditContainer.setVisibility(View.GONE);
    }

    public EditingTarget getEditingTarget() {
        return (isEditing() ? mEditingTarget : null);
    }

    public boolean isEditing() {
        return mLayout.isSelected();
    }

    public void startEditing(EditingTarget target, String url) {
        if (isEditing()) {
            return;
        }

        mEditingTarget = target;
        mUrlEditText.setText(url != null ? url : "");

        // This animation doesn't make much sense in a sidebar UI
        if (HardwareUtils.isTablet()) {
            mLayout.setSelected(true);
            showUrlEditContainer();
            return;
        }

        if (mAnimatingEntry)
            return;

        final PropertyAnimator contentAnimator = new PropertyAnimator(250);
        contentAnimator.setUseHardwareLayer(false);

        final int entryTranslation = getUrlBarEntryTranslation();
        final int curveTranslation = getUrlBarCurveTranslation();

        // Keep the entry highlighted during the animation
        mLayout.setSelected(true);

        // Hide stop/reader buttons immediately
        ViewHelper.setAlpha(mReader, 0);
        ViewHelper.setAlpha(mStop, 0);

        // Slide the right side elements of the toolbar

        if (mUrlBarRightEdge != null) {
            contentAnimator.attach(mUrlBarRightEdge,
                                   PropertyAnimator.Property.TRANSLATION_X,
                                   entryTranslation);
        }

        contentAnimator.attach(mTabs,
                               PropertyAnimator.Property.TRANSLATION_X,
                               curveTranslation);
        contentAnimator.attach(mTabsCounter,
                               PropertyAnimator.Property.TRANSLATION_X,
                               curveTranslation);
        contentAnimator.attach(mActionItemBar,
                               PropertyAnimator.Property.TRANSLATION_X,
                               curveTranslation);

        if (mHasSoftMenuButton)
            contentAnimator.attach(mMenu,
                                   PropertyAnimator.Property.TRANSLATION_X,
                                   curveTranslation);

        contentAnimator.setPropertyAnimationListener(new PropertyAnimator.PropertyAnimationListener() {
            @Override
            public void onPropertyAnimationStart() {
            }

            @Override
            public void onPropertyAnimationEnd() {
                showUrlEditContainer();
                mAnimatingEntry = false;
            }
        });

        mAnimatingEntry = true;
        contentAnimator.start();
    }

    /**
     * Exits edit mode without updating the toolbar title.
     *
     * @return the url that was entered
     */
    public String cancelEdit() {
        return stopEditing();
    }

    /**
     * Exits edit mode, updating the toolbar title with the url that was just entered.
     *
     * @return the url that was entered
     */
    public String commitEdit() {
        final String url = stopEditing();
        if (!TextUtils.isEmpty(url)) {
            setTitle(url);
        }
        return url;
    }

    private String stopEditing() {
        final String url = mUrlEditText.getText().toString();
        if (!isEditing()) {
            return url;
        }

        hideUrlEditContainer();

        if (HardwareUtils.isTablet()) {
            mLayout.setSelected(false);
            updateTabCountAndAnimate(Tabs.getInstance().getDisplayCount());
            return url;
        }

        final PropertyAnimator contentAnimator = new PropertyAnimator(250);
        contentAnimator.setUseHardwareLayer(false);

        // Shrink the urlbar entry back to its original size

        if (mUrlBarRightEdge != null) {
            contentAnimator.attach(mUrlBarRightEdge,
                                   PropertyAnimator.Property.TRANSLATION_X,
                                   0);
        }

        contentAnimator.attach(mTabs,
                               PropertyAnimator.Property.TRANSLATION_X,
                               0);
        contentAnimator.attach(mTabsCounter,
                               PropertyAnimator.Property.TRANSLATION_X,
                               0);
        contentAnimator.attach(mActionItemBar,
                               PropertyAnimator.Property.TRANSLATION_X,
                               0);

        if (mHasSoftMenuButton)
            contentAnimator.attach(mMenu,
                                   PropertyAnimator.Property.TRANSLATION_X,
                                   0);

        contentAnimator.setPropertyAnimationListener(new PropertyAnimator.PropertyAnimationListener() {
            @Override
            public void onPropertyAnimationStart() {
            }

            @Override
            public void onPropertyAnimationEnd() {
                // Turn off selected state on the entry
                mLayout.setSelected(false);
                setShadowVisibility(true);

                PropertyAnimator buttonsAnimator = new PropertyAnimator(300);

                // Fade toolbar buttons (reader, stop) after the entry
                // is schrunk back to its original size.
                buttonsAnimator.attach(mReader,
                                       PropertyAnimator.Property.ALPHA,
                                       1);
                buttonsAnimator.attach(mStop,
                                       PropertyAnimator.Property.ALPHA,
                                       1);

                buttonsAnimator.start();

                mAnimatingEntry = false;

                // Trigger animation to update the tabs counter once the
                // tabs button is back on screen.
                updateTabCountAndAnimate(Tabs.getInstance().getDisplayCount());
            }
        });

        mAnimatingEntry = true;
        contentAnimator.start();

        return url;
    }

    private void updateGoButton(String text) {
        if (text.length() == 0) {
            mGo.setVisibility(View.GONE);
            return;
        }

        mGo.setVisibility(View.VISIBLE);

        int imageResource = R.drawable.ic_url_bar_go;
        String contentDescription = mActivity.getString(R.string.go);
        int imeAction = EditorInfo.IME_ACTION_GO;

        int actionBits = mUrlEditText.getImeOptions() & EditorInfo.IME_MASK_ACTION;
        if (StringUtils.isSearchQuery(text, actionBits == EditorInfo.IME_ACTION_SEARCH)) {
            imageResource = R.drawable.ic_url_bar_search;
            contentDescription = mActivity.getString(R.string.search);
            imeAction = EditorInfo.IME_ACTION_SEARCH;
        }

        InputMethodManager imm = InputMethods.getInputMethodManager(mUrlEditText.getContext());
        if (imm == null) {
            return;
        }
        boolean restartInput = false;
        if (actionBits != imeAction) {
            int optionBits = mUrlEditText.getImeOptions() & ~EditorInfo.IME_MASK_ACTION;
            mUrlEditText.setImeOptions(optionBits | imeAction);

            mDelayRestartInput = (imeAction == EditorInfo.IME_ACTION_GO) &&
                                 (InputMethods.shouldDelayUrlBarUpdate(mUrlEditText.getContext()));
            if (!mDelayRestartInput) {
                restartInput = true;
            }
        } else if (mDelayRestartInput) {
            // Only call delayed restartInput when actionBits == imeAction
            // so if there are two restarts in a row, the first restarts will
            // be discarded and the second restart will be properly delayed
            mDelayRestartInput = false;
            restartInput = true;
        }
        if (restartInput) {
            updateKeyboardInputType();
            imm.restartInput(mUrlEditText);
            mGo.setImageResource(imageResource);
            mGo.setContentDescription(contentDescription);
        }
    }

    private void updateKeyboardInputType() {
        // If the user enters a space, then we know they are entering search terms, not a URL.
        // We can then switch to text mode so,
        // 1) the IME auto-inserts spaces between words
        // 2) the IME doesn't reset input keyboard to Latin keyboard.
        String text = mUrlEditText.getText().toString();
        int currentInputType = mUrlEditText.getInputType();
        int newInputType = StringUtils.isSearchQuery(text, false)
                           ? (currentInputType & ~InputType.TYPE_TEXT_VARIATION_URI) // Text mode
                           : (currentInputType | InputType.TYPE_TEXT_VARIATION_URI); // URL mode
        if (newInputType != currentInputType) {
            mUrlEditText.setRawInputType(newInputType);
        }
    }

    public void updateBackButton(boolean enabled) {
         Drawable drawable = mBack.getDrawable();
         if (drawable != null)
             drawable.setAlpha(enabled ? 255 : 77);

         mBack.setEnabled(enabled);
    }

    public void updateForwardButton(final boolean enabled) {
        if (mForward.isEnabled() == enabled)
            return;

        // Save the state on the forward button so that we can skip animations
        // when there's nothing to change
        mForward.setEnabled(enabled);

        if (mForward.getVisibility() != View.VISIBLE)
            return;

        // We want the forward button to show immediately when switching tabs
        mForwardAnim = new PropertyAnimator(mSwitchingTabs ? 10 : FORWARD_ANIMATION_DURATION);
        final int width = mForward.getWidth() / 2;

        mForwardAnim.setPropertyAnimationListener(new PropertyAnimator.PropertyAnimationListener() {
            @Override
            public void onPropertyAnimationStart() {
                if (!enabled) {
                    // Set the margin before the transition when hiding the forward button. We
                    // have to do this so that the favicon isn't clipped during the transition
                    ViewGroup.MarginLayoutParams layoutParams =
                        (ViewGroup.MarginLayoutParams)mUrlDisplayContainer.getLayoutParams();
                    layoutParams.leftMargin = 0;
                    mUrlDisplayContainer.requestLayout();
                    // Note, we already translated the favicon, site security, and text field
                    // in prepareForwardAnimation, so they should appear to have not moved at
                    // all at this point.
                }
            }

            @Override
            public void onPropertyAnimationEnd() {
                if (enabled) {
                    ViewGroup.MarginLayoutParams layoutParams =
                        (ViewGroup.MarginLayoutParams)mUrlDisplayContainer.getLayoutParams();
                    layoutParams.leftMargin = mUrlBarViewOffset;

                    ViewHelper.setTranslationX(mTitle, 0);
                    ViewHelper.setTranslationX(mFavicon, 0);
                    ViewHelper.setTranslationX(mSiteSecurity, 0);
                }

                ViewGroup.MarginLayoutParams layoutParams =
                    (ViewGroup.MarginLayoutParams)mForward.getLayoutParams();
                layoutParams.leftMargin = mDefaultForwardMargin + (mForward.isEnabled() ? width : 0);
                ViewHelper.setTranslationX(mForward, 0);

                mUrlDisplayContainer.requestLayout();
                mForwardAnim = null;
            }
        });

        prepareForwardAnimation(mForwardAnim, enabled, width);
        mForwardAnim.start();
    }

    private void prepareForwardAnimation(PropertyAnimator anim, boolean enabled, int width) {
        if (!enabled) {
            anim.attach(mForward,
                      PropertyAnimator.Property.TRANSLATION_X,
                      -width);
            anim.attach(mForward,
                      PropertyAnimator.Property.ALPHA,
                      0);
            anim.attach(mTitle,
                      PropertyAnimator.Property.TRANSLATION_X,
                      0);
            anim.attach(mFavicon,
                      PropertyAnimator.Property.TRANSLATION_X,
                      0);
            anim.attach(mSiteSecurity,
                      PropertyAnimator.Property.TRANSLATION_X,
                      0);

            // We're hiding the forward button. We're going to reset the margin before
            // the animation starts, so we shift these items to the right so that they don't
            // appear to move initially.
            ViewHelper.setTranslationX(mTitle, mUrlBarViewOffset);
            ViewHelper.setTranslationX(mFavicon, mUrlBarViewOffset);
            ViewHelper.setTranslationX(mSiteSecurity, mUrlBarViewOffset);
        } else {
            anim.attach(mForward,
                      PropertyAnimator.Property.TRANSLATION_X,
                      width);
            anim.attach(mForward,
                      PropertyAnimator.Property.ALPHA,
                      1);
            anim.attach(mTitle,
                      PropertyAnimator.Property.TRANSLATION_X,
                      mUrlBarViewOffset);
            anim.attach(mFavicon,
                      PropertyAnimator.Property.TRANSLATION_X,
                      mUrlBarViewOffset);
            anim.attach(mSiteSecurity,
                      PropertyAnimator.Property.TRANSLATION_X,
                      mUrlBarViewOffset);
        }
    }

    @Override
    public void addActionItem(View actionItem) {
        mActionItemBar.addView(actionItem);
    }

    @Override
    public void removeActionItem(View actionItem) {
        mActionItemBar.removeView(actionItem);
    }

    public void show() {
        setVisibility(View.VISIBLE);
    }

    public void hide() {
        setVisibility(View.GONE);
    }

    public void refresh() {
        Tab tab = Tabs.getInstance().getSelectedTab();
        if (tab != null) {
            updateTitle();
            setFavicon(tab.getFavicon());
            setProgressVisibility(tab.getState() == Tab.STATE_LOADING);
            setSecurityMode(tab.getSecurityMode());
            setReaderMode(tab.getReaderEnabled());
            setShadowVisibility(true);
            updateBackButton(tab.canDoBack());
            updateForwardButton(tab.canDoForward());

            final boolean isPrivate = tab.isPrivate();
<<<<<<< HEAD
            mUrlBarBackground.setPrivateMode(isPrivate);
            mLayout.setPrivateMode(isPrivate);
=======
            mAddressBarBg.setPrivateMode(isPrivate);
            setPrivateMode(isPrivate);
>>>>>>> ed24ba91
            mTabs.setPrivateMode(isPrivate);
            mTitle.setPrivateMode(isPrivate);
            mMenu.setPrivateMode(isPrivate);
            mMenuIcon.setPrivateMode(isPrivate);
            mUrlEditText.setPrivateMode(isPrivate);

            if (mBack instanceof BackButton)
                ((BackButton) mBack).setPrivateMode(isPrivate);

            if (mForward instanceof ForwardButton)
                ((ForwardButton) mForward).setPrivateMode(isPrivate);
        }
    }

    public void onDestroy() {
        if (mPrefObserverId != null) {
             PrefsHelper.removeObserver(mPrefObserverId);
             mPrefObserverId = null;
        }
        Tabs.unregisterOnTabsChangedListener(this);
    }

    public boolean openOptionsMenu() {
        if (!mHasSoftMenuButton)
            return false;

        // Initialize the popup.
        if (mMenuPopup == null) {
            View panel = mActivity.getMenuPanel();
            mMenuPopup = new MenuPopup(mActivity);
            mMenuPopup.setPanelView(panel);

            mMenuPopup.setOnDismissListener(new PopupWindow.OnDismissListener() {
                @Override
                public void onDismiss() {
                    mActivity.onOptionsMenuClosed(null);
                }
            });
        }

        GeckoAppShell.getGeckoInterface().invalidateOptionsMenu();
        if (!mMenuPopup.isShowing())
            mMenuPopup.showAsDropDown(mMenu);

        return true;
    }

    public boolean closeOptionsMenu() {
        if (!mHasSoftMenuButton)
            return false;

        if (mMenuPopup != null && mMenuPopup.isShowing())
            mMenuPopup.dismiss();

        return true;
    }
}<|MERGE_RESOLUTION|>--- conflicted
+++ resolved
@@ -45,11 +45,8 @@
 import android.util.AttributeSet;
 import android.util.Log;
 import android.view.ContextMenu;
-<<<<<<< HEAD
 import android.view.KeyEvent;
-=======
 import android.view.LayoutInflater;
->>>>>>> ed24ba91
 import android.view.MenuInflater;
 import android.view.MotionEvent;
 import android.view.View;
@@ -78,19 +75,14 @@
 import java.util.Arrays;
 import java.util.List;
 
-<<<<<<< HEAD
-public class BrowserToolbar implements TextWatcher,
+public class BrowserToolbar extends GeckoRelativeLayout
+                            implements TextWatcher,
                                        AutocompleteHandler,
                                        Tabs.OnTabsChangedListener,
-=======
-public class BrowserToolbar extends GeckoRelativeLayout
-                            implements Tabs.OnTabsChangedListener,
->>>>>>> ed24ba91
                                        GeckoMenu.ActionItemBarPresenter,
                                        Animation.AnimationListener {
     private static final String LOGTAG = "GeckoToolbar";
     public static final String PREF_TITLEBAR_MODE = "browser.chrome.titlebarMode";
-<<<<<<< HEAD
 
     public static enum EditingTarget {
         NEW_TAB,
@@ -114,10 +106,7 @@
         public void onFilter(String searchText, AutocompleteHandler handler);
     }
 
-    private GeckoRelativeLayout mLayout;
-=======
     private LayoutParams mAwesomeBarParams;
->>>>>>> ed24ba91
     private View mUrlDisplayContainer;
     private View mUrlEditContainer;
     private CustomEditText mUrlEditText;
@@ -143,16 +132,12 @@
     private GeckoImageView mMenuIcon;
     private LinearLayout mActionItemBar;
     private MenuPopup mMenuPopup;
-<<<<<<< HEAD
-    private List<View> mFocusOrder;
+    private List<? extends View> mFocusOrder;
     private EditingTarget mEditingTarget;
     private OnActivateListener mActivateListener;
     private OnCommitListener mCommitListener;
     private OnDismissListener mDismissListener;
     private OnFilterListener mFilterListener;
-=======
-    private List<? extends View> mFocusOrder;
->>>>>>> ed24ba91
 
     final private BrowserApp mActivity;
     private boolean mHasSoftMenuButton;
@@ -160,17 +145,12 @@
     private boolean mShowSiteSecurity;
     private boolean mShowReader;
 
-<<<<<<< HEAD
     private boolean mDelayRestartInput;
     // The previous autocomplete result returned to us
     private String mAutoCompleteResult = "";
     // The user typed part of the autocomplete result
     private String mAutoCompletePrefix = null;
 
-    private static List<View> sActionItems;
-
-=======
->>>>>>> ed24ba91
     private boolean mAnimatingEntry;
 
     private AlphaAnimation mLockFadeIn;
@@ -255,19 +235,22 @@
 
         mAnimatingEntry = false;
 
-        mAddressBarBg = (BrowserToolbarBackground) findViewById(R.id.address_bar_bg);
-        mAddressBarViewOffset = res.getDimensionPixelSize(R.dimen.addressbar_offset_left);
+        mUrlBarBackground = (BrowserToolbarBackground) findViewById(R.id.url_bar_bg);
+        mUrlBarViewOffset = res.getDimensionPixelSize(R.dimen.url_bar_offset_left);
         mDefaultForwardMargin = res.getDimensionPixelSize(R.dimen.forward_default_offset);
-        mUrlDisplayContainer = findViewById(R.id.awesome_bar_display_container);
-        mAwesomeBarEntry = findViewById(R.id.awesome_bar_entry);
+        mUrlDisplayContainer = findViewById(R.id.url_display_container);
+        mUrlBarEntry = findViewById(R.id.url_bar_entry);
+
+        mUrlEditContainer = findViewById(R.id.url_edit_container);
+        mUrlEditText = (CustomEditText) findViewById(R.id.url_edit_text);
 
         // This will clip the right edge's image at half of its width
-        mAwesomeBarRightEdge = (ImageView) findViewById(R.id.awesome_bar_right_edge);
-        if (mAwesomeBarRightEdge != null) {
-            mAwesomeBarRightEdge.getDrawable().setLevel(5000);
-        }
-
-        mTitle = (GeckoTextView) findViewById(R.id.awesome_bar_title);
+        mUrlBarRightEdge = (ImageView) findViewById(R.id.url_bar_right_edge);
+        if (mUrlBarRightEdge != null) {
+            mUrlBarRightEdge.getDrawable().setLevel(5000);
+        }
+
+        mTitle = (GeckoTextView) findViewById(R.id.url_bar_title);
         mTitlePadding = mTitle.getPaddingRight();
 
         mTabs = (ShapedButton) findViewById(R.id.tabs);
@@ -347,21 +330,6 @@
             }
         });
 
-<<<<<<< HEAD
-        mShowSiteSecurity = false;
-        mShowReader = false;
-
-        mAnimatingEntry = false;
-
-        mUrlBarBackground = (BrowserToolbarBackground) mLayout.findViewById(R.id.url_bar_bg);
-        mUrlBarViewOffset = mActivity.getResources().getDimensionPixelSize(R.dimen.url_bar_offset_left);
-        mDefaultForwardMargin = mActivity.getResources().getDimensionPixelSize(R.dimen.forward_default_offset);
-        mUrlDisplayContainer = mLayout.findViewById(R.id.url_display_container);
-        mUrlBarEntry = mLayout.findViewById(R.id.url_bar_entry);
-
-        mUrlEditContainer = mLayout.findViewById(R.id.url_edit_container);
-        mUrlEditText = (CustomEditText) mLayout.findViewById(R.id.url_edit_text);
-
         mUrlEditText.addTextChangedListener(this);
 
         mUrlEditText.setOnKeyPreImeListener(new CustomEditText.OnKeyPreImeListener() {
@@ -452,20 +420,6 @@
             }
         });
 
-        // This will clip the right edge's image at half of its width
-        mUrlBarRightEdge = (ImageView) mLayout.findViewById(R.id.url_bar_right_edge);
-        if (mUrlBarRightEdge != null) {
-            mUrlBarRightEdge.getDrawable().setLevel(5000);
-        }
-
-        mTitle = (GeckoTextView) mLayout.findViewById(R.id.url_bar_title);
-        mTitlePadding = mTitle.getPaddingRight();
-        if (Build.VERSION.SDK_INT >= 16)
-            mTitle.setImportantForAccessibility(View.IMPORTANT_FOR_ACCESSIBILITY_NO);
-
-        mTabs = (ShapedButton) mLayout.findViewById(R.id.tabs);
-=======
->>>>>>> ed24ba91
         mTabs.setOnClickListener(new Button.OnClickListener() {
             @Override
             public void onClick(View v) {
@@ -552,8 +506,7 @@
             }
         });
 
-<<<<<<< HEAD
-        mGo = (ImageButton) mLayout.findViewById(R.id.go);
+        mGo = (ImageButton) findViewById(R.id.go);
         mGo.setOnClickListener(new Button.OnClickListener() {
             @Override
             public void onClick(View v) {
@@ -563,9 +516,7 @@
             }
         });
 
-        mShadow = (ImageView) mLayout.findViewById(R.id.shadow);
-=======
->>>>>>> ed24ba91
+        mShadow = (ImageView) findViewById(R.id.shadow);
         mShadow.setOnClickListener(new Button.OnClickListener() {
             @Override
             public void onClick(View v) {
@@ -624,18 +575,6 @@
         mFocusOrder = Arrays.asList(mBack, mForward,  mReader, mSiteSecurity, mStop, mTabs);
     }
 
-    @Override
-    public boolean onTouchEvent(MotionEvent event) {
-        // If the motion event has occured below the toolbar (due to the scroll
-        // offset), let it pass through to the page.
-        if (event != null && event.getY() > getHeight() - getScrollY()) {
-            return false;
-        }
-
-        return super.onTouchEvent(event);
-    }
-
-<<<<<<< HEAD
     public boolean onKey(int keyCode, KeyEvent event) {
         if (event.getAction() != KeyEvent.ACTION_DOWN) {
             return false;
@@ -689,9 +628,17 @@
         return false;
     }
 
-    public View getLayout() {
-        return mLayout;
-=======
+    @Override
+    public boolean onTouchEvent(MotionEvent event) {
+        // If the motion event has occured below the toolbar (due to the scroll
+        // offset), let it pass through to the page.
+        if (event != null && event.getY() > getHeight() - getScrollY()) {
+            return false;
+        }
+
+        return super.onTouchEvent(event);
+    }
+
     @Override
     protected void onSizeChanged(int w, int h, int oldw, int oldh) {
         super.onSizeChanged(w, h, oldw, oldh);
@@ -706,7 +653,6 @@
                 }
             });
         }
->>>>>>> ed24ba91
     }
 
     @Override
@@ -895,13 +841,12 @@
         }
     }
 
-<<<<<<< HEAD
     private int getUrlBarEntryTranslation() {
-        return mLayout.getWidth() - mUrlBarEntry.getRight();
+        return getWidth() - mUrlBarEntry.getRight();
     }
 
     private int getUrlBarCurveTranslation() {
-        return mLayout.getWidth() - mTabs.getLeft();
+        return getWidth() - mTabs.getLeft();
     }
 
     private static boolean hasCompositionString(Editable content) {
@@ -912,163 +857,9 @@
                     // Found composition string.
                     return true;
                 }
-=======
-    private int getAwesomeBarEntryTranslation() {
-        return getWidth() - mAwesomeBarEntry.getRight();
-    }
-
-    private int getAwesomeBarCurveTranslation() {
-        return getWidth() - mTabs.getLeft();
-    }
-
-    public void fromAwesomeBarSearch(String url) {
-        // Update the title with the url that was just entered. Don't update the title if
-        // the AwesomeBar activity was cancelled, or if the user entered an empty string.
-        if (url != null && url.length() > 0) {
-            setTitle(url);
-        }
-
-        if (HardwareUtils.isTablet() || Build.VERSION.SDK_INT < 11) {
-            return;
-        }
-
-        // If the awesomebar entry is not selected at this point, this means that
-        // we had to reinflate the toolbar layout for some reason (device rotation
-        // while in awesome screen, activity was killed in background, etc). In this
-        // case, we have to ensure the toolbar is in the correct initial state to
-        // shrink back.
-        if (!isSelected()) {
-            // Keep the entry highlighted during the animation
-            setSelected(true);
-
-            final int entryTranslation = getAwesomeBarEntryTranslation();
-            final int curveTranslation = getAwesomeBarCurveTranslation();
-
-            if (mAwesomeBarRightEdge != null) {
-                ViewHelper.setTranslationX(mAwesomeBarRightEdge, entryTranslation);
-            }
-
-            ViewHelper.setTranslationX(mTabs, curveTranslation);
-            ViewHelper.setTranslationX(mTabsCounter, curveTranslation);
-            ViewHelper.setTranslationX(mActionItemBar, curveTranslation);
-
-            if (mHasSoftMenuButton) {
-                ViewHelper.setTranslationX(mMenu, curveTranslation);
-                ViewHelper.setTranslationX(mMenuIcon, curveTranslation);
->>>>>>> ed24ba91
-            }
-        }
-<<<<<<< HEAD
+            }
+        }
         return false;
-=======
-
-        contentAnimator.setPropertyAnimationListener(new PropertyAnimator.PropertyAnimationListener() {
-            @Override
-            public void onPropertyAnimationStart() {
-            }
-
-            @Override
-            public void onPropertyAnimationEnd() {
-                // Turn off selected state on the entry
-                setSelected(false);
-
-                PropertyAnimator buttonsAnimator = new PropertyAnimator(300);
-
-                // Fade toolbar buttons (reader, stop) after the entry
-                // is schrunk back to its original size.
-                buttonsAnimator.attach(mReader,
-                                       PropertyAnimator.Property.ALPHA,
-                                       1);
-                buttonsAnimator.attach(mStop,
-                                       PropertyAnimator.Property.ALPHA,
-                                       1);
-
-                buttonsAnimator.start();
-
-                mAnimatingEntry = false;
-
-                // Trigger animation to update the tabs counter once the
-                // tabs button is back on screen.
-                updateTabCount(Tabs.getInstance().getDisplayCount());
-            }
-        });
-
-        mAnimatingEntry = true;
-
-        postDelayed(new Runnable() {
-            @Override
-            public void run() {
-                contentAnimator.start();
-            }
-        }, 500);
-    }
-
-    private void onAwesomeBarSearch() {
-        // This animation doesn't make much sense in a sidebar UI
-        if (HardwareUtils.isTablet() || Build.VERSION.SDK_INT < 11) {
-            mActivity.onSearchRequested();
-            return;
-        }
-
-        if (mAnimatingEntry)
-            return;
-
-        final PropertyAnimator contentAnimator = new PropertyAnimator(250);
-        contentAnimator.setUseHardwareLayer(false);
-
-        final int entryTranslation = getAwesomeBarEntryTranslation();
-        final int curveTranslation = getAwesomeBarCurveTranslation();
-
-        // Keep the entry highlighted during the animation
-        setSelected(true);
-
-        // Hide stop/reader buttons immediately
-        ViewHelper.setAlpha(mReader, 0);
-        ViewHelper.setAlpha(mStop, 0);
-
-        // Slide the right side elements of the toolbar
-
-        if (mAwesomeBarRightEdge != null) {
-            contentAnimator.attach(mAwesomeBarRightEdge,
-                                   PropertyAnimator.Property.TRANSLATION_X,
-                                   entryTranslation);
-        }
-
-        contentAnimator.attach(mTabs,
-                               PropertyAnimator.Property.TRANSLATION_X,
-                               curveTranslation);
-        contentAnimator.attach(mTabsCounter,
-                               PropertyAnimator.Property.TRANSLATION_X,
-                               curveTranslation);
-        contentAnimator.attach(mActionItemBar,
-                               PropertyAnimator.Property.TRANSLATION_X,
-                               curveTranslation);
-
-        if (mHasSoftMenuButton) {
-            contentAnimator.attach(mMenu,
-                                   PropertyAnimator.Property.TRANSLATION_X,
-                                   curveTranslation);
-            contentAnimator.attach(mMenuIcon,
-                                   PropertyAnimator.Property.TRANSLATION_X,
-                                   curveTranslation);
-        }
-
-        contentAnimator.setPropertyAnimationListener(new PropertyAnimator.PropertyAnimationListener() {
-            @Override
-            public void onPropertyAnimationStart() {
-            }
-
-            @Override
-            public void onPropertyAnimationEnd() {
-                // Once the entry is fully expanded, start awesome screen
-                mActivity.onSearchRequested();
-                mAnimatingEntry = false;
-            }
-        });
-
-        mAnimatingEntry = true;
-        contentAnimator.start();
->>>>>>> ed24ba91
     }
 
     private void addTab() {
@@ -1119,13 +910,8 @@
         // If toolbar is in edit mode, this means the entry is expanded and the
         // tabs button is translated offscreen. Don't trigger tabs counter
         // updates until the tabs button is back on screen.
-<<<<<<< HEAD
         // See stopEditing()
         if (isEditing()) {
-=======
-        // See fromAwesomeBarSearch()
-        if (isSelected()) {
->>>>>>> ed24ba91
             return;
         }
 
@@ -1424,7 +1210,7 @@
     }
 
     public boolean isEditing() {
-        return mLayout.isSelected();
+        return isSelected();
     }
 
     public void startEditing(EditingTarget target, String url) {
@@ -1437,7 +1223,7 @@
 
         // This animation doesn't make much sense in a sidebar UI
         if (HardwareUtils.isTablet()) {
-            mLayout.setSelected(true);
+            setSelected(true);
             showUrlEditContainer();
             return;
         }
@@ -1452,7 +1238,7 @@
         final int curveTranslation = getUrlBarCurveTranslation();
 
         // Keep the entry highlighted during the animation
-        mLayout.setSelected(true);
+        setSelected(true);
 
         // Hide stop/reader buttons immediately
         ViewHelper.setAlpha(mReader, 0);
@@ -1528,7 +1314,7 @@
         hideUrlEditContainer();
 
         if (HardwareUtils.isTablet()) {
-            mLayout.setSelected(false);
+            setSelected(false);
             updateTabCountAndAnimate(Tabs.getInstance().getDisplayCount());
             return url;
         }
@@ -1567,7 +1353,7 @@
             @Override
             public void onPropertyAnimationEnd() {
                 // Turn off selected state on the entry
-                mLayout.setSelected(false);
+                setSelected(false);
                 setShadowVisibility(true);
 
                 PropertyAnimator buttonsAnimator = new PropertyAnimator(300);
@@ -1799,13 +1585,8 @@
             updateForwardButton(tab.canDoForward());
 
             final boolean isPrivate = tab.isPrivate();
-<<<<<<< HEAD
             mUrlBarBackground.setPrivateMode(isPrivate);
-            mLayout.setPrivateMode(isPrivate);
-=======
-            mAddressBarBg.setPrivateMode(isPrivate);
             setPrivateMode(isPrivate);
->>>>>>> ed24ba91
             mTabs.setPrivateMode(isPrivate);
             mTitle.setPrivateMode(isPrivate);
             mMenu.setPrivateMode(isPrivate);
