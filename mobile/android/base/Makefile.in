# This Source Code Form is subject to the terms of the Mozilla Public
# License, v. 2.0. If a copy of the MPL was not distributed with this
# file, You can obtain one at http://mozilla.org/MPL/2.0/.

DIST_FILES := package-name.txt.in

ifneq (,$(findstring -march=armv7,$(OS_CFLAGS)))
MIN_CPU_VERSION=7
else
MIN_CPU_VERSION=5
endif

MOZ_APP_BUILDID=$(shell cat $(DEPTH)/config/buildid)

ifeq (,$(ANDROID_VERSION_CODE))
ifeq ($(CPU_ARCH),arm)
ifeq ($(MIN_CPU_VERSION),7)
ANDROID_VERSION_CODE=$(shell cat $(DEPTH)/config/buildid | cut -c1-10)
else
# decrement the version code by 1 for armv6 builds so armv7 builds will win any compatability ties
ANDROID_VERSION_CODE=$(shell echo $$((`cat $(DEPTH)/config/buildid | cut -c1-10` - 1)))
endif
else #not arm, so x86
# increment the version code by 1 for x86 builds so they are offered to x86 phones that have arm emulators
ANDROID_VERSION_CODE=$(shell echo $$((`cat $(DEPTH)/config/buildid | cut -c1-10` + 1)))
endif
endif

UA_BUILDID=$(shell echo $(ANDROID_VERSION_CODE) | cut -c1-8)

MOZ_BUILD_TIMESTAMP=$(shell echo `$(PYTHON) $(topsrcdir)/toolkit/xre/make-platformini.py --print-timestamp`)

DEFINES += \
  -DANDROID_VERSION_CODE=$(ANDROID_VERSION_CODE) \
  -DMOZ_ANDROID_SHARED_ID="$(MOZ_ANDROID_SHARED_ID)" \
  -DMOZ_ANDROID_SHARED_ACCOUNT_TYPE="$(MOZ_ANDROID_SHARED_ACCOUNT_TYPE)" \
  -DMOZ_APP_BUILDID=$(MOZ_APP_BUILDID) \
  -DMOZ_BUILD_TIMESTAMP=$(MOZ_BUILD_TIMESTAMP) \
  -DUA_BUILDID=$(UA_BUILDID) \
  $(NULL)

GARBAGE += \
  AndroidManifest.xml  \
  classes.dex  \
  gecko.ap_  \
  res/values/strings.xml \
  .aapt.deps \
  fennec_ids.txt \
  javah.out \
  jni-stubs.inc \
  GeneratedJNIWrappers.cpp \
  GeneratedJNIWrappers.h \
  $(NULL)

GARBAGE_DIRS += classes db jars res sync services generated

# Bug 567884 - Need a way to find appropriate icons during packaging
ifeq ($(MOZ_APP_NAME),fennec)
ICON_PATH = $(topsrcdir)/$(MOZ_BRANDING_DIRECTORY)/content/fennec_48x48.png
ICON_PATH_HDPI = $(topsrcdir)/$(MOZ_BRANDING_DIRECTORY)/content/fennec_72x72.png
ICON_PATH_XHDPI = $(topsrcdir)/$(MOZ_BRANDING_DIRECTORY)/content/fennec_96x96.png
ICON_PATH_XXHDPI = $(topsrcdir)/$(MOZ_BRANDING_DIRECTORY)/content/fennec_144x144.png
else
ICON_PATH = $(topsrcdir)/$(MOZ_BRANDING_DIRECTORY)/content/icon48.png
ICON_PATH_HDPI = $(topsrcdir)/$(MOZ_BRANDING_DIRECTORY)/content/icon64.png
endif

JAVA_CLASSPATH = $(ANDROID_SDK)/android.jar

ALL_JARS = \
  gecko-browser.jar \
  gecko-mozglue.jar \
  gecko-util.jar \
  sync-thirdparty.jar \
  websockets.jar \
  $(NULL)

ifdef MOZ_WEBRTC
ALL_JARS += webrtc.jar
endif

include $(topsrcdir)/config/config.mk

# Note that we're going to set up a dependency directly between embed_android.dex and the java files
# Instead of on the .class files, since more than one .class file might be produced per .java file
# Sync dependencies are provided in a single jar. Sync classes themselves are delivered as source,
# because Android resource classes must be compiled together in order to avoid overlapping resource
# indices.
<<<<<<< HEAD
classes.dex: $(ALL_JARS)
	@echo 'DX classes.dex'
	$(DX) --dex --output=classes.dex $(ALL_JARS) $(ANDROID_COMPAT_LIB)
=======
classes.dex: proguard-jars
	@echo "DX classes.dex"
	$(DX) --dex --output=classes.dex jars-proguarded $(ANDROID_COMPAT_LIB)

ifdef MOZ_DEBUG
PROGUARD_PASSES=1
else
PROGUARD_PASSES=6
endif

proguard-jars: $(ALL_JARS)
	java -jar $(ANDROID_SDK_ROOT)/tools/proguard/lib/proguard.jar @$(topsrcdir)/mobile/android/config/proguard.cfg -optimizationpasses $(PROGUARD_PASSES) -injars $(subst ::,:,$(subst $(NULL) ,:,$(ALL_JARS))) -outjars jars-proguarded -libraryjars $(ANDROID_SDK)/android.jar:$(ANDROID_COMPAT_LIB)
>>>>>>> 739504c7

CLASSES_WITH_JNI= \
    org.mozilla.gecko.GeckoAppShell \
    org.mozilla.gecko.GeckoJavaSampler \
    org.mozilla.gecko.gfx.NativePanZoomController \
    org.mozilla.gecko.ANRReporter \
    $(NULL)

ifdef MOZ_WEBSMS_BACKEND
# Note: if you are building with MOZ_WEBSMS_BACKEND turned on, then
# you will get a build error because the generated jni-stubs.inc will
# be different than the one checked in (i.e. it will have the sms-related
# JNI stubs as well). Just copy the generated file to mozglue/android/
# like the error message says and rebuild. All should be well after that.
CLASSES_WITH_JNI += org.mozilla.gecko.GeckoSmsManager
endif

jni-stubs.inc: gecko-browser.jar gecko-mozglue.jar gecko-util.jar sync-thirdparty.jar
	$(JAVAH) -o javah.out -bootclasspath $(JAVA_BOOTCLASSPATH) -classpath $(subst $(NULL) $(NULL),:,$^) $(CLASSES_WITH_JNI)
	$(PYTHON) $(topsrcdir)/mobile/android/base/jni-generator.py javah.out $@

ANNOTATION_PROCESSOR_JAR_FILES := $(DEPTH)/build/annotationProcessors/annotationProcessors.jar

GeneratedJNIWrappers.cpp: $(ANNOTATION_PROCESSOR_JAR_FILES)
GeneratedJNIWrappers.cpp: $(ALL_JARS)
	$(JAVA) -classpath gecko-mozglue.jar:$(JAVA_BOOTCLASSPATH):$(ANNOTATION_PROCESSOR_JAR_FILES) org.mozilla.gecko.annotationProcessors.AnnotationProcessor $(ALL_JARS)

gecko_package_dir = generated/org/mozilla/gecko
# Like generated/org/mozilla/fennec_$USERID.
android_package_dir = $(addprefix generated/,$(subst .,/,$(ANDROID_PACKAGE_NAME)))

# These _PP_JAVAFILES are specified in moz.build and defined in
# backend.mk, which is included by config.mk.  Therefore this needs to
# be defined after config.mk is included.
PP_JAVAFILES := $(filter-out $(gecko_package_dir)/R.java,$(gecko-mozglue_PP_JAVAFILES) $(gecko-browser_PP_JAVAFILES))

manifest := \
  AndroidManifest.xml.in \
  $(NULL)

PP_TARGETS += manifest

# Certain source files need to be preprocessed.  This special rule
# generates these files into generated/org/mozilla/gecko for
# consumption by the build system and IDEs.

preprocessed := $(addsuffix .in,$(subst $(gecko_package_dir)/,,$(filter $(gecko_package_dir)/%,$(PP_JAVAFILES))))

preprocessed_PATH := $(gecko_package_dir)
preprocessed_KEEP_PATH := 1

PP_TARGETS += preprocessed

# Certain source files have Java package name @ANDROID_PACKAGE_NAME@.
# We hate these files but they are necessary for backwards
# compatibility.  These special rules generate these files into
# generated/org/mozilla/{firefox,firefox_beta,fennec,fennec_$USER} for
# consumption by the build system and IDEs.

preprocessed_package := $(addsuffix .in,$(subst $(android_package_dir)/,,$(filter $(android_package_dir)/%,$(PP_JAVAFILES))))

preprocessed_package_PATH := $(android_package_dir)
preprocessed_package_KEEP_PATH := 1

PP_TARGETS += preprocessed_package

res/drawable-mdpi/icon.png: $(ICON_PATH)
	$(NSINSTALL) -D res/drawable-mdpi
	cp $(ICON_PATH) $@

res/drawable-hdpi/icon.png: $(ICON_PATH_HDPI)
	$(NSINSTALL) -D res/drawable-hdpi
	cp $(ICON_PATH_HDPI) $@

res/drawable-xhdpi/icon.png: $(ICON_PATH_XHDPI)
	$(NSINSTALL) -D res/drawable-xhdpi
	cp $(ICON_PATH_XHDPI) $@

res/drawable-xxhdpi/icon.png: $(ICON_PATH_XXHDPI)
	$(NSINSTALL) -D res/drawable-xxhdpi
	cp $(ICON_PATH_XXHDPI) $@

ANDROID_RESDIRS := $(subst resources/,res/,$(sort $(dir $(ANDROID_RESFILES))))

$(call mkdir_deps,$(ANDROID_RESDIRS)): $(ANDROID_RESFILES) Makefile
	$(RM) -r $(@D)
	$(NSINSTALL) -D $(@D)
	$(TOUCH) $@

$(subst resources/,res/,$(ANDROID_RESFILES)): $(call mkdir_deps,$(ANDROID_RESDIRS)) $(ANDROID_RESFILES)
	@echo 'creating $@'
	$(NSINSTALL) $(subst res/,$(srcdir)/resources/,$@) $(dir $@)

res/values/strings.xml: $(call mkdir_deps,res/values)
	$(MAKE) -C locales

# With multilocale builds, there will be multiple strings.xml files. We need to
# rebuild gecko.ap_ if any of them change.
MULTILOCALE_STRINGS_XML_FILES := $(wildcard res/values-*/strings.xml)
all_resources = \
  $(MULTILOCALE_STRINGS_XML_FILES) \
  AndroidManifest.xml \
  $(subst resources/,res/,$(ANDROID_RESFILES)) \
  $(ANDROID_GENERATED_RESFILES) \
  $(NULL)

# generated/org/mozilla/gecko/R.java and gecko.ap_ are both produced
# by aapt; this saves an aapt invocation.

$(gecko_package_dir)/R.java: .aapt.deps
gecko.ap_: .aapt.deps

.aapt.deps: $(all_resources)
	$(AAPT) package -f -M AndroidManifest.xml -I $(ANDROID_SDK)/android.jar -S res --custom-package org.mozilla.gecko --non-constant-id \
		-J $(gecko_package_dir)/ \
		-F gecko.ap_
	@$(TOUCH) $@

fennec_ids.txt: $(gecko_package_dir)/R.java fennec-ids-generator.py
	$(PYTHON) $(topsrcdir)/mobile/android/base/fennec-ids-generator.py -i $< -o $@

# We process ANDROID_RESFILES specially for now; the following flag
# disables the default processing.
IGNORE_ANDROID_RESFILES=1

include $(topsrcdir)/config/rules.mk

# Override the Java settings with some specific android settings
include $(topsrcdir)/config/android-common.mk

libs:: classes.dex jni-stubs.inc GeneratedJNIWrappers.cpp fennec_ids.txt
	$(INSTALL) classes.dex $(FINAL_TARGET)
	@(diff jni-stubs.inc $(topsrcdir)/mozglue/android/jni-stubs.inc >/dev/null && diff GeneratedJNIWrappers.cpp $(topsrcdir)/widget/android/GeneratedJNIWrappers.cpp >/dev/null) || \
	 (echo '*** Error: The generated JNI code has changed. Please run cp $(CURDIR)/jni-stubs.inc $(topsrcdir)/mozglue/android && cp $(CURDIR)/GeneratedJNIWrappers.* $(topsrcdir)/widget/android and repeat the build.' && exit 1)<|MERGE_RESOLUTION|>--- conflicted
+++ resolved
@@ -86,13 +86,9 @@
 # Sync dependencies are provided in a single jar. Sync classes themselves are delivered as source,
 # because Android resource classes must be compiled together in order to avoid overlapping resource
 # indices.
-<<<<<<< HEAD
-classes.dex: $(ALL_JARS)
+
+classes.dex: proguard-jars
 	@echo 'DX classes.dex'
-	$(DX) --dex --output=classes.dex $(ALL_JARS) $(ANDROID_COMPAT_LIB)
-=======
-classes.dex: proguard-jars
-	@echo "DX classes.dex"
 	$(DX) --dex --output=classes.dex jars-proguarded $(ANDROID_COMPAT_LIB)
 
 ifdef MOZ_DEBUG
@@ -103,7 +99,6 @@
 
 proguard-jars: $(ALL_JARS)
 	java -jar $(ANDROID_SDK_ROOT)/tools/proguard/lib/proguard.jar @$(topsrcdir)/mobile/android/config/proguard.cfg -optimizationpasses $(PROGUARD_PASSES) -injars $(subst ::,:,$(subst $(NULL) ,:,$(ALL_JARS))) -outjars jars-proguarded -libraryjars $(ANDROID_SDK)/android.jar:$(ANDROID_COMPAT_LIB)
->>>>>>> 739504c7
 
 CLASSES_WITH_JNI= \
     org.mozilla.gecko.GeckoAppShell \
