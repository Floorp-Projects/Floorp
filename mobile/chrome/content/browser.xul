--- conflicted
+++ resolved
@@ -6,710 +6,7 @@
         xmlns="http://www.mozilla.org/keymaster/gatekeeper/there.is.only.xul">
 
   <script type="application/javascript" src="chrome://browser/content/browser.js"/>
-<<<<<<< HEAD
-=======
-  <script type="application/javascript" src="chrome://browser/content/browser-ui.js"/>
-  <script type="application/javascript" src="chrome://browser/content/browser-scripts.js"/>
-  <script type="application/javascript" src="chrome://browser/content/Util.js"/>
-  <script type="application/javascript" src="chrome://browser/content/input.js"/>
-
-  <broadcasterset id="broadcasterset">
-    <broadcaster id="bcast_contentShowing" disabled="false"/>
-    <broadcaster id="bcast_urlbarState" mode="view" tablet_sidebar="true" persist="tablet_sidebar"/>
-    <broadcaster id="bcast_uidiscovery"/>
-  </broadcasterset>
-
-  <observerset id="observerset">
-    <observes id="observe_contentShowing" element="bcast_contentShowing" attribute="disabled" onbroadcast="BrowserUI.updateUIFocus();"/>
-  </observerset>
-
-  <commandset id="mainCommandSet">
-    <!-- basic navigation -->
-    <command id="cmd_back" label="&back.label;" disabled="true" oncommand="CommandUpdater.doCommand(this.id);"/>
-    <command id="cmd_forward" label="&forward.label;" disabled="true" oncommand="CommandUpdater.doCommand(this.id);" observes="bcast_urlbarState"/>
-    <command id="cmd_reload" label="&reload.label;" oncommand="CommandUpdater.doCommand(this.id);"/>
-    <command id="cmd_forceReload" oncommand="CommandUpdater.doCommand(this.id);"/>
-    <command id="cmd_stop" label="&stop.label;" oncommand="CommandUpdater.doCommand(this.id);"/>
-    <command id="cmd_go" label="&go.label;" oncommand="CommandUpdater.doCommand(this.id);"/>
-    <command id="cmd_openLocation" oncommand="CommandUpdater.doCommand(this.id);"/>
-
-    <!-- tabs -->
-    <command id="cmd_showTabs" oncommand="CommandUpdater.doCommand(this.id);"/>
-    <command id="cmd_newTab" label="&newtab.label;" oncommand="CommandUpdater.doCommand(this.id);"/>
-    <command id="cmd_closeTab" label="&closetab.label;" oncommand="CommandUpdater.doCommand(this.id);"/>
-#ifdef MOZ_SERVICES_SYNC
-    <command id="cmd_remoteTabs" oncommand="CommandUpdater.doCommand(this.id);"/>
-#endif
-    <command id="cmd_undoCloseTab" oncommand="CommandUpdater.doCommand(this.id);"/>
-
-    <!-- bookmarking -->
-    <command id="cmd_star" label="&star.label;" oncommand="CommandUpdater.doCommand(this.id);"/>
-
-    <!-- misc -->
-    <command id="cmd_close" oncommand="CommandUpdater.doCommand(this.id);"/>
-    <command id="cmd_quit" oncommand="CommandUpdater.doCommand(this.id);"/>
-    <command id="cmd_menu" oncommand="CommandUpdater.doCommand(this.id);"/>
-    <command id="cmd_actions" oncommand="CommandUpdater.doCommand(this.id);"/>
-    <command id="cmd_opensearch" oncommand="CommandUpdater.doCommand(this.id);"/>
-    <command id="cmd_panel" oncommand="CommandUpdater.doCommand(this.id);"/>
-    <command id="cmd_bookmarks" oncommand="CommandUpdater.doCommand(this.id);"/>
-    <command id="cmd_history" oncommand="CommandUpdater.doCommand(this.id);"/>
-    <command id="cmd_sanitize" oncommand="CommandUpdater.doCommand(this.id);"/>
-
-    <!-- screen/display -->
-    <command id="cmd_fullscreen" oncommand="CommandUpdater.doCommand(this.id);"/>
-    <command id="cmd_zoomin" observes="bcast_contentShowing" oncommand="CommandUpdater.doCommand(this.id);"/>
-    <command id="cmd_zoomout" observes="bcast_contentShowing" oncommand="CommandUpdater.doCommand(this.id);"/>
-    <command id="cmd_lockscreen" oncommand="CommandUpdater.doCommand(this.id);"/>
-
-    <command id="cmd_volumeLeft" observes="bcast_contentShowing" oncommand="CommandUpdater.doCommand(this.id);"/>
-    <command id="cmd_volumeRight" observes="bcast_contentShowing" oncommand="CommandUpdater.doCommand(this.id);"/>
-
-    <!-- scrolling -->
-    <command id="cmd_scrollPageUp" oncommand="CommandUpdater.doCommand(this.id);"/>
-    <command id="cmd_scrollPageDown" oncommand="CommandUpdater.doCommand(this.id);"/>
-
-    <!-- editing -->
-    <command id="cmd_cut" label="&cut.label;" oncommand="CommandUpdater.doCommand(this.id);"/>
-    <command id="cmd_copy" label="&copy.label;" oncommand="CommandUpdater.doCommand(this.id);"/>
-    <command id="cmd_copylink" label="&copylink.label;" oncommand="CommandUpdater.doCommand(this.id);"/>
-    <command id="cmd_paste" label="&paste.label;" oncommand="CommandUpdater.doCommand(this.id);"/>
-    <command id="cmd_delete" label="&delete.label;" oncommand="CommandUpdater.doCommand(this.id);"/>
-    <command id="cmd_selectAll" label="&selectAll.label;" oncommand="CommandUpdater.doCommand(this.id);"/>
-
-    <!-- forms navigation -->
-    <command id="cmd_formPrevious" oncommand="FormHelperUI.goToPrevious();"/>
-    <command id="cmd_formNext" oncommand="FormHelperUI.goToNext();"/>
-    <command id="cmd_formClose" oncommand="FormHelperUI.hide();"/>
-
-    <!-- find navigation -->
-    <command id="cmd_findPrevious" oncommand="FindHelperUI.goToPrevious();"/>
-    <command id="cmd_findNext" oncommand="FindHelperUI.goToNext();"/>
-    <command id="cmd_findClose" oncommand="FindHelperUI.hide();"/>
-    <command id="cmd_find" oncommand="FindHelperUI.show();"/>
-  </commandset>
-
-  <keyset id="mainKeyset">
-    <!-- basic navigation -->
-    <key id="key_back" keycode="VK_LEFT" command="cmd_back" modifiers="control"/>
-    <key id="key_forward" keycode="VK_RIGHT" command="cmd_forward" modifiers="control"/>
-#ifndef ANDROID
-    <key id="key_back2" keycode="VK_BACK" command="cmd_back"/>
-    <key id="key_forward2" keycode="VK_BACK" command="cmd_forward" modifiers="shift"/>
-#endif
-#ifndef MOZ_PLATFORM_MAEMO
-    <key id="key_reload" keycode="VK_F5" command="cmd_reload"/>
-    <key id="key_forceReload" keycode="VK_F5" modifiers="shift" command="cmd_forceReload"/>
-#else
-    <key id="key_lockscreen" key="o" modifiers="accel,shift" command="cmd_lockscreen"/>
-    <!-- F5 on maemo is "home" which is a task switching key -->
-#endif
-    <key id="key_reload2" key="r" modifiers="accel" command="cmd_reload"/>
-    <key id="key_forceReload2" key="r" modifiers="accel,shift" command="cmd_forceReload"/>
-    <key id="key_focusURL" key="l" modifiers="accel" command="cmd_openLocation"/>
-
-    <!-- scrolling -->
-    <key id="key_pageUp" keycode="VK_UP" modifiers="shift" command="cmd_scrollPageUp"/>
-    <key id="key_pageDown" keycode="VK_DOWN" modifiers="shift" command="cmd_scrollPageDown"/>
-
-    <!-- misc -->
-    <key id="key_zoomin" keycode="VK_UP" modifiers="accel" command="cmd_zoomin"/>
-    <key id="key_zoomout" keycode="VK_DOWN" modifiers="accel" command="cmd_zoomout"/>
-    <key id="key_find" key="f" modifiers="accel" command="cmd_find"/>
-    <key id="key_quit" key="q" modifiers="accel" command="cmd_quit"/>
-    <key id="key_fullscreen" keycode="VK_F6" command="cmd_fullscreen"/>
-    <key id="key_zoomin2" keycode="VK_F7" command="cmd_volumeRight"/>
-    <key id="key_zoomout2" keycode="VK_F8" command="cmd_volumeLeft"/>
-
-    <!-- tabs -->
-    <key id="key_newTab" key="t" modifiers="accel" command="cmd_newTab"/>
-    <key id="key_closeTab" key="w" modifiers="accel" command="cmd_closeTab"/>
-    <key id="key_undoCloseTab" key="t" modifiers="accel,shift" command="cmd_undoCloseTab"/>
-  </keyset>
-
-  <stack flex="1" id="stack">
-    <scrollbox id="controls-scrollbox" style="overflow: hidden; -moz-box-orient: horizontal; position: relative;" flex="1" observes="bcast_urlbarState">
-      <vbox id="tabs-sidebar" class="sidebar" observes="bcast_uidiscovery">
-        <spacer class="toolbar-height" id="tabs-spacer" observes="bcast_urlbarState"/>
-        <!-- Left toolbar -->
-        <vbox id="tabs-container" class="panel-dark" flex="1" observes="bcast_urlbarState">
-          <vbox id="tabs" flex="1" observes="bcast_urlbarState"
-                ondoubletap="BrowserUI.newTab();"
-                onselect="BrowserUI.selectTab(this);"
-                onreloadtab="BrowserUI.undoCloseTab()"
-                onclosetab="BrowserUI.closeTab(this)"
-                onclosereloadtab="this._container.removeTab(this)"/>
-          <hbox id="tabs-controls">
-            <toolbarbutton id="newtab-button" class="button-control" command="cmd_newTab" label="&newtab.label;" observes="bcast_urlbarState" crop="end"/>
-          </hbox>
-        </vbox>
-      </vbox>
-
-      <!-- Page Area -->
-      <stack id="page-stack" observes="bcast_urlbarState">
-        <scrollbox id="page-scrollbox">
-          <vbox>
-            <!-- Main Toolbar -->
-            <box id="toolbar-container" class="panel-dark toolbar-height">
-              <box id="toolbar-moveable-container" observes="bcast_uidiscovery">
-                <toolbar id="toolbar-main" class="panel-dark viewable-width" observes="bcast_urlbarState">
-                  <toolbarbutton id="tool-tabs" class="button-actionbar" command="cmd_showTabs" anchorPosX="0.3"/>
-                  <toolbarbutton id="tool-back2" class="tool-back button-actionbar" command="cmd_back"/>
-                  <toolbarbutton id="tool-forward2" class="tool-forward button-actionbar" command="cmd_forward"/>
-#ifdef MOZ_PLATFORM_MAEMO
-#if MOZ_PLATFORM_MAEMO != 6
-                  <toolbarbutton id="tool-app-switch" oncommand="BrowserUI.switchTask();"/>
-#endif
-#endif
-                  <hbox id="urlbar-container" flex="1" observes="bcast_urlbarState">
-                    <box id="identity-box" class="urlbar-cap-button"
-                         onclick="getIdentityHandler().handleIdentityButtonEvent(event);"
-                         onkeypress="getIdentityHandler().handleIdentityButtonEvent(event);">
-                      <box id="urlbar-image-box" mousethrough="always">
-                        <image id="urlbar-throbber"/>
-                        <image id="urlbar-favicon" hidden="true"/>
-                      </box>
-                    </box>
-                    <label id="urlbar-title" class="uri-element" crop="end" flex="1"
-                           command="cmd_openLocation" onclick="this.doCommand();"
-                           placeholder="&urlbar.emptytext;"/>
-                    <textbox id="urlbar-edit"
-                             type="url"
-                             mozactionhint="go"
-                             class="uri-element"
-                             autocompletesearch="history"
-                             autocompletepopup="popup_autocomplete"
-                             completeselectedindex="true"
-                             minresultsforpopup="0"
-                             onsearchbegin="AwesomeScreen.updateHeader(this.controller.searchString);"
-                             placeholder="&urlbar.emptytext;"
-                             collapsed="true"
-                             flex="1"
-                             readonly="true"
-                             ontextentered="BrowserUI.goToURI();"
-                             clickSelectsAll="true"/>
-                    <hbox id="urlbar-icons" class="urlbar-cap-button" observes="bcast_urlbarState">
-                      <toolbarbutton id="tool-reload" oncommand="CommandUpdater.doCommand(event.shiftKey ? 'cmd_forceReload' : 'cmd_reload');"/>
-                      <toolbarbutton id="tool-stop" command="cmd_stop"/>
-                      <toolbarbutton id="tool-search" command="cmd_opensearch"/>
-                    </hbox>
-                  </hbox>
-                  <toolbarbutton id="tool-star2" class="tool-star button-actionbar" command="cmd_star"/>
-                  <toolbarbutton id="tool-menu" class="button-actionbar" command="cmd_menu"/>
-#ifndef ANDROID
-                  <toolbarbutton id="tool-app-close" class="urlbar-button" command="cmd_close"/>
-#endif
-                </toolbar>
-              </box>
-            </box>
-
-            <!-- Content viewport -->
-            <vbox id="content-viewport" class="viewable-width viewable-height">
-              <!-- Content viewport -->
-              <stack>
-                <deck id="browsers" flex="1" observes="bcast_uidiscovery"/>
-                <!-- vertical scrollbar -->
-                <box id="vertical-scroller" class="scroller" orient="vertical" end="2" top="0"/>
-              </stack>
-            </vbox>
-          </vbox>
-        </scrollbox>
-
-        <!-- popup for content navigator helper -->
-        <vbox id="content-navigator" top="0">
-          <textbox id="find-helper-textbox" class="search-bar content-navigator-item" oncommand="FindHelperUI.search(this.value)" oninput="FindHelperUI.updateCommands(this.value);" type="search"/>
-        </vbox>
-
-        <!-- horizontal scrollbar -->
-        <box id="horizontal-scroller" class="scroller" orient="horizontal" left="0" bottom="2"/>
-      </stack>
-
-      <!-- Right toolbar -->
-      <vbox id="controls-sidebar" class="sidebar" observes="bcast_uidiscovery">
-        <!-- Because of the stack + fixed position of the urlbar when it is in
-             locked mode the event on the top-right part of the urlbar are
-             swallow by this spacer, but not with the mousethrough attribute
-        -->
-        <spacer class="toolbar-height" mousethrough="always"/>
-
-        <vbox id="browser-controls" style="overflow: -moz-hidden-unscrollable;" class="panel-dark" flex="1">
-          <toolbarbutton id="tool-star" class="tool-star button-control" command="cmd_star"/>
-          <toolbarbutton id="tool-back" class="tool-back button-control" command="cmd_back"/>
-          <toolbarbutton id="tool-forward" class="tool-forward button-control" command="cmd_forward"/>
-          <toolbarspring/>
-          <toolbarbutton id="tool-panel-open" class="button-control" command="cmd_panel"/>
-        </vbox>
-      </vbox>
-    </scrollbox>
-
-    <!-- Form Helper suggestions helper popup -->
-    <arrowbox id="form-helper-suggestions-container" flex="1" hidden="true" offset="0" top="0" left="0">
-      <arrowscrollbox id="form-helper-suggestions" align="center" flex="1" orient="horizontal" onclick="FormHelperUI.doAutoComplete(event.target);"/>
-    </arrowbox>
-
-    <!-- Tabs sidebar helper popup -->
-    <arrowbox id="tabs-popup-container" hidden="true" offset="18" type="dialog">
-      <vbox id="tabs-popup-inner-container" flex="1">
-         <richlistbox id="tabs-popup-list" flex="1"
-                onselect="BrowserUI.selectTab(this); TabsPopup.hide();"
-                onreloadtab="BrowserUI.undoCloseTab(); TabsPopup.hide();"
-                onclosetab="BrowserUI.closeTab(this); TabsPopup.closeTab(this);"/>
-         <button id="tabs-popup-newtab-button" class="show-text" command="cmd_newTab"/>
-      </vbox>
-    </arrowbox>
-
-    <!-- popup for site identity information -->
-    <arrowbox id="identity-container" hidden="true" mode="unknownIdentity" offset="18" flex="1" type="dialog" observes="bcast_urlbarState">
-      <box id="identity-popup-container" flex="1" align="top">
-        <image id="identity-popup-icon"/>
-        <vbox id="identity-popup-content-box" flex="1">
-          <box id="identity-popup-connected-box" flex="1">
-            <label id="identity-popup-connectedToLabel" value="&identity.connectedTo2;"/>
-            <label id="identity-popup-connectedToLabel2" flex="1">&identity.unverifiedsite2;</label>
-            <description id="identity-popup-content-host" flex="1"/>
-          </box>
-          <box id="identity-popup-runBy-box">
-            <label id="identity-popup-runByLabel" value="&identity.runBy2;"/>
-            <description id="identity-popup-content-owner"/>
-            <description id="identity-popup-content-supplemental"/>
-          </box>
-          <description id="identity-popup-content-verifier"/>
-        </vbox>
-        <box id="identity-popup-encryption-box">
-          <image id="identity-popup-encryption-icon"/>
-          <description id="identity-popup-encryption-label"/>
-        </box>
-      </box>
-
-      <hbox id="pageactions-container" hidden="true">
-#ifndef ANDROID
-        <pageaction id="pageaction-findinpage" title="&pageactions.findInPage;"
-          onclick="FindHelperUI.show();"/>
-#ifdef NS_PRINTING
-        <pageaction id="pageaction-saveas" title="&pageactions.saveas.pdf;"
-          onclick="PageActions.savePageAsPDF();"/>
-#endif
-        <pageaction id="pageaction-share" title="&pageactions.share.page;"
-          onclick="SharingUI.show(getBrowser().currentURI.spec, getBrowser().contentTitle);"/>
-#endif
-        <pageaction id="pageaction-password" title="&pageactions.password.forget;"
-          onclick="PageActions.forgetPassword(event);"/>
-        <pageaction id="pageaction-reset" title="&pageactions.reset;"
-          onclick="PageActions.clearPagePermissions(event);"/>
-        <pageaction id="pageaction-search" title="&pageactions.search.addNew;"/>
-        <pageaction id="pageaction-charset" title="&pageactions.charEncoding;" onclick="CharsetMenu.show();"/>
-      </hbox>
-    </arrowbox>
-
-    <arrowbox id="bookmark-popup" hidden="true" align="stretch" offset="12" type="dialog">
-      <hbox id="bookmark-popup-title">
-        <label value="&bookmarkPopup.label;"/>
-      </hbox>
-      <richlistbox id="bookmark-popup-commands" class="action-buttons" onclick="BookmarkPopup.hide();" flex="1">
-        <richlistitem class="action-button" id="bookmark-popup-edit" onclick="BookmarkHelper.edit();">
-          <label value="&bookmarkEdit.label;"/>
-        </richlistitem>
-        <richlistitem class="action-button" id="bookmark-popup-remove" onclick="BookmarkPopup.hide(); BookmarkHelper.removeBookmarksForURI(getBrowser().currentURI);">
-          <label value="&bookmarkRemove.label;"/>
-        </richlistitem>
-#ifdef ANDROID
-        <richlistitem class="action-button" id="bookmark-popup-shortcut" onclick="BookmarkPopup.addToHome();">
-          <label value="&bookmarkShortcut.label;"/>
-        </richlistitem>
-#endif
-      </richlistbox>
-    </arrowbox>
-
-    <box id="bookmark-container" class="perm-modal-block" hidden="true">
-      <dialog id="bookmark-dialog" class="content-dialog" flex="1">
-        <hbox id="bookmark-form-title" class="prompt-title">
-          <description>&editBookmarkDialog.title;</description>
-        </hbox>
-        <separator id="bookmark-form-line" class="prompt-line"/>
-        <scrollbox id="bookmark-form" align="start" class="prompt-message" flex="1"/>
-        <hbox id="bookmark-form-buttons" pack="center" class="prompt-buttons">
-          <button label="&editBookmarkDone.label;" class="prompt-button" oncommand="BookmarkHelper.save();"/>
-        </hbox>
-      </dialog>
-    </box>
-
-    <!-- use an offset to remove the space taken by the invisible callout arrow -->
-    <arrowbox id="appmenu-popup" hidden="true" type="dialog" offset="18">
-      <box id="appmenu-popup-sitecommands"/>
-      <vbox id="appmenu-popup-appcommands"/>
-    </arrowbox>
-
-    <box id="panel-container" hidden="true" class="window-width window-height panel-dark"
-         style="-moz-stack-sizing: ignore" left="10000">
-      <box id="panel-container-inner" flex="1" class="panel-dark">
-        <box id="panel-controls" class="panel-row-header" oncommand="BrowserUI.switchPane(event.target.getAttribute('linkedpanel'));">
-          <toolbarbutton id="tool-preferences" label="&prefsHeader.label;" class="panel-row-button" type="radio" group="1" checked="true" linkedpanel="prefs-container"/>
-          <toolbarbutton id="tool-downloads" label="&downloadsHeader.label;" class="panel-row-button" type="radio" group="1" linkedpanel="downloads-container"/>
-          <toolbarbutton id="tool-addons" label="&addonsHeader.label;" class="panel-row-button" type="radio" group="1" linkedpanel="addons-container"/>
-          <toolbarbutton id="tool-console" label="&consoleHeader.label;" class="panel-row-button" type="radio" group="1" hidden="true" linkedpanel="console-container"/>
-#ifndef ANDROID
-          <spacer flex="1"/>
-          <toolbarbutton id="tool-panel-close" class="panel-close" command="cmd_panel"/>
-#endif
-        </box>
-        <vbox flex="1">
-          <deck id="panel-items" selectedIndex="2" flex="1">
-            <vbox id="addons-container" flex="1">
-              <notificationbox id="addons-messages" flex="1">
-                <richlistbox id="addons-list" class="panel-list" flex="1" onselect="ExtensionsView.hideOnSelect(event)">
-                  <label id="addons-list-header" class="panel-header" value="&addonsHeader.label;"/>
-                  <richlistitem id="addons-local" class="section-header" align="center" nohighlight="true">
-                    <label value="&addonsLocal.label;" flex="1"/>
-                    <spacer flex="1"/>
-                    <button id="addons-update-all" label="&addonsUpdate.label;" hidden="true"
-                            oncommand="ExtensionsView.updateAll();"/>
-                  </richlistitem>
-                  <richlistitem id="addons-repo" class="section-header" nohighlight="true">
-                    <label value="&addonsRepo.label;" flex="1"/>
-                    <textbox id="addons-search-text" flex="1" class="search-bar" placeholder="&addonsSearch2.emptytext;" type="search" searchbutton="false"
-                             oncommand="ExtensionsView.getAddonsFromRepo(this.value);" onkeypress="if (event.keyCode == event.DOM_VK_RETURN) this.blur();"/>
-                  </richlistitem>
-                </richlistbox>
-              </notificationbox>
-            </vbox>
-
-            <vbox id="downloads-container" flex="1">
-              <richlistbox id="downloads-list" class="panel-list" flex="1" onselect="this.ensureSelectedElementIsVisible()">
-                <label id="downloads-list-header" class="panel-header" value="&downloadsHeader.label;"/>
-              </richlistbox>
-            </vbox>
-
-            <vbox id="prefs-container" flex="1">
-              <notificationbox id="prefs-messages" flex="1">
-                <richlistbox id="prefs-list" class="panel-list" seltype="single" flex="1" onselect="this.ensureSelectedElementIsVisible()">
-                  <label id="prefs-list-header" class="panel-header" value="&prefsHeader.label;"/>
-                  <setting title="&about.title;" type="control">
-                    <button id="prefs-about-button" label="&about.button;"
-#ifdef MOZ_OFFICIAL_BRANDING
-# these two point to the same page, this just matters for what shows up in the
-# URL bar
-                            oncommand="BrowserUI.newTab('about:firefox', Browser.selectedTab);"/>
-#else
-                            oncommand="BrowserUI.newTab('about:fennec', Browser.selectedTab);"/>
-#endif
-                  </setting>
-                  <setting id="prefs-uilanguage" title="&language.title;" type="control">
-                    <menulist id="prefs-languages" oncommand="PreferencesView.updateLocale();">
-                      <menupopup>
-                        <menuitem id="prefs-languages-auto" label="&language.auto;" value="auto"/>
-                      </menupopup>
-                    </menulist>
-                  </setting>
-                  <setting id="prefs-homepage" title="&homepage.title;" type="menulist">
-                    <menulist id="prefs-homepage-options" oncommand="PreferencesView.updateHomePage();">
-                      <menupopup onpopupshowing="PreferencesView.updateHomePageList();">
-                        <menuitem id="prefs-homepage-default" label="&homepage.default;" value="default"/>
-                        <menuitem id="prefs-homepage-none" label="&homepage.none;" value="none"/>
-                        <menuitem id="prefs-homepage-currentpage" label="&homepage.currentpage;" value="currentpage"/>
-                      </menupopup>
-                    </menulist>
-                  </setting>
-#ifdef MOZ_SERVICES_SYNC
-                  <settings id="prefs-sync" label="&sync.title;">
-                    <setting id="sync-connect" title="&sync.notconnected;" type="control">
-                      <button label="&sync.connect;" oncommand="WeaveGlue.tryConnect();" />
-                    </setting>
-                    <setting id="sync-connected" class="setting-group" title="&sync.connected;" type="control" collapsed="true">
-                      <button id="sync-details" label="&sync.details;" type="checkbox" autocheck="false" checked="false" oncommand="WeaveGlue.showDetails();" />
-                    </setting>
-                    <setting id="sync-sync" class="setting-subgroup" type="control" collapsed="true">
-                      <button id="sync-syncButton" label="&sync.syncNow;" oncommand="WeaveGlue.sync();"/>
-                    </setting>
-                    <setting id="sync-device" class="setting-subgroup" type="string" title="&sync.deviceName;" onchange="WeaveGlue.changeName(this);" collapsed="true"/>
-                    <setting id="sync-disconnect" class="setting-subgroup" type="control" collapsed="true">
-                      <button label="&sync.disconnect;" oncommand="WeaveGlue.disconnect();" />
-                    </setting>
-                  </settings>
-#endif
-                  <settings id="prefs-privacy" label="&privacy.title;">
-                    <setting pref="network.cookie.cookieBehavior" title="&allowCookies.title;" type="boolint" on="0" off="2"/>
-                    <setting pref="signon.rememberSignons" title="&rememberPasswords.title;" type="bool"/>
-                    <setting pref="privacy.donottrackheader.enabled" title="&doNotTrack.title;" type="bool"/>
-                    <setting id="prefs-master-password" title="&masterPassword.title;" type="bool" oncommand="MasterPasswordUI.show(this.value);"/>
-                    <setting title="&clearPrivateData2.title;" type="control">
-                      <button id="prefs-clear-data" label="&clearPrivateData.button;" command="cmd_sanitize"/>
-                    </setting>
-                  </settings>
-                  <settings id="prefs-content" label="&content.title;">
-                    <setting pref="browser.ui.zoom.reflow" title="&reflowZoom.title;" type="bool"/>
-                    <setting pref="permissions.default.image" title="&showImages.title;" type="boolint" on="1" off="2"/>
-                    <setting pref="javascript.enabled" type="bool" title="&enableJavaScript.title;"/>
-                    <setting pref="browser.menu.showCharacterEncoding" type="bool" localized="true" title="&showCharsetEncoding.title;"/>
-                  </settings>
-                </richlistbox>
-              </notificationbox>
-            </vbox>
-
-            <vbox id="console-container" flex="1">
-              <vbox id="console-header" class="panel-list">
-                <label class="panel-header" value="&consoleHeader.label;"/>
-                <hbox align="center">
-                  <label value="&consoleCodeEval.label;" control="console-eval-textbox"/>
-                  <textbox id="console-eval-textbox" class="toolbar search-bar" value="" onkeypress="ConsoleView.onEvalKeyPress(event)" flex="1"/>
-                  <button id="console-button-eval" class="show-text" label="&consoleEvaluate.label;" oncommand="ConsoleView.evaluateTypein()"/>
-                </hbox>
-                <hbox align="center" pack="end">
-                  <radiogroup id="console-filter" oncommand="ConsoleView.changeMode();">
-                    <radio id="console-filter-all" label="&consoleAll.label;" value="all" selected="true"/>
-                    <radio id="console-filter-messages" label="&consoleMessages.label;" value="message"/>
-                    <radio id="console-filter-warnings" label="&consoleWarnings.label;" value="warning"/>
-                    <radio id="console-filter-errors" label="&consoleErrors.label;" value="error"/>
-                  </radiogroup>
-                  <button id="console-clear" class="show-text" oncommand="ConsoleView.clearConsole();" label="&consoleClear.label;"/>
-                </hbox>
-              </vbox>
-
-              <richlistbox id="console-box" class="panel-list console-box" flex="1" onkeypress="ConsoleView.onConsoleBoxKeyPress(event)" oncontextmenu="ConsoleView.onContextMenu(event);"/>
-            </vbox>
-          </deck>
-        </vbox>
-      </box>
-    </box>
-    <vbox id="awesome-panels" hidden="true">
-      <!-- Awesome header row -->
-      <hbox id="awesome-header" class="panel-row-header">
-        <toolbarbutton id="allpages-button" type="radio" group="awesome-header" label="&allPagesHeader.label;" command="cmd_openLocation" class="choice-all panel-row-button show-text"/>
-        <toolbarbutton id="bookmarks-button" type="radio" group="awesome-header" label="&bookmarksHeader.label;" command="cmd_bookmarks" class="choice-bookmarks panel-row-button show-text"/>
-        <toolbarbutton id="history-button" type="radio" group="awesome-header" label="&historyHeader.label;" command="cmd_history" class="choice-history panel-row-button show-text"/>
-#ifdef MOZ_SERVICES_SYNC
-        <toolbarbutton id="remotetabs-button" type="radio" group="awesome-header" label="&desktopHeader.label;" command="cmd_remoteTabs" class="choice-remotetabs panel-row-button show-text"/>
-#endif
-      </hbox>
-
-      <!-- titlebar autocomplete results -->
-      <vbox id="popup_autocomplete" class="panel-dark place-list" flex="1" onshow="BrowserUI._edit.showHistoryPopup();" hidden="true"/>
-      <placelist id="bookmarks-items" class="place-list" type="bookmarks" onopen="BookmarkList.openLink(event);" onhide="BrowserUI.updateStar();" flex="1" hidden="true"/>
-      <historylist id="history-items" class="place-list" onopen="HistoryList.openLink(event);" flex="1" hidden="true"/>
-#ifdef MOZ_SERVICES_SYNC
-      <remotetabslist id="remotetabs-items" class="place-list" onopen="RemoteTabsList.openLink(event)" flex="1" hidden="true"/>
-#endif
-    </vbox>
-
-    <!-- Form Helper form validation helper popup -->
-    <arrowbox id="form-helper-validation-container" class="arrowbox-dark" flex="1" hidden="true" offset="0" top="0" left="0">
-      <label/>
-    </arrowbox>
-
-#ifdef MOZ_SERVICES_SYNC
-    <box id="syncsetup-container" class="perm-modal-block" hidden="true">
-      <dialog id="syncsetup-dialog" class="content-dialog" flex="1">
-        <hbox class="prompt-title">
-          <description>&sync.setup.title;</description>
-        </hbox>
-        <separator class="prompt-line"/>
-        <vbox id="syncsetup-simple" class="syncsetup-page" flex="1">
-          <scrollbox id="sync-message" class="prompt-message" orient="vertical" flex="1">
-            <description class="syncsetup-desc syncsetup-center" flex="1">&sync.setup.pair;</description>
-            <description class="syncsetup-center link" flex="1" onclick="WeaveGlue.openTutorial();">&sync.setup.tutorial;</description>
-            <separator/>
-            <vbox align="center" flex="1">
-              <description id="syncsetup-code1" class="syncsetup-code">....</description>
-              <description id="syncsetup-code2" class="syncsetup-code">....</description>
-              <description id="syncsetup-code3" class="syncsetup-code">....</description>
-            </vbox>
-            <separator/>
-            <description class="syncsetup-center link" flex="1" onclick="WeaveGlue.openManual();">&sync.fallback;</description>
-            <separator flex="1"/>
-          </scrollbox>
-          <hbox class="prompt-buttons" pack="center">
-            <button class="prompt-button" oncommand="WeaveGlue.close();">&sync.setup.cancel;</button>
-          </hbox>
-        </vbox>
-        <vbox id="syncsetup-waiting" class="syncsetup-page" flex="1" hidden="true">
-          <description class="syncsetup-desc syncsetup-center" flex="1">&sync.setup.waiting;</description>
-        </vbox>
-        <vbox id="syncsetup-fallback" class="syncsetup-page" flex="1" hidden="true">
-          <scrollbox class="prompt-message" orient="vertical" flex="1">
-            <description class="syncsetup-desc syncsetup-center" flex="1">&sync.setup.manual;</description>
-            <separator/>
-            <textbox id="syncsetup-account" class="prompt-edit" placeholder="&sync.account;" oninput="WeaveGlue.canConnect();"/>
-            <textbox id="syncsetup-password" class="prompt-edit" placeholder="&sync.password;" type="password" oninput="WeaveGlue.canConnect();"/>
-            <textbox id="syncsetup-synckey" class="prompt-edit" placeholder="&sync.recoveryKey;" oninput="WeaveGlue.canConnect();"/>
-            <separator class="thin"/>
-            <button id="syncsetup-usecustomserver" type="checkbox" class="button-checkbox" pack="start" oncommand="WeaveGlue.toggleCustomServer();">
-              <image class="button-image-icon"/>
-              <description class="syncsetup-label prompt-checkbox-label" flex="1">&sync.customServer;</description>
-            </button>
-            <textbox id="syncsetup-customserver" class="prompt-edit" placeholder="&sync.serverURL;"/>
-            <separator flex="1"/>
-          </scrollbox>
-          <hbox class="prompt-buttons" pack="center">
-            <button class="prompt-button" oncommand="WeaveGlue.close();">&sync.setup.cancel;</button>
-            <separator/>
-            <button id="syncsetup-button-connect" class="prompt-button" oncommand="WeaveGlue.close(); WeaveGlue.connect();">&sync.setup.connect;</button>
-          </hbox>
-        </vbox>
-      </dialog>
-    </box>
-#endif
-
-    <arrowbox id="search-engines-popup" hidden="true" offset="18" flex="1" type="dialog">
-      <hbox id="search-engines-list" class="action-buttons" flex="1"/>
-    </arrowbox>
-
-    <arrowbox id="newtab-popup" class="arrowbox-dark" hidden="true" onclick="NewTabPopup.selectTab()" align="center" start="0">
-      <label/>
-    </arrowbox>
-
-    <!-- options dialog for select form field -->
-    <vbox id="select-container" class="context-block" hidden="true">
-      <vbox id="select-popup" class="dialog-dark">
-        <hbox pack="center">
-          <label id="select-title" class="options-title" align="center" crop="center" flex="1"/>
-        </hbox>
-        <scrollbox id="select-commands" onclick="if (event.target != this) SelectHelperUI.selectByIndex(event.target.optionIndex);" orient="vertical" flex="1"/>
-        <hbox pack="center">
-          <button label="&selectHelper.done;" oncommand="SelectHelperUI.hide();"/>
-        </hbox>
-      </vbox>
-    </vbox>
-
-    <hbox id="context-container" class="context-block" hidden="true">
-      <vbox id="context-popup" class="dialog-dark">
-        <hbox id="context-header">
-          <label id="context-hint" crop="center" flex="1"/>
-        </hbox>
-        <richlistbox id="context-commands" onclick="ContextHelper.hide();" flex="1">
-          <richlistitem class="context-command" id="context-copy" type="copy" onclick="ContextCommands.copy();">
-            <label value="&copy.label;"/>
-          </richlistitem>
-          <richlistitem class="context-command" id="context-copy-all" type="copy-all" onclick="ContextCommands.copy();">
-            <label value="&copyAll.label;"/>
-          </richlistitem>
-          <richlistitem class="context-command" id="context-paste" type="paste" onclick="ContextCommands.paste();">
-            <label value="&paste.label;"/>
-          </richlistitem>
-          <richlistitem class="context-command" id="context-paste-n-go" type="paste-url" onclick="ContextCommands.pasteAndGo();">
-            <label value="&pasteAndGo.label;"/>
-          </richlistitem>
-          <richlistitem class="context-command" id="context-select-all" type="select-all" onclick="ContextCommands.selectAll();">
-            <label value="&selectAll.label;"/>
-          </richlistitem>
-          <richlistitem class="context-command" id="context-openinnewtab" type="link-openable" onclick="ContextCommands.openInNewTab();">
-            <label value="&contextOpenInNewTab.label;"/>
-          </richlistitem>
-          <richlistitem class="context-command" id="context-bookmark-link" type="link" onclick="ContextCommands.bookmarkLink();">
-            <label value="&contextBookmarkLink.label;"/>
-          </richlistitem>
-          <richlistitem class="context-command" id="context-saveimage" type="image-loaded" onclick="ContextCommands.saveImage();">
-            <label value="&contextSaveImage.label;"/>
-          </richlistitem>
-          <richlistitem class="context-command" id="context-copy-link" type="link" onclick="ContextCommands.copyLink();">
-            <label value="&contextCopyLink.label;"/>
-          </richlistitem>
-          <richlistitem class="context-command" id="context-copy-email" type="mailto" onclick="ContextCommands.copyEmail();">
-            <label value="&contextCopyEmail.label;"/>
-          </richlistitem>
-          <richlistitem class="context-command" id="context-copy-phone" type="callto" onclick="ContextCommands.copyPhone();">
-            <label value="&contextCopyPhone.label;"/>
-          </richlistitem>
-          <richlistitem class="context-command" id="context-copy-image-location" type="image" onclick="ContextCommands.copyImageLocation();">
-            <label value="&contextCopyImageLocation.label;"/>
-          </richlistitem>
-          <richlistitem class="context-command" id="context-share-link" type="link-shareable" onclick="ContextCommands.shareLink();">
-            <label value="&contextShareLink.label;"/>
-          </richlistitem>
-          <richlistitem class="context-command" id="context-share-image" type="image-shareable" onclick="ContextCommands.shareMedia();">
-            <label value="&contextShareImage.label;"/>
-          </richlistitem>
-          <richlistitem class="context-command" id="context-play-media" type="media-paused" onclick="ContextCommands.sendCommand('play');">
-            <label value="&contextPlayMedia.label;"/>
-          </richlistitem>
-          <richlistitem class="context-command" id="context-pause-video" type="media-playing" onclick="ContextCommands.sendCommand('pause');">
-            <label value="&contextPauseMedia.label;"/>
-          </richlistitem>
-          <richlistitem class="context-command" id="context-fullscreen" type="video" onclick="ContextCommands.sendCommand('fullscreen');">
-            <label value="&contextFullScreen.label;"/>
-          </richlistitem>
-          <richlistitem class="context-command" id="context-save-video" type="video" onclick="ContextCommands.saveImage();">
-            <label value="&contextSaveVideo.label;"/>
-          </richlistitem>
-          <richlistitem class="context-command" id="context-share-video" type="video-shareable" onclick="ContextCommands.shareMedia();">
-            <label value="&contextShareVideo.label;"/>
-          </richlistitem>
-          <richlistitem class="context-command" id="context-editbookmark" type="edit-bookmark" onclick="ContextCommands.editBookmark();">
-            <label value="&contextEditBookmark.label;"/>
-          </richlistitem>
-          <richlistitem class="context-command" id="context-removebookmark" type="edit-bookmark" onclick="ContextCommands.removeBookmark();">
-            <label value="&contextRemoveBookmark.label;"/>
-          </richlistitem>
-#ifdef ANDROID
-          <richlistitem class="context-command" id="context-shortcutbookmark" type="edit-bookmark" onclick="ContextCommands.shortcutBookmark();">
-            <label value="&contextShortcutBookmark.label;"/>
-          </richlistitem>
-          <richlistitem class="context-command" id="context-select-input" type="input-text" onclick="ContextCommands.selectInput();">
-            <label value="&inputMethod.label;"/>
-          </richlistitem>
-#endif
-        </richlistbox>
-      </vbox>
-    </hbox>
-
-    <toolbarbutton id="selectionhandle-start" label="^" left="0" top="0" hidden="true"/>
-    <toolbarbutton id="selectionhandle-end" label="^" left="0" top="0" hidden="true"/>
-
-    <hbox id="menulist-container" class="context-block" hidden="true">
-      <vbox id="menulist-popup" class="dialog-dark">
-        <label id="menulist-title" class="options-title" crop="center" flex="1"/>
-        <richlistbox id="menulist-commands" class="action-buttons" onclick="if (event.target != this) MenuListHelperUI.selectByIndex(this.selectedIndex);" flex="1"/>
-      </vbox>
-    </hbox>
-
-    <!-- alerts for content -->
-    <hbox id="alerts-container" hidden="true" align="start" bottom="0" onclick="AlertsHelper.click(event);">
-      <image id="alerts-image"/>
-      <vbox flex="1">
-        <label id="alerts-title" value=""/>
-        <description id="alerts-text" flex="1"/>
-      </vbox>
-    </hbox>
-
-    <hbox id="appmenu-overflow" bottom="0" hidden="true" oncommand="AppMenu.hideOverflow();">
-      <richlistbox id="appmenu-overflow-commands" flex="1"/>
-    </hbox>
-
-    <hbox id="appmenu" bottom="0" hidden="true" align="stretch" oncommand="AppMenu.hide();">
-      <toolbarbutton class="appmenu-site-button appmenu-button appmenu-pageaction"
-        label="&appMenu.siteOptions;"
-        oncommand="getIdentityHandler().show(); event.stopPropagation();"/>
-      <toolbarbutton class="appmenu-preferences-button appmenu-button"
-        label="&prefsHeader.label;"
-        oncommand="BrowserUI.showPanel('prefs-container');"/>
-      <toolbarbutton class="appmenu-addons-button appmenu-button"
-        label="&addonsHeader.label;"
-        oncommand="BrowserUI.showPanel('addons-container');"/>
-      <toolbarbutton class="appmenu-share-button appmenu-button appmenu-pageaction"
-        label="&pageactions.share.page;"
-        oncommand="SharingUI.show(getBrowser().currentURI.spec, getBrowser().contentTitle);"/>
-      <toolbarbutton class="appmenu-findinpage-button appmenu-button appmenu-pageaction"
-        label="&pageactions.findInPage;"
-        oncommand="FindHelperUI.show();"/>
-      <toolbarbutton class="appmenu-downloads-button appmenu-button"
-        label="&downloadsHeader.label;"
-        oncommand="BrowserUI.showPanel('downloads-container');"/>
-#ifdef NS_PRINTING
-      <toolbarbutton class="appmenu-saveas-button appmenu-button appmenu-pageaction"
-        label="&pageactions.saveas.pdf;"
-        oncommand="PageActions.savePageAsPDF();"/>
-#endif
-      <toolbarbutton class="appmenu-quit-button appmenu-button"
-        label="&pageactions.quit;"
-        oncommand="Browser.quit();"/>
-    </hbox>
-  </stack>
-
-  <svg:svg height="0">
-    <svg:mask id="back-button-mask" maskContentUnits="objectBoundingBox">
-      <svg:rect x="0" y="0" width="1" height="1" fill="white"/>
-      <svg:circle cx="-0.85" cy="0.5" r="0.96"/>
-    </svg:mask>
-  </svg:svg>
->>>>>>> 9511bf7a
 
   <deck id="browsers" flex="1"/>
+
 </window>