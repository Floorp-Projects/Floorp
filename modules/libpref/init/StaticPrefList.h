/* -*- Mode: C++; tab-width: 8; indent-tabs-mode: nil; c-basic-offset: 2 -*- */
/* vim: set ts=8 sts=2 et sw=2 tw=80: */
/* This Source Code Form is subject to the terms of the Mozilla Public
 * License, v. 2.0. If a copy of the MPL was not distributed with this
 * file, You can obtain one at http://mozilla.org/MPL/2.0/. */

// This file defines static prefs, i.e. those that are defined at startup and
// used entirely or mostly from C++ code.
//
// If a pref is listed here and also in a prefs data file such as all.js, the
// value from the latter will override the value given here. For vanilla
// browser builds such overrides are discouraged, but they are necessary for
// some configurations (e.g. Thunderbird).
//
// The file is separated into sections, where the sections are determined by
// the first segment of the prefnames within (e.g. "network.predictor.enabled"
// is within the "Network" section). Sections should be kept in alphabetical
// order, but prefs within sections need not be.
//
// Normal prefs
// ------------
// Definitions of normal prefs in this file have the following form.
//
//   PREF(<pref-name-string>, <cpp-type>, <default-value>)
//
// - <pref-name-string> is the name of the pref, as it appears in about:config.
//   It is used in most libpref API functions (from both C++ and JS code).
//
// - <cpp-type> is one of bool, int32_t, float, or String (which is just a
//   typedef for `const char*` in StaticPrefs.h). Note that float prefs are
//   stored internally as strings.
//
// - <default-value> is the default value. Its type should match <cpp-type>.
//
// VarCache prefs
// --------------
// A VarCache pref is a special type of pref. It can be accessed via the normal
// pref hash table lookup functions, but it also has an associated global
// variable (the VarCache) that mirrors the pref value in the prefs hash table,
// and a getter function that reads that global variable. Using the getter to
// read the pref's value has the two following advantages over the normal API
// functions.
//
// - A direct global variable access is faster than a hash table lookup.
//
// - A global variable can be accessed off the main thread. If a pref *is*
//   accessed off the main thread, it should use an atomic type. (But note that
//   many VarCaches that should be atomic are not, in particular because
//   Atomic<float> is not available, alas.)
//
// Definitions of VarCache prefs in this file has the following form.
//
//   VARCACHE_PREF(
//     <pref-name-string>,
//     <pref-name-id>,
//     <cpp-type>, <default-value>
//   )
//
// - <pref-name-string> is the same as for normal prefs.
//
// - <pref-name-id> is the name of the static getter function generated within
//   the StaticPrefs class. For consistency, the identifier for every pref
//   should be created by starting with <pref-name-string> and converting any
//   '.' or '-' chars to '_'. For example, "foo.bar_baz" becomes
//   |foo_bar_baz|. This is arguably ugly, but clear, and you can search for
//   both using the regexp /foo.bar.baz/.
//
// - <cpp-type> is one of bool, int32_t, uint32_t, float, or an Atomic version
//   of one of those. The C++ preprocessor doesn't like template syntax in a
//   macro argument, so use the typedefs defines in StaticPrefs.h; for example,
//   use `ReleaseAcquireAtomicBool` instead of `Atomic<bool, ReleaseAcquire>`.
//
// - <default-value> is the same as for normal prefs.
//
// Note that Rust code must access the global variable directly, rather than via
// the getter.

// clang-format off

//---------------------------------------------------------------------------
// Accessibility prefs
//---------------------------------------------------------------------------

VARCACHE_PREF(
  "accessibility.monoaudio.enable",
   accessibility_monoaudio_enable,
  RelaxedAtomicBool, false
)

//---------------------------------------------------------------------------
// DOM prefs
//---------------------------------------------------------------------------

VARCACHE_PREF(
  "dom.webcomponents.shadowdom.report_usage",
   dom_webcomponents_shadowdom_report_usage,
  bool, false
)

// Whether we disable triggering mutation events for changes to style
// attribute via CSSOM.
VARCACHE_PREF(
  "dom.mutation-events.cssom.disabled",
   dom_mutation_events_cssom_disabled,
  bool, true
)

<<<<<<< HEAD
VARCACHE_PREF(
  "dom.performance.enable_scheduler_timing",
  dom_performance_enable_scheduler_timing,
  RelaxedAtomicBool, false
)
=======
// If true. then the service worker interception and the ServiceWorkerManager
// will live in the parent process.  This only takes effect on browser start.
// Note, this is not currently safe to use for normal browsing yet.
PREF("dom.serviceWorkers.parent_intercept", bool, false)
>>>>>>> 66390fdc

//---------------------------------------------------------------------------
// Full-screen prefs
//---------------------------------------------------------------------------

#ifdef RELEASE_OR_BETA
# define PREF_VALUE false
#else
# define PREF_VALUE true
#endif
VARCACHE_PREF(
  "full-screen-api.unprefix.enabled",
   full_screen_api_unprefix_enabled,
  bool, PREF_VALUE
)
#undef PREF_VALUE

//---------------------------------------------------------------------------
// Graphics prefs
//---------------------------------------------------------------------------

VARCACHE_PREF(
  "gfx.font_rendering.opentype_svg.enabled",
   gfx_font_rendering_opentype_svg_enabled,
  bool, true
)

//---------------------------------------------------------------------------
// HTML5 parser prefs
//---------------------------------------------------------------------------

// Toggle which thread the HTML5 parser uses for stream parsing.
VARCACHE_PREF(
  "html5.offmainthread",
   html5_offmainthread,
  bool, true
)

// Time in milliseconds between the time a network buffer is seen and the timer
// firing when the timer hasn't fired previously in this parse in the
// off-the-main-thread HTML5 parser.
VARCACHE_PREF(
  "html5.flushtimer.initialdelay",
   html5_flushtimer_initialdelay,
  RelaxedAtomicInt32, 120
)

// Time in milliseconds between the time a network buffer is seen and the timer
// firing when the timer has already fired previously in this parse.
VARCACHE_PREF(
  "html5.flushtimer.subsequentdelay",
   html5_flushtimer_subsequentdelay,
  RelaxedAtomicInt32, 120
)

//---------------------------------------------------------------------------
// Layout prefs
//---------------------------------------------------------------------------

// Is parallel CSS parsing enabled?
VARCACHE_PREF(
  "layout.css.parsing.parallel",
   layout_css_parsing_parallel,
  bool, true
)

// Is CSS error reporting enabled?
VARCACHE_PREF(
  "layout.css.report_errors",
  layout_css_report_errors,
  bool, true
)

// Is support for the font-display @font-face descriptor enabled?
VARCACHE_PREF(
  "layout.css.font-display.enabled",
   layout_css_font_display_enabled,
  bool, true
)

// Are webkit-prefixed properties & property-values supported?
VARCACHE_PREF(
  "layout.css.prefixes.webkit",
   layout_css_prefixes_webkit,
  bool, true
)

// Are "-webkit-{min|max}-device-pixel-ratio" media queries supported? (Note:
// this pref has no effect if the master 'layout.css.prefixes.webkit' pref is
// set to false.)
VARCACHE_PREF(
  "layout.css.prefixes.device-pixel-ratio-webkit",
   layout_css_prefixes_device_pixel_ratio_webkit,
  bool, false
)

// Is -moz-prefixed gradient functions enabled?
VARCACHE_PREF(
  "layout.css.prefixes.gradients",
   layout_css_prefixes_gradients,
  bool, true
)

// Should stray control characters be rendered visibly?
#ifdef RELEASE_OR_BETA
# define PREF_VALUE false
#else
# define PREF_VALUE true
#endif
VARCACHE_PREF(
  "layout.css.control-characters.visible",
   layout_css_control_characters_visible,
  bool, PREF_VALUE
)
#undef PREF_VALUE

// Is support for the frames() timing function enabled?
#ifdef RELEASE_OR_BETA
# define PREF_VALUE false
#else
# define PREF_VALUE true
#endif
VARCACHE_PREF(
  "layout.css.frames-timing.enabled",
   layout_css_frames_timing_enabled,
  bool, PREF_VALUE
)
#undef PREF_VALUE

// Should the :visited selector ever match (otherwise :link matches instead)?
VARCACHE_PREF(
  "layout.css.visited_links_enabled",
   layout_css_visited_links_enabled,
  bool, true
)

// Pref to control whether @-moz-document rules are enabled in content pages.
VARCACHE_PREF(
  "layout.css.moz-document.content.enabled",
   layout_css_moz_document_content_enabled,
  bool, false
)

// Pref to control whether @-moz-document url-prefix() is parsed in content
// pages. Only effective when layout.css.moz-document.content.enabled is false.
#ifdef EARLY_BETA_OR_EARLIER
#define PREF_VALUE false
#else
#define PREF_VALUE true
#endif
VARCACHE_PREF(
  "layout.css.moz-document.url-prefix-hack.enabled",
   layout_css_moz_document_url_prefix_hack_enabled,
  bool, PREF_VALUE
)
#undef PREF_VALUE

VARCACHE_PREF(
  "layout.css.xul-display-values.content.enabled",
   layout_css_xul_display_values_content_enabled,
  bool, false
)

// Is support for CSS "grid-template-{columns,rows}: subgrid X" enabled?
VARCACHE_PREF(
  "layout.css.grid-template-subgrid-value.enabled",
   layout_css_grid_template_subgrid_value_enabled,
  bool, false
)

// Is support for variation fonts enabled?
VARCACHE_PREF(
  "layout.css.font-variations.enabled",
   layout_css_font_variations_enabled,
  RelaxedAtomicBool, true
)

// Are we emulating -moz-{inline}-box layout using CSS flexbox?
VARCACHE_PREF(
  "layout.css.emulate-moz-box-with-flex",
   layout_css_emulate_moz_box_with_flex,
  bool, false
)

//---------------------------------------------------------------------------
// JavaScript prefs
//---------------------------------------------------------------------------

// nsJSEnvironmentObserver observes the memory-pressure notifications and
// forces a garbage collection and cycle collection when it happens, if the
// appropriate pref is set.
#ifdef ANDROID
  // Disable the JS engine's GC on memory pressure, since we do one in the
  // mobile browser (bug 669346).
  // XXX: this value possibly should be changed, or the pref removed entirely.
  //      See bug 1450787.
# define PREF_VALUE false
#else
# define PREF_VALUE true
#endif
VARCACHE_PREF(
  "javascript.options.gc_on_memory_pressure",
   javascript_options_gc_on_memory_pressure,
  bool, PREF_VALUE
)
#undef PREF_VALUE

VARCACHE_PREF(
  "javascript.options.compact_on_user_inactive",
   javascript_options_compact_on_user_inactive,
  bool, true
)

// The default amount of time to wait from the user being idle to starting a
// shrinking GC.
#ifdef NIGHTLY_BUILD
# define PREF_VALUE  15000  // ms
#else
# define PREF_VALUE 300000  // ms
#endif
VARCACHE_PREF(
  "javascript.options.compact_on_user_inactive_delay",
   javascript_options_compact_on_user_inactive_delay,
   uint32_t, PREF_VALUE
)
#undef PREF_VALUE

VARCACHE_PREF(
  "javascript.options.mem.log",
   javascript_options_mem_log,
  bool, false
)

VARCACHE_PREF(
  "javascript.options.mem.notify",
   javascript_options_mem_notify,
  bool, false
)

//---------------------------------------------------------------------------
// Media prefs
//---------------------------------------------------------------------------

// These prefs use camel case instead of snake case for the getter because one
// reviewer had an unshakeable preference for that.

// File-backed MediaCache size.
#ifdef ANDROID
# define PREF_VALUE  32768  // Measured in KiB
#else
# define PREF_VALUE 512000  // Measured in KiB
#endif
VARCACHE_PREF(
  "media.cache_size",
   MediaCacheSize,
  RelaxedAtomicUint32, PREF_VALUE
)
#undef PREF_VALUE

// If a resource is known to be smaller than this size (in kilobytes), a
// memory-backed MediaCache may be used; otherwise the (single shared global)
// file-backed MediaCache is used.
VARCACHE_PREF(
  "media.memory_cache_max_size",
   MediaMemoryCacheMaxSize,
  uint32_t, 8192      // Measured in KiB
)

// Don't create more memory-backed MediaCaches if their combined size would go
// above this absolute size limit.
#ifdef ANDROID
# define PREF_VALUE  32768    // Measured in KiB
#else
# define PREF_VALUE 524288    // Measured in KiB
#endif
VARCACHE_PREF(
  "media.memory_caches_combined_limit_kb",
   MediaMemoryCachesCombinedLimitKb,
  uint32_t, PREF_VALUE
)
#undef PREF_VALUE

// Don't create more memory-backed MediaCaches if their combined size would go
// above this relative size limit (a percentage of physical memory).
VARCACHE_PREF(
  "media.memory_caches_combined_limit_pc_sysmem",
   MediaMemoryCachesCombinedLimitPcSysmem,
  uint32_t, 5         // A percentage
)

// When a network connection is suspended, don't resume it until the amount of
// buffered data falls below this threshold (in seconds).
#ifdef ANDROID
# define PREF_VALUE 10  // Use a smaller limit to save battery.
#else
# define PREF_VALUE 30
#endif
VARCACHE_PREF(
  "media.cache_resume_threshold",
   MediaCacheResumeThreshold,
  RelaxedAtomicInt32, PREF_VALUE
)
#undef PREF_VALUE

// Stop reading ahead when our buffered data is this many seconds ahead of the
// current playback position. This limit can stop us from using arbitrary
// amounts of network bandwidth prefetching huge videos.
#ifdef ANDROID
# define PREF_VALUE 30  // Use a smaller limit to save battery.
#else
# define PREF_VALUE 60
#endif
VARCACHE_PREF(
  "media.cache_readahead_limit",
   MediaCacheReadaheadLimit,
  RelaxedAtomicInt32, PREF_VALUE
)
#undef PREF_VALUE

// AudioSink
VARCACHE_PREF(
  "media.resampling.enabled",
   MediaResamplingEnabled,
  RelaxedAtomicBool, false
)

#if defined(XP_WIN) || defined(XP_DARWIN) || defined(MOZ_PULSEAUDIO)
// libcubeb backend implement .get_preferred_channel_layout
# define PREF_VALUE false
#else
# define PREF_VALUE true
#endif
VARCACHE_PREF(
  "media.forcestereo.enabled",
   MediaForcestereoEnabled,
  RelaxedAtomicBool, PREF_VALUE
)
#undef PREF_VALUE

// VideoSink
VARCACHE_PREF(
  "media.ruin-av-sync.enabled",
   MediaRuinAvSyncEnabled,
  RelaxedAtomicBool, false
)

// Encrypted Media Extensions
#if defined(ANDROID)
# if defined(NIGHTLY_BUILD)
#  define PREF_VALUE true
# else
#  define PREF_VALUE false
# endif
#elif defined(XP_LINUX)
  // On Linux EME is visible but disabled by default. This is so that the "Play
  // DRM content" checkbox in the Firefox UI is unchecked by default. DRM
  // requires downloading and installing proprietary binaries, which users on
  // an open source operating systems didn't opt into. The first time a site
  // using EME is encountered, the user will be prompted to enable DRM,
  // whereupon the EME plugin binaries will be downloaded if permission is
  // granted.
# define PREF_VALUE false
#else
# define PREF_VALUE true
#endif
VARCACHE_PREF(
  "media.eme.enabled",
   MediaEmeEnabled,
  bool, PREF_VALUE
)
#undef PREF_VALUE

VARCACHE_PREF(
  "media.clearkey.persistent-license.enabled",
   MediaClearkeyPersistentLicenseEnabled,
  bool, false
)

#if defined(XP_LINUX) && defined(MOZ_GMP_SANDBOX)
// Whether to allow, on a Linux system that doesn't support the necessary
// sandboxing features, loading Gecko Media Plugins unsandboxed.  However, EME
// CDMs will not be loaded without sandboxing even if this pref is changed.
VARCACHE_PREF(
  "media.gmp.insecure.allow",
   MediaGmpInsecureAllow,
  bool, false
)
#endif

// Specifies whether the PDMFactory can create a test decoder that just outputs
// blank frames/audio instead of actually decoding. The blank decoder works on
// all platforms.
VARCACHE_PREF(
  "media.use-blank-decoder",
   MediaUseBlankDecoder,
  RelaxedAtomicBool, false
)

#if defined(XP_WIN)
# define PREF_VALUE true
#else
# define PREF_VALUE false
#endif
VARCACHE_PREF(
  "media.gpu-process-decoder",
   MediaGpuProcessDecoder,
  RelaxedAtomicBool, PREF_VALUE
)
#undef PREF_VALUE

#ifdef ANDROID

// Enable the MediaCodec PlatformDecoderModule by default.
VARCACHE_PREF(
  "media.android-media-codec.enabled",
   MediaAndroidMediaCodecEnabled,
  RelaxedAtomicBool, true
)

VARCACHE_PREF(
  "media.android-media-codec.preferred",
   MediaAndroidMediaCodecPreferred,
  RelaxedAtomicBool, true
)

#endif // ANDROID

// WebRTC
#ifdef MOZ_WEBRTC
#ifdef ANDROID

VARCACHE_PREF(
  "media.navigator.hardware.vp8_encode.acceleration_remote_enabled",
   MediaNavigatorHardwareVp8encodeAccelerationRemoteEnabled,
  bool, true
)

PREF("media.navigator.hardware.vp8_encode.acceleration_enabled", bool, true)

PREF("media.navigator.hardware.vp8_decode.acceleration_enabled", bool, false)

#endif // ANDROID

// Use MediaDataDecoder API for WebRTC. This includes hardware acceleration for
// decoding.
VARCACHE_PREF(
  "media.navigator.mediadatadecoder_enabled",
   MediaNavigatorMediadatadecoderEnabled,
  bool, false
)
#endif // MOZ_WEBRTC

#ifdef MOZ_OMX
VARCACHE_PREF(
  "media.omx.enabled",
   MediaOmxEnabled,
  bool, false
)
#endif

#ifdef MOZ_FFMPEG

# if defined(XP_MACOSX)
#  define PREF_VALUE false
# else
#  define PREF_VALUE true
# endif
VARCACHE_PREF(
  "media.ffmpeg.enabled",
   MediaFfmpegEnabled,
  RelaxedAtomicBool, PREF_VALUE
)
#undef PREF_VALUE

VARCACHE_PREF(
  "media.libavcodec.allow-obsolete",
   MediaLibavcodecAllowObsolete,
  bool, false
)

#endif // MOZ_FFMPEG

#ifdef MOZ_FFVPX
VARCACHE_PREF(
  "media.ffvpx.enabled",
   MediaFfvpxEnabled,
  RelaxedAtomicBool, true
)
#endif

#if defined(MOZ_FFMPEG) || defined(MOZ_FFVPX)
VARCACHE_PREF(
  "media.ffmpeg.low-latency.enabled",
   MediaFfmpegLowLatencyEnabled,
  bool, false
)
#endif

#ifdef MOZ_WMF

VARCACHE_PREF(
  "media.wmf.enabled",
   MediaWmfEnabled,
  RelaxedAtomicBool, true
)

// Whether DD should consider WMF-disabled a WMF failure, useful for testing.
VARCACHE_PREF(
  "media.decoder-doctor.wmf-disabled-is-failure",
   MediaDecoderDoctorWmfDisabledIsFailure,
  bool, false
)

VARCACHE_PREF(
  "media.wmf.vp9.enabled",
   MediaWmfVp9Enabled,
  RelaxedAtomicBool, true
)

#endif // MOZ_WMF

// Whether to check the decoder supports recycling.
#ifdef ANDROID
# define PREF_VALUE true
#else
# define PREF_VALUE false
#endif
VARCACHE_PREF(
  "media.decoder.recycle.enabled",
   MediaDecoderRecycleEnabled,
  RelaxedAtomicBool, PREF_VALUE
)
#undef PREF_VALUE

// Should MFR try to skip to the next key frame?
VARCACHE_PREF(
  "media.decoder.skip-to-next-key-frame.enabled",
   MediaDecoderSkipToNextKeyFrameEnabled,
  RelaxedAtomicBool, true
)

VARCACHE_PREF(
  "media.gmp.decoder.enabled",
   MediaGmpDecoderEnabled,
  RelaxedAtomicBool, false
)

VARCACHE_PREF(
  "media.eme.audio.blank",
   MediaEmeAudioBlank,
  RelaxedAtomicBool, false
)
VARCACHE_PREF(
  "media.eme.video.blank",
   MediaEmeVideoBlank,
  RelaxedAtomicBool, false
)

VARCACHE_PREF(
  "media.eme.chromium-api.video-shmems",
   MediaEmeChromiumApiVideoShmems,
  RelaxedAtomicUint32, 6
)

// Whether to suspend decoding of videos in background tabs.
VARCACHE_PREF(
  "media.suspend-bkgnd-video.enabled",
   MediaSuspendBkgndVideoEnabled,
  RelaxedAtomicBool, true
)

// Delay, in ms, from time window goes to background to suspending
// video decoders. Defaults to 10 seconds.
VARCACHE_PREF(
  "media.suspend-bkgnd-video.delay-ms",
   MediaSuspendBkgndVideoDelayMs,
  RelaxedAtomicUint32, 10000
)

VARCACHE_PREF(
  "media.dormant-on-pause-timeout-ms",
   MediaDormantOnPauseTimeoutMs,
  RelaxedAtomicInt32, 5000
)

VARCACHE_PREF(
  "media.webspeech.synth.force_global_queue",
   MediaWebspeechSynthForceGlobalQueue,
  bool, false
)

VARCACHE_PREF(
  "media.webspeech.test.enable",
   MediaWebspeechTestEnable,
  bool, false
)

VARCACHE_PREF(
  "media.webspeech.test.fake_fsm_events",
   MediaWebspeechTextFakeFsmEvents,
  bool, false
)

VARCACHE_PREF(
  "media.webspeech.test.fake_recognition_service",
   MediaWebspeechTextFakeRecognitionService,
  bool, false
)

#ifdef MOZ_WEBSPEECH
VARCACHE_PREF(
  "media.webspeech.recognition.enable",
   MediaWebspeechRecognitionEnable,
  bool, false
)
#endif

VARCACHE_PREF(
  "media.webspeech.recognition.force_enable",
   MediaWebspeechRecognitionForceEnable,
  bool, false
)

#if defined(RELEASE_OR_BETA)
# define PREF_VALUE 3
#else
  // Zero tolerance in pre-release builds to detect any decoder regression.
# define PREF_VALUE 0
#endif
VARCACHE_PREF(
  "media.audio-max-decode-error",
   MediaAudioMaxDecodeError,
  uint32_t, PREF_VALUE
)
#undef PREF_VALUE

#if defined(RELEASE_OR_BETA)
# define PREF_VALUE 2
#else
  // Zero tolerance in pre-release builds to detect any decoder regression.
# define PREF_VALUE 0
#endif
VARCACHE_PREF(
  "media.video-max-decode-error",
   MediaVideoMaxDecodeError,
  uint32_t, PREF_VALUE
)
#undef PREF_VALUE

// Ogg
VARCACHE_PREF(
  "media.ogg.enabled",
   MediaOggEnabled,
  RelaxedAtomicBool, true
)

// AV1
VARCACHE_PREF(
  "media.av1.enabled",
   MediaAv1Enabled,
  RelaxedAtomicBool, true
)

// Flac
// Use new MediaFormatReader architecture for plain ogg.
VARCACHE_PREF(
  "media.ogg.flac.enabled",
   MediaOggFlacEnabled,
  RelaxedAtomicBool, true
)

VARCACHE_PREF(
  "media.flac.enabled",
   MediaFlacEnabled,
  bool, true
)

// Hls
#ifdef ANDROID
# define PREF_VALUE true
#else
# define PREF_VALUE false
#endif
VARCACHE_PREF(
  "media.hls.enabled",
   MediaHlsEnabled,
  bool, PREF_VALUE
)
#undef PREF_VALUE

#ifdef MOZ_FMP4
# define PREF_VALUE true
#else
# define PREF_VALUE false
#endif
VARCACHE_PREF(
  "media.mp4.enabled",
   mediaMp4Enabled,
  RelaxedAtomicBool, PREF_VALUE
)
#undef PREF_VALUE

// Error/warning handling, Decoder Doctor.
//
// Set to true to force demux/decode warnings to be treated as errors.
VARCACHE_PREF(
  "media.playback.warnings-as-errors",
   MediaPlaybackWarningsAsErrors,
  RelaxedAtomicBool, false
)

// Resume video decoding when the cursor is hovering on a background tab to
// reduce the resume latency and improve the user experience.
VARCACHE_PREF(
  "media.resume-bkgnd-video-on-tabhover",
   MediaResumeBkgndVideoOnTabhover,
  bool, true
)

#ifdef ANDROID
# define PREF_VALUE true
#else
# define PREF_VALUE false
#endif
VARCACHE_PREF(
  "media.videocontrols.lock-video-orientation",
   MediaVideocontrolsLockVideoOrientation,
  bool, PREF_VALUE
)
#undef PREF_VALUE

// Media Seamless Looping
VARCACHE_PREF(
  "media.seamless-looping",
   MediaSeamlessLooping,
  RelaxedAtomicBool, true
)

//---------------------------------------------------------------------------
// Network prefs
//---------------------------------------------------------------------------

// Sub-resources HTTP-authentication:
//   0 - don't allow sub-resources to open HTTP authentication credentials
//       dialogs
//   1 - allow sub-resources to open HTTP authentication credentials dialogs,
//       but don't allow it for cross-origin sub-resources
//   2 - allow the cross-origin authentication as well.
VARCACHE_PREF(
  "network.auth.subresource-http-auth-allow",
   network_auth_subresource_http_auth_allow,
  uint32_t, 2
)

// Sub-resources HTTP-authentication for cross-origin images:
// - true: It is allowed to present http auth. dialog for cross-origin images.
// - false: It is not allowed.
// If network.auth.subresource-http-auth-allow has values 0 or 1 this pref does
// not have any effect.
VARCACHE_PREF(
  "network.auth.subresource-img-cross-origin-http-auth-allow",
   network_auth_subresource_img_cross_origin_http_auth_allow,
  bool, false
)

// Resources that are triggered by some non-web-content:
// - true: They are allow to present http auth. dialog
// - false: They are not allow to present http auth. dialog.
VARCACHE_PREF(
  "network.auth.non-web-content-triggered-resources-http-auth-allow",
   network_auth_non_web_content_triggered_resources_http_auth_allow,
  bool, false
)

// Enables the predictive service.
VARCACHE_PREF(
  "network.predictor.enabled",
   network_predictor_enabled,
  bool, true
)

VARCACHE_PREF(
  "network.predictor.enable-hover-on-ssl",
   network_predictor_enable_hover_on_ssl,
  bool, false
)

VARCACHE_PREF(
  "network.predictor.enable-prefetch",
   network_predictor_enable_prefetch,
  bool, false
)

VARCACHE_PREF(
  "network.predictor.page-degradation.day",
   network_predictor_page_degradation_day,
  int32_t, 0
)
VARCACHE_PREF(
  "network.predictor.page-degradation.week",
   network_predictor_page_degradation_week,
  int32_t, 5
)
VARCACHE_PREF(
  "network.predictor.page-degradation.month",
   network_predictor_page_degradation_month,
  int32_t, 10
)
VARCACHE_PREF(
  "network.predictor.page-degradation.year",
   network_predictor_page_degradation_year,
  int32_t, 25
)
VARCACHE_PREF(
  "network.predictor.page-degradation.max",
   network_predictor_page_degradation_max,
  int32_t, 50
)

VARCACHE_PREF(
  "network.predictor.subresource-degradation.day",
   network_predictor_subresource_degradation_day,
  int32_t, 1
)
VARCACHE_PREF(
  "network.predictor.subresource-degradation.week",
   network_predictor_subresource_degradation_week,
  int32_t, 10
)
VARCACHE_PREF(
  "network.predictor.subresource-degradation.month",
   network_predictor_subresource_degradation_month,
  int32_t, 25
)
VARCACHE_PREF(
  "network.predictor.subresource-degradation.year",
   network_predictor_subresource_degradation_year,
  int32_t, 50
)
VARCACHE_PREF(
  "network.predictor.subresource-degradation.max",
   network_predictor_subresource_degradation_max,
  int32_t, 100
)

VARCACHE_PREF(
  "network.predictor.prefetch-rolling-load-count",
   network_predictor_prefetch_rolling_load_count,
  int32_t, 10
)

VARCACHE_PREF(
  "network.predictor.prefetch-min-confidence",
   network_predictor_prefetch_min_confidence,
  int32_t, 100
)
VARCACHE_PREF(
  "network.predictor.preconnect-min-confidence",
   network_predictor_preconnect_min_confidence,
  int32_t, 90
)
VARCACHE_PREF(
  "network.predictor.preresolve-min-confidence",
   network_predictor_preresolve_min_confidence,
  int32_t, 60
)

VARCACHE_PREF(
  "network.predictor.prefetch-force-valid-for",
   network_predictor_prefetch_force_valid_for,
  int32_t, 10
)

VARCACHE_PREF(
  "network.predictor.max-resources-per-entry",
   network_predictor_max_resources_per_entry,
  int32_t, 100
)

// This is selected in concert with max-resources-per-entry to keep memory
// usage low-ish. The default of the combo of the two is ~50k.
VARCACHE_PREF(
  "network.predictor.max-uri-length",
   network_predictor_max_uri_length,
  uint32_t, 500
)

PREF("network.predictor.cleaned-up", bool, false)

// A testing flag.
VARCACHE_PREF(
  "network.predictor.doing-tests",
   network_predictor_doing_tests,
  bool, false
)

//---------------------------------------------------------------------------
// Preferences prefs
//---------------------------------------------------------------------------

PREF("preferences.allow.omt-write", bool, true)

//---------------------------------------------------------------------------
// View source prefs
//---------------------------------------------------------------------------

VARCACHE_PREF(
  "view_source.editor.external",
   view_source_editor_external,
  bool, false
)

//---------------------------------------------------------------------------
// End of prefs
//---------------------------------------------------------------------------

// clang-format on<|MERGE_RESOLUTION|>--- conflicted
+++ resolved
@@ -105,18 +105,16 @@
   bool, true
 )
 
-<<<<<<< HEAD
 VARCACHE_PREF(
   "dom.performance.enable_scheduler_timing",
   dom_performance_enable_scheduler_timing,
   RelaxedAtomicBool, false
 )
-=======
+
 // If true. then the service worker interception and the ServiceWorkerManager
 // will live in the parent process.  This only takes effect on browser start.
 // Note, this is not currently safe to use for normal browsing yet.
 PREF("dom.serviceWorkers.parent_intercept", bool, false)
->>>>>>> 66390fdc
 
 //---------------------------------------------------------------------------
 // Full-screen prefs
