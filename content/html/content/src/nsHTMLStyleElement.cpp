/* -*- Mode: C++; tab-width: 2; indent-tabs-mode: nil; c-basic-offset: 2 -*- */
/* ***** BEGIN LICENSE BLOCK *****
 * Version: MPL 1.1/GPL 2.0/LGPL 2.1
 *
 * The contents of this file are subject to the Mozilla Public License Version
 * 1.1 (the "License"); you may not use this file except in compliance with
 * the License. You may obtain a copy of the License at
 * http://www.mozilla.org/MPL/
 *
 * Software distributed under the License is distributed on an "AS IS" basis,
 * WITHOUT WARRANTY OF ANY KIND, either express or implied. See the License
 * for the specific language governing rights and limitations under the
 * License.
 *
 * The Original Code is Mozilla Communicator client code.
 *
 * The Initial Developer of the Original Code is
 * Netscape Communications Corporation.
 * Portions created by the Initial Developer are Copyright (C) 1998
 * the Initial Developer. All Rights Reserved.
 *
 * Contributor(s):
 *   Daniel Glazman <glazman@netscape.com>
 *
 * Alternatively, the contents of this file may be used under the terms of
 * either of the GNU General Public License Version 2 or later (the "GPL"),
 * or the GNU Lesser General Public License Version 2.1 or later (the "LGPL"),
 * in which case the provisions of the GPL or the LGPL are applicable instead
 * of those above. If you wish to allow use of your version of this file only
 * under the terms of either the GPL or the LGPL, and not to allow others to
 * use your version of this file under the terms of the MPL, indicate your
 * decision by deleting the provisions above and replace them with the notice
 * and other provisions required by the GPL or the LGPL. If you do not delete
 * the provisions above, a recipient may use your version of this file under
 * the terms of any one of the MPL, the GPL or the LGPL.
 *
 * ***** END LICENSE BLOCK ***** */
#include "nsIDOMHTMLStyleElement.h"
#include "nsIDOMLinkStyle.h"
#include "nsIDOMEventTarget.h"
#include "nsGenericHTMLElement.h"
#include "nsGkAtoms.h"
#include "nsStyleConsts.h"
#include "nsPresContext.h"
#include "nsIDOMStyleSheet.h"
#include "nsIStyleSheet.h"
#include "nsStyleLinkElement.h"
#include "nsNetUtil.h"
#include "nsIDocument.h"
#include "nsUnicharUtils.h"
#include "nsParserUtils.h"


class nsHTMLStyleElement : public nsGenericHTMLElement,
                           public nsIDOMHTMLStyleElement,
                           public nsStyleLinkElement,
                           public nsStubMutationObserver
{
public:
  nsHTMLStyleElement(nsINodeInfo *aNodeInfo);
  virtual ~nsHTMLStyleElement();

  // nsISupports
  NS_DECL_ISUPPORTS_INHERITED

  // nsIDOMNode
  NS_FORWARD_NSIDOMNODE(nsGenericHTMLElement::)

  // nsIDOMElement
  NS_FORWARD_NSIDOMELEMENT(nsGenericHTMLElement::)

  // nsIDOMHTMLElement
  NS_FORWARD_NSIDOMHTMLELEMENT(nsGenericHTMLElement::)

  // nsIDOMHTMLStyleElement
  NS_DECL_NSIDOMHTMLSTYLEELEMENT

  virtual nsresult BindToTree(nsIDocument* aDocument, nsIContent* aParent,
                              nsIContent* aBindingParent,
                              PRBool aCompileEventHandlers);
  virtual void UnbindFromTree(PRBool aDeep = PR_TRUE,
                              PRBool aNullParent = PR_TRUE);
  nsresult SetAttr(PRInt32 aNameSpaceID, nsIAtom* aName,
                   const nsAString& aValue, PRBool aNotify)
  {
    return SetAttr(aNameSpaceID, aName, nsnull, aValue, aNotify);
  }
  virtual nsresult SetAttr(PRInt32 aNameSpaceID, nsIAtom* aName,
                           nsIAtom* aPrefix, const nsAString& aValue,
                           PRBool aNotify);
  virtual nsresult UnsetAttr(PRInt32 aNameSpaceID, nsIAtom* aAttribute,
                             PRBool aNotify);

  virtual nsresult GetInnerHTML(nsAString& aInnerHTML);
  virtual nsresult SetInnerHTML(const nsAString& aInnerHTML);

  virtual nsresult Clone(nsINodeInfo *aNodeInfo, nsINode **aResult) const;

  // nsIMutationObserver
  NS_DECL_NSIMUTATIONOBSERVER_CHARACTERDATACHANGED
  NS_DECL_NSIMUTATIONOBSERVER_CONTENTAPPENDED
  NS_DECL_NSIMUTATIONOBSERVER_CONTENTINSERTED
  NS_DECL_NSIMUTATIONOBSERVER_CONTENTREMOVED

protected:
  void GetStyleSheetURL(PRBool* aIsInline,
                        nsIURI** aURI);
  void GetStyleSheetInfo(nsAString& aTitle,
                         nsAString& aType,
                         nsAString& aMedia,
                         PRBool* aIsAlternate);
  /**
   * Common method to call from the various mutation observer methods.
   * aContent is a content node that's either the one that changed or its
   * parent; we should only respond to the change if aContent is non-anonymous.
   */
  void ContentChanged(nsIContent* aContent);
};


NS_IMPL_NS_NEW_HTML_ELEMENT(Style)


nsHTMLStyleElement::nsHTMLStyleElement(nsINodeInfo *aNodeInfo)
  : nsGenericHTMLElement(aNodeInfo)
{
  AddMutationObserver(this);
}

nsHTMLStyleElement::~nsHTMLStyleElement()
{
}


NS_IMPL_ADDREF_INHERITED(nsHTMLStyleElement, nsGenericElement) 
NS_IMPL_RELEASE_INHERITED(nsHTMLStyleElement, nsGenericElement) 


// QueryInterface implementation for nsHTMLStyleElement
NS_INTERFACE_TABLE_HEAD(nsHTMLStyleElement)
  NS_HTML_CONTENT_INTERFACE_TABLE4(nsHTMLStyleElement,
                                   nsIDOMHTMLStyleElement,
                                   nsIDOMLinkStyle,
                                   nsIStyleSheetLinkingElement,
                                   nsIMutationObserver)
  NS_HTML_CONTENT_INTERFACE_TABLE_TO_MAP_SEGUE(nsHTMLStyleElement,
                                               nsGenericHTMLElement)
NS_HTML_CONTENT_INTERFACE_TABLE_TAIL_CLASSINFO(HTMLStyleElement)


NS_IMPL_ELEMENT_CLONE(nsHTMLStyleElement)


NS_IMETHODIMP
nsHTMLStyleElement::GetDisabled(PRBool* aDisabled)
{
  nsresult result = NS_OK;
  
  if (GetStyleSheet()) {
    nsCOMPtr<nsIDOMStyleSheet> ss(do_QueryInterface(GetStyleSheet()));

    if (ss) {
      result = ss->GetDisabled(aDisabled);
    }
  }
  else {
    *aDisabled = PR_FALSE;
  }

  return result;
}

NS_IMETHODIMP 
nsHTMLStyleElement::SetDisabled(PRBool aDisabled)
{
  nsresult result = NS_OK;
  
  if (GetStyleSheet()) {
    nsCOMPtr<nsIDOMStyleSheet> ss(do_QueryInterface(GetStyleSheet()));

    if (ss) {
      result = ss->SetDisabled(aDisabled);
    }
  }

  return result;
}

NS_IMPL_STRING_ATTR(nsHTMLStyleElement, Media, media)
NS_IMPL_STRING_ATTR(nsHTMLStyleElement, Type, type)

void
nsHTMLStyleElement::CharacterDataChanged(nsIDocument* aDocument,
                                         nsIContent* aContent,
                                         CharacterDataChangeInfo* aInfo)
{
  ContentChanged(aContent);
}

void
nsHTMLStyleElement::ContentAppended(nsIDocument* aDocument,
                                    nsIContent* aContainer,
                                    PRInt32 aNewIndexInContainer)
{
  ContentChanged(aContainer);
}

void
nsHTMLStyleElement::ContentInserted(nsIDocument* aDocument,
                                    nsIContent* aContainer,
                                    nsIContent* aChild,
                                    PRInt32 aIndexInContainer)
{
  ContentChanged(aChild);
}

void
nsHTMLStyleElement::ContentRemoved(nsIDocument* aDocument,
                                   nsIContent* aContainer,
                                   nsIContent* aChild,
                                   PRInt32 aIndexInContainer)
{
  ContentChanged(aChild);
}

void
nsHTMLStyleElement::ContentChanged(nsIContent* aContent)
{
  if (nsContentUtils::IsInSameAnonymousTree(this, aContent)) {
    UpdateStyleSheetInternal(nsnull);
  }
}

nsresult
nsHTMLStyleElement::BindToTree(nsIDocument* aDocument, nsIContent* aParent,
                               nsIContent* aBindingParent,
                               PRBool aCompileEventHandlers)
{
  nsresult rv = nsGenericHTMLElement::BindToTree(aDocument, aParent,
                                                 aBindingParent,
                                                 aCompileEventHandlers);
  NS_ENSURE_SUCCESS(rv, rv);

  nsContentUtils::AddScriptRunner(
    new nsRunnableMethod<nsHTMLStyleElement>(this,
                                             &nsHTMLStyleElement::UpdateStyleSheetInternal));

  return rv;  
}

void
nsHTMLStyleElement::UnbindFromTree(PRBool aDeep, PRBool aNullParent)
{
  nsCOMPtr<nsIDocument> oldDoc = GetCurrentDoc();

  nsGenericHTMLElement::UnbindFromTree(aDeep, aNullParent);
  UpdateStyleSheetInternal(oldDoc);
}

nsresult
nsHTMLStyleElement::SetAttr(PRInt32 aNameSpaceID, nsIAtom* aName,
                            nsIAtom* aPrefix, const nsAString& aValue,
                            PRBool aNotify)
{
  nsresult rv = nsGenericHTMLElement::SetAttr(aNameSpaceID, aName, aPrefix,
                                              aValue, aNotify);
  if (NS_SUCCEEDED(rv)) {
    UpdateStyleSheetInternal(nsnull,
                             aNameSpaceID == kNameSpaceID_None &&
                             (aName == nsGkAtoms::title ||
                              aName == nsGkAtoms::media ||
                              aName == nsGkAtoms::type));
  }

  return rv;
}

nsresult
nsHTMLStyleElement::UnsetAttr(PRInt32 aNameSpaceID, nsIAtom* aAttribute,
                              PRBool aNotify)
{
  nsresult rv = nsGenericHTMLElement::UnsetAttr(aNameSpaceID, aAttribute,
                                                aNotify);
  if (NS_SUCCEEDED(rv)) {
    UpdateStyleSheetInternal(nsnull,
                             aNameSpaceID == kNameSpaceID_None &&
                             (aAttribute == nsGkAtoms::title ||
                              aAttribute == nsGkAtoms::media ||
                              aAttribute == nsGkAtoms::type));
  }

  return rv;
}

nsresult
nsHTMLStyleElement::GetInnerHTML(nsAString& aInnerHTML)
{
  nsContentUtils::GetNodeTextContent(this, PR_FALSE, aInnerHTML);
  return NS_OK;
}

nsresult
nsHTMLStyleElement::SetInnerHTML(const nsAString& aInnerHTML)
{
  SetEnableUpdates(PR_FALSE);

  nsresult rv = nsContentUtils::SetNodeTextContent(this, aInnerHTML, PR_TRUE);
  
  SetEnableUpdates(PR_TRUE);
  
  UpdateStyleSheetInternal(nsnull);
  return rv;
}

void
nsHTMLStyleElement::GetStyleSheetURL(PRBool* aIsInline,
                                     nsIURI** aURI)
{
  *aURI = nsnull;
  *aIsInline = !HasAttr(kNameSpaceID_None, nsGkAtoms::src);
  if (*aIsInline) {
    return;
  }
<<<<<<< HEAD
  if (GetOwnerDoc() && // XXX clean up after bug 335998 lands
      !(GetOwnerDoc()->IsCaseSensitive())) {
=======
  if (!IsInHTMLDocument()) {
>>>>>>> 4667149f
    // We stopped supporting <style src="..."> for XHTML as it is
    // non-standard.
    *aIsInline = PR_TRUE;
    return;
  }

  GetHrefURIForAnchors(aURI);
  return;
}

void
nsHTMLStyleElement::GetStyleSheetInfo(nsAString& aTitle,
                                      nsAString& aType,
                                      nsAString& aMedia,
                                      PRBool* aIsAlternate)
{
  aTitle.Truncate();
  aType.Truncate();
  aMedia.Truncate();
  *aIsAlternate = PR_FALSE;

  nsAutoString title;
  GetAttr(kNameSpaceID_None, nsGkAtoms::title, title);
  title.CompressWhitespace();
  aTitle.Assign(title);

  GetAttr(kNameSpaceID_None, nsGkAtoms::media, aMedia);
  ToLowerCase(aMedia); // HTML4.0 spec is inconsistent, make it case INSENSITIVE

  GetAttr(kNameSpaceID_None, nsGkAtoms::type, aType);

  nsAutoString mimeType;
  nsAutoString notUsed;
  nsParserUtils::SplitMimeType(aType, mimeType, notUsed);
  if (!mimeType.IsEmpty() && !mimeType.LowerCaseEqualsLiteral("text/css")) {
    return;
  }

  // If we get here we assume that we're loading a css file, so set the
  // type to 'text/css'
  aType.AssignLiteral("text/css");

  return;
}<|MERGE_RESOLUTION|>--- conflicted
+++ resolved
@@ -321,12 +321,7 @@
   if (*aIsInline) {
     return;
   }
-<<<<<<< HEAD
-  if (GetOwnerDoc() && // XXX clean up after bug 335998 lands
-      !(GetOwnerDoc()->IsCaseSensitive())) {
-=======
   if (!IsInHTMLDocument()) {
->>>>>>> 4667149f
     // We stopped supporting <style src="..."> for XHTML as it is
     // non-standard.
     *aIsInline = PR_TRUE;
