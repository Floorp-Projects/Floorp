/* -*- Mode: IDL; tab-width: 2; indent-tabs-mode: nil; c-basic-offset: 2 -*- */
/* ***** BEGIN LICENSE BLOCK *****
 * Version: MPL 1.1/GPL 2.0/LGPL 2.1
 *
 * The contents of this file are subject to the Mozilla Public License Version
 * 1.1 (the "License"); you may not use this file except in compliance with
 * the License. You may obtain a copy of the License at
 * http://www.mozilla.org/MPL/
 *
 * Software distributed under the License is distributed on an "AS IS" basis,
 * WITHOUT WARRANTY OF ANY KIND, either express or implied. See the License
 * for the specific language governing rights and limitations under the
 * License.
 *
 * The Original Code is mozilla.org code.
 *
 * The Initial Developer of the Original Code is
 * Mozilla Corporation
 * Portions created by the Initial Developer are Copyright (C) 2010
 * the Initial Developer. All Rights Reserved.
 *
 * Contributor(s):
 *
 * Alternatively, the contents of this file may be used under the terms of
 * either the GNU General Public License Version 2 or later (the "GPL"), or
 * the GNU Lesser General Public License Version 2.1 or later (the "LGPL"),
 * in which case the provisions of the GPL or the LGPL are applicable instead
 * of those above. If you wish to allow use of your version of this file only
 * under the terms of either the GPL or the LGPL, and not to allow others to
 * use your version of this file under the terms of the MPL, indicate your
 * decision by deleting the provisions above and replace them with the notice
 * and other provisions required by the GPL or the LGPL. If you do not delete
 * the provisions above, a recipient may use your version of this file under
 * the terms of any one of the MPL, the GPL or the LGPL.
 *
 * ***** END LICENSE BLOCK ***** */

#ifdef MOZ_IPC
#include "ContentChild.h"
#include "ContentParent.h"
#endif
#include "jscntxt.h"
#include "nsFrameMessageManager.h"
#include "nsContentUtils.h"
#include "nsIXPConnect.h"
#include "jsapi.h"
#include "jsarray.h"
#include "jsinterp.h"
#include "nsJSUtils.h"
#include "nsNetUtil.h"
#include "nsScriptLoader.h"
#include "nsIJSContextStack.h"
#include "nsIXULRuntime.h"

static PRBool
IsChromeProcess()
{
  nsCOMPtr<nsIXULRuntime> rt = do_GetService("@mozilla.org/xre/runtime;1");
  if (!rt)
    return PR_TRUE;

  PRUint32 type;
  rt->GetProcessType(&type);
  return type == nsIXULRuntime::PROCESS_TYPE_DEFAULT;
}

NS_IMPL_CYCLE_COLLECTION_CLASS(nsFrameMessageManager)

NS_IMPL_CYCLE_COLLECTION_TRAVERSE_BEGIN(nsFrameMessageManager)
  PRUint32 count = tmp->mListeners.Length();
  for (PRUint32 i = 0; i < count; i++) {
    NS_CYCLE_COLLECTION_NOTE_EDGE_NAME(cb, "mListeners[i] mListener");
    cb.NoteXPCOMChild(tmp->mListeners[i].mListener.get());
  }
  NS_IMPL_CYCLE_COLLECTION_TRAVERSE_NSCOMARRAY(mChildManagers)
NS_IMPL_CYCLE_COLLECTION_TRAVERSE_END

NS_IMPL_CYCLE_COLLECTION_UNLINK_BEGIN(nsFrameMessageManager)
  tmp->mListeners.Clear();
  for (PRInt32 i = tmp->mChildManagers.Count(); i > 0; --i) {
    static_cast<nsFrameMessageManager*>(tmp->mChildManagers[i - 1])->
      Disconnect(PR_FALSE);
  }
  NS_IMPL_CYCLE_COLLECTION_UNLINK_NSCOMARRAY(mChildManagers)
NS_IMPL_CYCLE_COLLECTION_UNLINK_END


NS_INTERFACE_MAP_BEGIN_CYCLE_COLLECTION(nsFrameMessageManager)
  NS_INTERFACE_MAP_ENTRY_AMBIGUOUS(nsISupports, nsIContentFrameMessageManager)
  NS_INTERFACE_MAP_ENTRY_AGGREGATED(nsIFrameMessageManager,
                                    (mChrome ?
                                       static_cast<nsIFrameMessageManager*>(
                                         static_cast<nsIChromeFrameMessageManager*>(this)) :
                                       static_cast<nsIFrameMessageManager*>(
                                         static_cast<nsIContentFrameMessageManager*>(this))))
  /* nsIContentFrameMessageManager is accessible only in TabChildGlobal. */
  NS_INTERFACE_MAP_ENTRY_CONDITIONAL(nsIContentFrameMessageManager,
                                     !mChrome && !mIsProcessManager)
  /* Message managers in child process support nsISyncMessageSender. */
  NS_INTERFACE_MAP_ENTRY_CONDITIONAL(nsISyncMessageSender, !mChrome)
  /* Process message manager doesn't support nsIChromeFrameMessageManager. */
  NS_INTERFACE_MAP_ENTRY_CONDITIONAL(nsIChromeFrameMessageManager,
                                     mChrome && !mIsProcessManager)
NS_INTERFACE_MAP_END

NS_IMPL_CYCLE_COLLECTING_ADDREF_AMBIGUOUS(nsFrameMessageManager,
                                          nsIContentFrameMessageManager)
NS_IMPL_CYCLE_COLLECTING_RELEASE_AMBIGUOUS(nsFrameMessageManager,
                                           nsIContentFrameMessageManager)

NS_IMETHODIMP
nsFrameMessageManager::AddMessageListener(const nsAString& aMessage,
                                          nsIFrameMessageListener* aListener)
{
  nsCOMPtr<nsIAtom> message = do_GetAtom(aMessage);
  PRUint32 len = mListeners.Length();
  for (PRUint32 i = 0; i < len; ++i) {
    if (mListeners[i].mMessage == message &&
      mListeners[i].mListener == aListener) {
      return NS_OK;
    }
  }
  nsMessageListenerInfo* entry = mListeners.AppendElement();
  NS_ENSURE_TRUE(entry, NS_ERROR_OUT_OF_MEMORY);
  entry->mMessage = message;
  entry->mListener = aListener;
  return NS_OK;
}

NS_IMETHODIMP
nsFrameMessageManager::RemoveMessageListener(const nsAString& aMessage,
                                             nsIFrameMessageListener* aListener)
{
  nsCOMPtr<nsIAtom> message = do_GetAtom(aMessage);
  PRUint32 len = mListeners.Length();
  for (PRUint32 i = 0; i < len; ++i) {
    if (mListeners[i].mMessage == message &&
      mListeners[i].mListener == aListener) {
      mListeners.RemoveElementAt(i);
      return NS_OK;
    }
  }
  return NS_OK;
}

NS_IMETHODIMP
nsFrameMessageManager::LoadFrameScript(const nsAString& aURL,
                                       PRBool aAllowDelayedLoad)
{
  if (aAllowDelayedLoad) {
    if (IsGlobal() || IsWindowLevel()) {
      // Cache for future windows or frames
      mPendingScripts.AppendElement(aURL);
    } else if (!mCallbackData) {
      // We're frame message manager, which isn't connected yet.
      mPendingScripts.AppendElement(aURL);
      return NS_OK;
    }
  }

  if (mCallbackData) {
#ifdef DEBUG_smaug
    printf("Will load %s \n", NS_ConvertUTF16toUTF8(aURL).get());
#endif
    NS_ENSURE_TRUE(mLoadScriptCallback(mCallbackData, aURL), NS_ERROR_FAILURE);
  }

  for (PRInt32 i = 0; i < mChildManagers.Count(); ++i) {
    nsRefPtr<nsFrameMessageManager> mm =
      static_cast<nsFrameMessageManager*>(mChildManagers[i]);
    if (mm) {
      // Use PR_FALSE here, so that child managers don't cache the script, which
      // is already cached in the parent.
      mm->LoadFrameScript(aURL, PR_FALSE);
    }
  }
  return NS_OK;
}

static JSBool
JSONCreator(const jschar* aBuf, uint32 aLen, void* aData)
{
  nsAString* result = static_cast<nsAString*>(aData);
  result->Append((PRUnichar*)aBuf, (PRUint32)aLen);
  return JS_TRUE;
}

nsresult
nsFrameMessageManager::GetParamsForMessage(nsAString& aMessageName,
                                           nsAString& aJSON)
{
  aMessageName.Truncate();
  aJSON.Truncate();
  nsAXPCNativeCallContext* ncc = nsnull;
  nsresult rv = nsContentUtils::XPConnect()->GetCurrentNativeCallContext(&ncc);
  NS_ENSURE_SUCCESS(rv, rv);
  NS_ENSURE_STATE(ncc);

  JSContext* ctx = nsnull;
  rv = ncc->GetJSContext(&ctx);
  NS_ENSURE_SUCCESS(rv, rv);

  PRUint32 argc;
  jsval* argv = nsnull;
  ncc->GetArgc(&argc);
  ncc->GetArgvPtr(&argv);

  JSAutoRequest ar(ctx);
  JSString* str;
  if (argc && (str = JS_ValueToString(ctx, argv[0])) && str) {
    nsDependentJSString depStr;
    if (!depStr.init(ctx, str)) {
      return NS_ERROR_OUT_OF_MEMORY;
    }
    aMessageName.Assign(depStr);
  }

  if (argc >= 2) {
    jsval v = argv[1];
    if (JS_TryJSON(ctx, &v)) {
      JS_Stringify(ctx, &v, nsnull, JSVAL_NULL, JSONCreator, &aJSON);
    }
  }
  return NS_OK;
}

NS_IMETHODIMP
nsFrameMessageManager::SendSyncMessage()
{
  NS_ASSERTION(!IsGlobal(), "Should not call SendSyncMessage in chrome");
  NS_ASSERTION(!IsWindowLevel(), "Should not call SendSyncMessage in chrome");
  NS_ASSERTION(!mParentManager, "Should not have parent manager in content!");
  if (mSyncCallback) {
    NS_ENSURE_TRUE(mCallbackData, NS_ERROR_NOT_INITIALIZED);
    nsString messageName;
    nsString json;
    nsresult rv = GetParamsForMessage(messageName, json);
    NS_ENSURE_SUCCESS(rv, rv);
    InfallibleTArray<nsString> retval;
    if (mSyncCallback(mCallbackData, messageName, json, &retval)) {
      nsAXPCNativeCallContext* ncc = nsnull;
      rv = nsContentUtils::XPConnect()->GetCurrentNativeCallContext(&ncc);
      NS_ENSURE_SUCCESS(rv, rv);
      NS_ENSURE_STATE(ncc);

      JSContext* ctx = nsnull;
      rv = ncc->GetJSContext(&ctx);
      NS_ENSURE_SUCCESS(rv, rv);
      JSAutoRequest ar(ctx);

      PRUint32 len = retval.Length();
      JSObject* dataArray = JS_NewArrayObject(ctx, len, NULL);
      NS_ENSURE_TRUE(dataArray, NS_ERROR_OUT_OF_MEMORY);

      for (PRUint32 i = 0; i < len; ++i) {
        if (!retval[i].Length())
          continue;

        jsval ret = JSVAL_VOID;
        JSONParser* parser = JS_BeginJSONParse(ctx, &ret);
        JSBool ok = JS_ConsumeJSONText(ctx, parser, (jschar*)retval[i].get(),
                                       (uint32)retval[i].Length());
        ok = JS_FinishJSONParse(ctx, parser, JSVAL_NULL) && ok;
        if (ok) {
          NS_ENSURE_TRUE(JS_SetElement(ctx, dataArray, i, &ret), NS_ERROR_OUT_OF_MEMORY);
        }
      }

      jsval* retvalPtr;
      ncc->GetRetValPtr(&retvalPtr);
      *retvalPtr = OBJECT_TO_JSVAL(dataArray);
      ncc->SetReturnValueWasSet(PR_TRUE);
    }
  }
  return NS_OK;
}

nsresult
nsFrameMessageManager::SendAsyncMessageInternal(const nsAString& aMessage,
                                                const nsAString& aJSON)
{
  if (mAsyncCallback) {
    NS_ENSURE_TRUE(mCallbackData, NS_ERROR_NOT_INITIALIZED);
    mAsyncCallback(mCallbackData, aMessage, aJSON);
  }
  PRInt32 len = mChildManagers.Count();
  for (PRInt32 i = 0; i < len; ++i) {
    static_cast<nsFrameMessageManager*>(mChildManagers[i])->
      SendAsyncMessageInternal(aMessage, aJSON);
  }
  return NS_OK;
}

NS_IMETHODIMP
nsFrameMessageManager::SendAsyncMessage()
{
  nsString messageName;
  nsString json;
  nsresult rv = GetParamsForMessage(messageName, json);
  NS_ENSURE_SUCCESS(rv, rv);
  return SendAsyncMessageInternal(messageName, json);
}

NS_IMETHODIMP
nsFrameMessageManager::Dump(const nsAString& aStr)
{
  fputs(NS_ConvertUTF16toUTF8(aStr).get(), stdout);
  fflush(stdout);
  return NS_OK;
}

NS_IMETHODIMP
nsFrameMessageManager::PrivateNoteIntentionalCrash()
{
  return NS_ERROR_NOT_IMPLEMENTED;
}

NS_IMETHODIMP
nsFrameMessageManager::GetContent(nsIDOMWindow** aContent)
{
  *aContent = nsnull;
  return NS_OK;
}

NS_IMETHODIMP
nsFrameMessageManager::GetDocShell(nsIDocShell** aDocShell)
{
  *aDocShell = nsnull;
  return NS_OK;
}

nsresult
nsFrameMessageManager::ReceiveMessage(nsISupports* aTarget,
                                      const nsAString& aMessage,
                                      PRBool aSync, const nsAString& aJSON,
                                      JSObject* aObjectsArray,
                                      InfallibleTArray<nsString>* aJSONRetVal,
                                      JSContext* aContext)
{
  JSContext* ctx = mContext ? mContext : aContext;
  if (!ctx) {
    nsContentUtils::ThreadJSContextStack()->GetSafeJSContext(&ctx);
  }
  if (mListeners.Length()) {
    nsCOMPtr<nsIAtom> name = do_GetAtom(aMessage);
    nsRefPtr<nsFrameMessageManager> kungfuDeathGrip(this);

    for (PRUint32 i = 0; i < mListeners.Length(); ++i) {
      if (mListeners[i].mMessage == name) {
        nsCOMPtr<nsIXPConnectWrappedJS> wrappedJS =
          do_QueryInterface(mListeners[i].mListener);
        if (!wrappedJS) {
          continue;
        }
        JSObject* object = nsnull;
        wrappedJS->GetJSObject(&object);
        if (!object) {
          continue;
        }
        nsCxPusher pusher;
        NS_ENSURE_STATE(pusher.Push(ctx, PR_FALSE));

        JSAutoRequest ar(ctx);

        // The parameter for the listener function.
        JSObject* param = JS_NewObject(ctx, NULL, NULL, NULL);
        NS_ENSURE_TRUE(param, NS_ERROR_OUT_OF_MEMORY);

        jsval targetv;
        nsContentUtils::WrapNative(ctx,
                                   JS_GetGlobalObject(ctx),
                                   aTarget, &targetv);

        // To keep compatibility with e10s message manager,
        // define empty objects array.
        if (!aObjectsArray) {
          // Because we want JS messages to have always the same properties,
          // create array even if len == 0.
          aObjectsArray = JS_NewArrayObject(ctx, 0, NULL);
          if (!aObjectsArray) {
            return NS_ERROR_OUT_OF_MEMORY;
          }
        }

        jsval json = JSVAL_NULL;
        if (!aJSON.IsEmpty()) {
          JSONParser* parser = JS_BeginJSONParse(ctx, &json);
          if (parser) {
            JSBool ok = JS_ConsumeJSONText(ctx, parser,
                                           (jschar*)nsString(aJSON).get(),
                                           (uint32)aJSON.Length());
            ok = JS_FinishJSONParse(ctx, parser, JSVAL_NULL) && ok;
            if (!ok) {
              json = JSVAL_NULL;
            }
          }
        }
        JSString* jsMessage =
          JS_NewUCStringCopyN(ctx,
                              reinterpret_cast<const jschar *>(nsString(aMessage).get()),
                              aMessage.Length());
        NS_ENSURE_TRUE(jsMessage, NS_ERROR_OUT_OF_MEMORY);
        JS_DefineProperty(ctx, param, "target", targetv, NULL, NULL, JSPROP_ENUMERATE);
        JS_DefineProperty(ctx, param, "name",
                          STRING_TO_JSVAL(jsMessage), NULL, NULL, JSPROP_ENUMERATE);
        JS_DefineProperty(ctx, param, "sync",
                          BOOLEAN_TO_JSVAL(aSync), NULL, NULL, JSPROP_ENUMERATE);
        JS_DefineProperty(ctx, param, "json", json, NULL, NULL, JSPROP_ENUMERATE);
        JS_DefineProperty(ctx, param, "objects", OBJECT_TO_JSVAL(aObjectsArray),
                          NULL, NULL, JSPROP_ENUMERATE);

        jsval thisValue = JSVAL_VOID;

        JSAutoEnterCompartment ac;

        if (!ac.enter(ctx, object))
          return NS_ERROR_FAILURE;

        jsval funval = JSVAL_VOID;
        if (JS_ObjectIsFunction(ctx, object)) {
          // If the listener is a JS function:
          funval = OBJECT_TO_JSVAL(object);

          // A small hack to get 'this' value right on content side where
          // messageManager is wrapped in TabChildGlobal.
          nsCOMPtr<nsISupports> defaultThisValue;
          if (mChrome) {
            defaultThisValue =
              do_QueryInterface(static_cast<nsIContentFrameMessageManager*>(this));
          } else {
            defaultThisValue = aTarget;
          }
          nsContentUtils::WrapNative(ctx,
                                     JS_GetGlobalObject(ctx),
                                     defaultThisValue, &thisValue);
        } else {
          // If the listener is a JS object which has receiveMessage function:
          NS_ENSURE_STATE(JS_GetProperty(ctx, object, "receiveMessage",
                                         &funval) &&
                          JSVAL_IS_OBJECT(funval) &&
                          !JSVAL_IS_NULL(funval));
          JSObject* funobject = JSVAL_TO_OBJECT(funval);
          NS_ENSURE_STATE(JS_ObjectIsFunction(ctx, funobject));
          thisValue = OBJECT_TO_JSVAL(object);
        }

        jsval rval = JSVAL_VOID;

        js::AutoValueRooter argv(ctx);
        argv.set(OBJECT_TO_JSVAL(param));

        {
          JSAutoEnterCompartment tac;

          JSObject* thisObject = JSVAL_TO_OBJECT(thisValue);

          if (!tac.enter(ctx, thisObject) ||
              !JS_WrapValue(ctx, argv.jsval_addr()))
            return NS_ERROR_UNEXPECTED;

          JS_CallFunctionValue(ctx, thisObject,
                               funval, 1, argv.jsval_addr(), &rval);
          if (aJSONRetVal) {
            nsString json;
            if (JS_TryJSON(ctx, &rval) &&
                JS_Stringify(ctx, &rval, nsnull, JSVAL_NULL,
                             JSONCreator, &json)) {
              aJSONRetVal->AppendElement(json);
            }
          }
        }
      }
    }
  }
  return mParentManager ? mParentManager->ReceiveMessage(aTarget, aMessage,
                                                         aSync, aJSON, aObjectsArray,
                                                         aJSONRetVal, mContext) : NS_OK;
}

void
nsFrameMessageManager::AddChildManager(nsFrameMessageManager* aManager,
                                       PRBool aLoadScripts)
{
  mChildManagers.AppendObject(aManager);
  if (aLoadScripts) {
    nsRefPtr<nsFrameMessageManager> kungfuDeathGrip = this;
    nsRefPtr<nsFrameMessageManager> kungfuDeathGrip2 = aManager;
    // We have parent manager if we're a window message manager.
    // In that case we want to load the pending scripts from global
    // message manager.
    if (mParentManager) {
      nsRefPtr<nsFrameMessageManager> globalMM = mParentManager;
      for (PRUint32 i = 0; i < globalMM->mPendingScripts.Length(); ++i) {
        aManager->LoadFrameScript(globalMM->mPendingScripts[i], PR_FALSE);
      }
    }
    for (PRUint32 i = 0; i < mPendingScripts.Length(); ++i) {
      aManager->LoadFrameScript(mPendingScripts[i], PR_FALSE);
    }
  }
}

void
nsFrameMessageManager::SetCallbackData(void* aData, PRBool aLoadScripts)
{
  if (aData && mCallbackData != aData) {
    mCallbackData = aData;
    // First load global scripts by adding this to parent manager.
    if (mParentManager) {
      mParentManager->AddChildManager(this, aLoadScripts);
    }
    if (aLoadScripts) {
      for (PRUint32 i = 0; i < mPendingScripts.Length(); ++i) {
        LoadFrameScript(mPendingScripts[i], PR_FALSE);
      }
    }
  }
}

void
nsFrameMessageManager::Disconnect(PRBool aRemoveFromParent)
{
  if (mParentManager && aRemoveFromParent) {
    mParentManager->RemoveChildManager(this);
  }
  mParentManager = nsnull;
  mCallbackData = nsnull;
  mContext = nsnull;
}

nsresult
NS_NewGlobalMessageManager(nsIChromeFrameMessageManager** aResult)
{
  NS_ENSURE_TRUE(IsChromeProcess(), NS_ERROR_NOT_AVAILABLE);
  nsFrameMessageManager* mm = new nsFrameMessageManager(PR_TRUE,
                                                        nsnull,
                                                        nsnull,
                                                        nsnull,
                                                        nsnull,
                                                        nsnull,
                                                        nsnull,
                                                        PR_TRUE);
  NS_ENSURE_TRUE(mm, NS_ERROR_OUT_OF_MEMORY);
  return CallQueryInterface(mm, aResult);
}

nsDataHashtable<nsStringHashKey, nsFrameScriptExecutorJSObjectHolder*>*
  nsFrameScriptExecutor::sCachedScripts = nsnull;
nsRefPtr<nsScriptCacheCleaner> nsFrameScriptExecutor::sScriptCacheCleaner;

void
nsFrameScriptExecutor::DidCreateCx()
{
  NS_ASSERTION(mCx, "Should have mCx!");
  if (!sCachedScripts) {
    sCachedScripts =
      new nsDataHashtable<nsStringHashKey, nsFrameScriptExecutorJSObjectHolder*>;
    sCachedScripts->Init();

    sScriptCacheCleaner = new nsScriptCacheCleaner();
  }
}

void
nsFrameScriptExecutor::DestroyCx()
{
  nsIXPConnect* xpc = nsContentUtils::XPConnect();
  if (xpc) {
    xpc->ReleaseJSContext(mCx, PR_TRUE);
  } else {
    JS_DestroyContext(mCx);
  }
  mCx = nsnull;
  mGlobal = nsnull;
}

static PLDHashOperator
CachedScriptUnrooter(const nsAString& aKey,
                       nsFrameScriptExecutorJSObjectHolder*& aData,
                       void* aUserArg)
{
  JSContext* cx = static_cast<JSContext*>(aUserArg);
  JS_RemoveObjectRoot(cx, &(aData->mObject));
  delete aData;
  return PL_DHASH_REMOVE;
}

// static
void
nsFrameScriptExecutor::Shutdown()
{
  if (sCachedScripts) {
    JSContext* cx = nsnull;
    nsContentUtils::ThreadJSContextStack()->GetSafeJSContext(&cx);
    if (cx) {
#ifdef DEBUG_smaug
      printf("Will clear cached frame manager scripts!\n");
#endif
      JSAutoRequest ar(cx);
      NS_ASSERTION(sCachedScripts != nsnull, "Need cached scripts");
      sCachedScripts->Enumerate(CachedScriptUnrooter, cx);
    } else {
      NS_WARNING("No context available. Leaking cached scripts!\n");
    }

    delete sCachedScripts;
    sCachedScripts = nsnull;

    sScriptCacheCleaner = nsnull;
  }
}

void
nsFrameScriptExecutor::LoadFrameScriptInternal(const nsAString& aURL)
{
  if (!mGlobal || !mCx || !sCachedScripts) {
    return;
  }

  nsFrameScriptExecutorJSObjectHolder* holder = sCachedScripts->Get(aURL);
  if (holder) {
    nsContentUtils::ThreadJSContextStack()->Push(mCx);
    {
      // Need to scope JSAutoRequest to happen after Push but before Pop,
      // at least for now. See bug 584673.
      JSAutoRequest ar(mCx);
      JSObject* global = nsnull;
      mGlobal->GetJSObject(&global);
      if (global) {
<<<<<<< HEAD
        JS_ExecuteScript(mCx, global,
                         (JSScript*)JS_GetPrivate(mCx, holder->mObject),
                         nsnull);
=======
        jsval val;
        JS_ExecuteScript(mCx, global, holder->mObject, &val);
>>>>>>> 1ddc3752
      }
    }
    JSContext* unused;
    nsContentUtils::ThreadJSContextStack()->Pop(&unused);
    return;
  }

  nsCString url = NS_ConvertUTF16toUTF8(aURL);
  nsCOMPtr<nsIURI> uri;
  nsresult rv = NS_NewURI(getter_AddRefs(uri), url);
  if (NS_FAILED(rv)) {
    return;
  }
  nsCOMPtr<nsIChannel> channel;
  NS_NewChannel(getter_AddRefs(channel), uri);
  if (!channel) {
    return;
  }

  nsCOMPtr<nsIInputStream> input;
  channel->Open(getter_AddRefs(input));
  nsString dataString;
  if (input) {
    const PRUint32 bufferSize = 8192;
    char buffer[bufferSize];
    nsCString data;
    PRUint32 avail = 0;
    input->Available(&avail);
    PRUint32 read = 0;
    if (avail) {
      while (NS_SUCCEEDED(input->Read(buffer, bufferSize, &read)) && read) {
        data.Append(buffer, read);
        read = 0;
      }
    }
    nsScriptLoader::ConvertToUTF16(channel, (PRUint8*)data.get(), data.Length(),
                                   EmptyString(), nsnull, dataString);
  }

  if (!dataString.IsEmpty()) {
    nsContentUtils::ThreadJSContextStack()->Push(mCx);
    {
      // Need to scope JSAutoRequest to happen after Push but before Pop,
      // at least for now. See bug 584673.
      JSAutoRequest ar(mCx);
      JSObject* global = nsnull;
      mGlobal->GetJSObject(&global);
      if (global) {
        JSPrincipals* jsprin = nsnull;
        mPrincipal->GetJSPrincipals(mCx, &jsprin);
        nsContentUtils::XPConnect()->FlagSystemFilenamePrefix(url.get(), PR_TRUE);
<<<<<<< HEAD

        uint32 oldopts = JS_GetOptions(mCx);
        JS_SetOptions(mCx, oldopts | JSOPTION_NO_SCRIPT_RVAL);

        JSScript* script =
=======
        JSObject* scriptObj =
>>>>>>> 1ddc3752
          JS_CompileUCScriptForPrincipals(mCx, nsnull, jsprin,
                                         (jschar*)dataString.get(),
                                          dataString.Length(),
                                          url.get(), 1);

<<<<<<< HEAD
        JS_SetOptions(mCx, oldopts);

        if (script) {
          JSObject* scriptObj = JS_NewScriptObject(mCx, script);
          JS_AddObjectRoot(mCx, &scriptObj);
=======
        if (scriptObj) {
>>>>>>> 1ddc3752
          nsCAutoString scheme;
          uri->GetScheme(scheme);
          // We don't cache data: scripts!
          if (!scheme.EqualsLiteral("data")) {
            nsFrameScriptExecutorJSObjectHolder* holder =
              new nsFrameScriptExecutorJSObjectHolder(scriptObj);
            // Root the object also for caching.
            JS_AddNamedObjectRoot(mCx, &(holder->mObject),
                                  "Cached message manager script");
            sCachedScripts->Put(aURL, holder);
          }
<<<<<<< HEAD
          JS_ExecuteScript(mCx, global,
                           (JSScript*)JS_GetPrivate(mCx, scriptObj), nsnull);
          JS_RemoveObjectRoot(mCx, &scriptObj);
=======
          jsval val;
          JS_ExecuteScript(mCx, global, scriptObj, &val);
>>>>>>> 1ddc3752
        }
        //XXX Argh, JSPrincipals are manually refcounted!
        JSPRINCIPALS_DROP(mCx, jsprin);
      }
    } 
    JSContext* unused;
    nsContentUtils::ThreadJSContextStack()->Pop(&unused);
  }
}

// static
void
nsFrameScriptExecutor::Traverse(nsFrameScriptExecutor *tmp,
                                nsCycleCollectionTraversalCallback &cb)
{
  NS_IMPL_CYCLE_COLLECTION_TRAVERSE_NSCOMPTR(mGlobal)
  NS_CYCLE_COLLECTION_NOTE_EDGE_NAME(cb, "mCx");
  nsContentUtils::XPConnect()->NoteJSContext(tmp->mCx, cb);
}

NS_IMPL_ISUPPORTS1(nsScriptCacheCleaner, nsIObserver)

nsFrameMessageManager* nsFrameMessageManager::sChildProcessManager = nsnull;
nsFrameMessageManager* nsFrameMessageManager::sParentProcessManager = nsnull;

#ifdef MOZ_IPC
bool SendAsyncMessageToChildProcess(void* aCallbackData,
                                    const nsAString& aMessage,
                                    const nsAString& aJSON)
{
  mozilla::dom::ContentParent* cp =
    mozilla::dom::ContentParent::GetSingleton(PR_FALSE);
  NS_WARN_IF_FALSE(cp, "No child process!");
  if (cp) {
    return cp->SendAsyncMessage(nsString(aMessage), nsString(aJSON));
  }
  return true;
}

bool SendSyncMessageToParentProcess(void* aCallbackData,
                                    const nsAString& aMessage,
                                    const nsAString& aJSON,
                                    InfallibleTArray<nsString>* aJSONRetVal)
{
  mozilla::dom::ContentChild* cc =
    mozilla::dom::ContentChild::GetSingleton();
  if (cc) {
    return
      cc->SendSyncMessage(nsString(aMessage), nsString(aJSON), aJSONRetVal);
  }
  return true;
}

bool SendAsyncMessageToParentProcess(void* aCallbackData,
                                     const nsAString& aMessage,
                                     const nsAString& aJSON)
{
  mozilla::dom::ContentChild* cc =
    mozilla::dom::ContentChild::GetSingleton();
  if (cc) {
    return cc->SendAsyncMessage(nsString(aMessage), nsString(aJSON));
  }
  return true;
}

#endif

nsresult
NS_NewParentProcessMessageManager(nsIFrameMessageManager** aResult)
{
  NS_ASSERTION(!nsFrameMessageManager::sParentProcessManager,
               "Re-creating sParentProcessManager");
#ifdef MOZ_IPC
  NS_ENSURE_TRUE(IsChromeProcess(), NS_ERROR_NOT_AVAILABLE);
  nsFrameMessageManager* mm = new nsFrameMessageManager(PR_TRUE,
                                                        nsnull,
                                                        SendAsyncMessageToChildProcess,
                                                        nsnull,
                                                        &nsFrameMessageManager::sParentProcessManager,
                                                        nsnull,
                                                        nsnull,
                                                        PR_FALSE,
                                                        PR_TRUE);
  NS_ENSURE_TRUE(mm, NS_ERROR_OUT_OF_MEMORY);
  nsFrameMessageManager::sParentProcessManager = mm;
  return CallQueryInterface(mm, aResult);
#else
  return NS_ERROR_NOT_AVAILABLE;
#endif
}


nsresult
NS_NewChildProcessMessageManager(nsISyncMessageSender** aResult)
{
  NS_ASSERTION(!nsFrameMessageManager::sChildProcessManager,
               "Re-creating sChildProcessManager");
#ifdef MOZ_IPC
  NS_ENSURE_TRUE(!IsChromeProcess(), NS_ERROR_NOT_AVAILABLE);
  nsFrameMessageManager* mm = new nsFrameMessageManager(PR_FALSE,
                                                        SendSyncMessageToParentProcess,
                                                        SendAsyncMessageToParentProcess,
                                                        nsnull,
                                                        &nsFrameMessageManager::sChildProcessManager,
                                                        nsnull,
                                                        nsnull,
                                                        PR_FALSE,
                                                        PR_TRUE);
  NS_ENSURE_TRUE(mm, NS_ERROR_OUT_OF_MEMORY);
  nsFrameMessageManager::sChildProcessManager = mm;
  return CallQueryInterface(mm, aResult);
#else
  return NS_ERROR_NOT_AVAILABLE;
#endif
}<|MERGE_RESOLUTION|>--- conflicted
+++ resolved
@@ -627,14 +627,7 @@
       JSObject* global = nsnull;
       mGlobal->GetJSObject(&global);
       if (global) {
-<<<<<<< HEAD
-        JS_ExecuteScript(mCx, global,
-                         (JSScript*)JS_GetPrivate(mCx, holder->mObject),
-                         nsnull);
-=======
-        jsval val;
-        JS_ExecuteScript(mCx, global, holder->mObject, &val);
->>>>>>> 1ddc3752
+        JS_ExecuteScript(mCx, global, holder->mObject, nsnull);
       }
     }
     JSContext* unused;
@@ -686,29 +679,19 @@
         JSPrincipals* jsprin = nsnull;
         mPrincipal->GetJSPrincipals(mCx, &jsprin);
         nsContentUtils::XPConnect()->FlagSystemFilenamePrefix(url.get(), PR_TRUE);
-<<<<<<< HEAD
 
         uint32 oldopts = JS_GetOptions(mCx);
         JS_SetOptions(mCx, oldopts | JSOPTION_NO_SCRIPT_RVAL);
 
-        JSScript* script =
-=======
         JSObject* scriptObj =
->>>>>>> 1ddc3752
           JS_CompileUCScriptForPrincipals(mCx, nsnull, jsprin,
                                          (jschar*)dataString.get(),
                                           dataString.Length(),
                                           url.get(), 1);
 
-<<<<<<< HEAD
         JS_SetOptions(mCx, oldopts);
 
-        if (script) {
-          JSObject* scriptObj = JS_NewScriptObject(mCx, script);
-          JS_AddObjectRoot(mCx, &scriptObj);
-=======
         if (scriptObj) {
->>>>>>> 1ddc3752
           nsCAutoString scheme;
           uri->GetScheme(scheme);
           // We don't cache data: scripts!
@@ -720,14 +703,7 @@
                                   "Cached message manager script");
             sCachedScripts->Put(aURL, holder);
           }
-<<<<<<< HEAD
-          JS_ExecuteScript(mCx, global,
-                           (JSScript*)JS_GetPrivate(mCx, scriptObj), nsnull);
-          JS_RemoveObjectRoot(mCx, &scriptObj);
-=======
-          jsval val;
-          JS_ExecuteScript(mCx, global, scriptObj, &val);
->>>>>>> 1ddc3752
+          JS_ExecuteScript(mCx, global, scriptObj, nsnull);
         }
         //XXX Argh, JSPrincipals are manually refcounted!
         JSPRINCIPALS_DROP(mCx, jsprin);
