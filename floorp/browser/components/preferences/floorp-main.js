/* This Source Code Form is subject to the terms of the Mozilla Public
 * License, v. 2.0. If a copy of the MPL was not distributed with this file,
 * You can obtain one at http://mozilla.org/MPL/2.0/. */

Preferences.addAll([
<<<<<<< HEAD
    { id: "floorp.optimized.msbutton.ope", type: "bool" },
    { id: "floorp.hide.tabbrowser-tab.enable", type: "bool" },
    { id: "floorp.optimized.verticaltab", type: "bool" },
    { id: "floorp.horizontal.tab.position.shift", type: "bool" },
    { id: "floorp.Tree-type.verticaltab.optimization", type: "bool" },
    { id: "floorp.bookmarks.bar.focus.mode", type: "bool" },
    { id: "floorp.material.effect.enable", type: "bool" },
    { id: "enable.floorp.update", type: "bool" },
    { id: "enable.floorp.updater.latest", type: "bool" },
    { id: "ui.systemUsesDarkTheme", type: "int" },
    { id: "floorp.browser.user.interface", type: "int"},
    { id: "floorp.browser.tabbar.settings", type:"int"},
    { id: "floorp.bookmarks.fakestatus.mode", type:"bool"},
    { id: "floorp.search.top.mode", type:"bool"},
    { id: "floorp.legacy.menu.mode", type:"bool"},
    { id: "floorp.enable.auto.restart", type:"bool"},
    { id: "floorp.enable.multitab", type:"bool"},
    { id: "toolkit.legacyUserProfileCustomizations.script", type:"bool"},
    { id: "toolkit.tabbox.switchByScrolling", type:"bool"},
    { id: "browser.tabs.closeTabByDblclick", type:"bool"},
    { id: "floorp.download.notification", type:"int"},
    { id: "floorp.chrome.theme.mode", type:"int"},
    { id: "floorp.browser.UserAgent", type:"int"},
    { id: "floorp.legacy.dlui.enable", type:"bool"},
    { id: "floorp.downloading.red.color", type:"bool"},
    { id: "floorp.enable.dualtheme", type : "bool"},
    { id: "floorp.browser.rest.mode", type : "bool"},
    { id: "floorp.browser.sidebar.right", type : "bool"},
    { id: "floorp.browser.sidebar.enable", type : "bool"},
    { id: "floorp.browser.sidebar2.mode", type : "int"},
    { id: "floorp.browser.restore.sidebar.panel", type : "bool"},
    { id: "floorp.browser.sidebar.useIconProvider", type: "string" },
    { id: "floorp.navbar.bottom", type : "bool"},
    { id: "floorp.disable.fullscreen.notification", type : "bool"},
    { id: "floorp.tabsleep.enabled", type: "bool" },
  ]);

function floorpMain(){

if(document.getElementById("translateoption") != null){
    const needreboot = document.getElementsByClassName("needeboot");
        for(let i = 0; i < needreboot.length; i++) {
          needreboot[i].addEventListener("click",
  
          function()
          {
            if (!Services.prefs.getBoolPref("floorp.enable.auto.restart", false)){
            (async() => {
              let userConfirm = await confirmRestartPrompt(null)
              if (userConfirm == CONFIRM_RESTART_PROMPT_RESTART_NOW) {
                Services.startup.quit(
                  Ci.nsIAppStartup.eAttemptQuit | Ci.nsIAppStartup.eRestart
                );
              }
            })()
          }
          else {
            window.setTimeout(function(){
              Services.startup.quit(Services.startup.eAttemptQuit | Services.startup.eRestart);
            }, 500);
          }
         },false);}

    async function opentranslateroption(){
      const addon = await AddonManager.getAddonByID("{036a55b4-5e72-4d05-a06c-cba2dfcc134a}");
      await window.open(addon.optionsURL, '_blank');
    }
    let el = document.getElementById("translateoption");
    el.addEventListener("click", opentranslateroption, false);

    async function opentreestyletaboption(){
      const addon = await AddonManager.getAddonByID("treestyletab@piro.sakura.ne.jp");
      await window.open(addon.optionsURL, '_blank');
    }
    el = document.getElementById("treestyletaboption");
    el.addEventListener("click", opentreestyletaboption, false);

   document.getElementById("GlobalWidth").
            value = Services.prefs.getIntPref("floorp.browser.sidebar2.global.webpanel.width", undefined);
   document.getElementById("GlobalWidth").
            addEventListener('change', bsbGlobalWidthSet, false);
   Services.prefs.addObserver("floorp.browser.sidebar2.global.webpanel.width", function(){
    document.getElementById("GlobalWidth").value = Services.prefs.getIntPref("floorp.browser.sidebar2.global.webpanel.width", undefined);
   })


   document.getElementById("MultirowValue").
            value = Services.prefs.getIntPref("floorp.browser.tabbar.multirow.max.row", undefined);
   document.getElementById("MultirowValue").
            addEventListener('change', setMultirowValue, false);
   Services.prefs.addObserver("floorp.browser.tabbar.multirow.max.row", function(){
    document.getElementById("MultirowValue").value = Services.prefs.getIntPref("floorp.browser.tabbar.multirow.max.row", undefined);
   })


   document.getElementById("tabWidthValue").value = 
          Services.prefs.getIntPref("browser.tabs.tabMinWidth", undefined);
   document.getElementById("tabWidthValue").addEventListener('change', function() {
    Services.prefs.setIntPref(
      "browser.tabs.tabMinWidth",
      Number(document.getElementById("tabWidthValue").value)
    );
   }, false);
   Services.prefs.addObserver("browser.tabs.tabMinWidth", function(){
    document.getElementById("tabWidthValue").value = 
          Services.prefs.getIntPref("browser.tabs.tabMinWidth", undefined);
   })


    const TABSLEEP_TAB_TIMEOUT_SECONDS_PREF = "floorp.tabsleep.tabTimeoutSeconds";
    let elem = document.getElementById("tabSleepTimeoutSecondsValue");
    elem.value = Services.prefs.getIntPref(TABSLEEP_TAB_TIMEOUT_SECONDS_PREF, undefined);
    elem.addEventListener("change", function() {
      Services.prefs.setIntPref(TABSLEEP_TAB_TIMEOUT_SECONDS_PREF, Number(elem.value));
    });
    Services.prefs.addObserver(TABSLEEP_TAB_TIMEOUT_SECONDS_PREF, function() {
      elem.value = Services.prefs.getIntPref(TABSLEEP_TAB_TIMEOUT_SECONDS_PREF, undefined);
    });


    document.getElementById("leptonButton").addEventListener("click", function(){
      window.location.href = "about:preferences#lepton";
    }, false);
    document.getElementById("SetCustomURL").addEventListener("click", function(){
      window.location.href = "about:preferences#bSB";
    }, false);
}else{

 window.setTimeout(function(){
floorpMain()
  }, 1000);

}

}

floorpMain()

function bsbGlobalWidthSet(){
Services.prefs.setIntPref("floorp.browser.sidebar2.global.webpanel.width", Number(document.getElementById("GlobalWidth").value));
}

function setMultirowValue(){
  Services.prefs.setIntPref("floorp.browser.tabbar.multirow.max.row", Number(document.getElementById("MultirowValue").value));
}
=======
  { id: "floorp.optimized.msbutton.ope", type: "bool" },
  { id: "floorp.hide.tabbrowser-tab.enable", type: "bool" },
  { id: "floorp.optimized.verticaltab", type: "bool" },
  { id: "floorp.horizontal.tab.position.shift", type: "bool" },
  { id: "floorp.Tree-type.verticaltab.optimization", type: "bool" },
  { id: "floorp.bookmarks.bar.focus.mode", type: "bool" },
  { id: "floorp.material.effect.enable", type: "bool" },
  { id: "enable.floorp.update", type: "bool" },
  { id: "enable.floorp.updater.latest", type: "bool" },
  { id: "ui.systemUsesDarkTheme", type: "int" },
  { id: "floorp.browser.user.interface", type: "int" },
  { id: "floorp.browser.tabbar.settings", type: "int" },
  { id: "floorp.bookmarks.fakestatus.mode", type: "bool" },
  { id: "floorp.search.top.mode", type: "bool" },
  { id: "floorp.legacy.menu.mode", type: "bool" },
  { id: "floorp.enable.auto.restart", type: "bool" },
  { id: "floorp.enable.multitab", type: "bool" },
  { id: "toolkit.legacyUserProfileCustomizations.script", type: "bool" },
  { id: "toolkit.tabbox.switchByScrolling", type: "bool" },
  { id: "browser.tabs.closeTabByDblclick", type: "bool" },
  { id: "floorp.download.notification", type: "int" },
  { id: "floorp.chrome.theme.mode", type: "int" },
  { id: "floorp.browser.UserAgent", type: "int" },
  { id: "floorp.legacy.dlui.enable", type: "bool" },
  { id: "floorp.downloading.red.color", type: "bool" },
  { id: "floorp.enable.dualtheme", type: "bool" },
  { id: "floorp.browser.rest.mode", type: "bool" },
  { id: "floorp.browser.sidebar.right", type: "bool" },
  { id: "floorp.browser.sidebar.enable", type: "bool" },
  { id: "floorp.browser.sidebar2.mode", type: "int" },
  { id: "floorp.browser.restore.sidebar.panel", type: "bool" },
  { id: "floorp.browser.sidebar.useIconProvider", type: "string" },
  { id: "floorp.navbar.bottom", type: "bool" },
  { id: "floorp.disable.fullscreen.notification", type: "bool" },
]);

window.addEventListener("load", function() {
  const needreboot = document.getElementsByClassName("needeboot");
  for (let i = 0; i < needreboot.length; i++) {
    needreboot[i].addEventListener("click", function () {
      if (!Services.prefs.getBoolPref("floorp.enable.auto.restart", false)) {
        (async () => {
          let userConfirm = await confirmRestartPrompt(null)
          if (userConfirm == CONFIRM_RESTART_PROMPT_RESTART_NOW) {
            Services.startup.quit(
              Ci.nsIAppStartup.eAttemptQuit | Ci.nsIAppStartup.eRestart
            );
          }
        })()
      } else {
        window.setTimeout(function () {
          Services.startup.quit(Services.startup.eAttemptQuit | Services.startup.eRestart);
        }, 500);
      }
    });
  }

  document.getElementById("translateoption").addEventListener("click", async function opentranslateroption() {
    const addon = await AddonManager.getAddonByID("{036a55b4-5e72-4d05-a06c-cba2dfcc134a}");
    await window.open(addon.optionsURL, '_blank');
  });

  document.getElementById("treestyletaboption").addEventListener("click", async function opentreestyletaboption() {
    const addon = await AddonManager.getAddonByID("treestyletab@piro.sakura.ne.jp");
    await window.open(addon.optionsURL, '_blank');
  });

  {
    let prefName = "floorp.browser.sidebar2.global.webpanel.width";
    let elem = document.getElementById("GlobalWidth");
    elem.value = Services.prefs.getIntPref(prefName, undefined);
    elem.addEventListener('change', function () {
      Services.prefs.setIntPref(prefName, Number(elem.value));
    });
    Services.prefs.addObserver(prefName, function () {
      elem.value = Services.prefs.getIntPref(prefName, undefined);
    });
  }

  {
    let prefName = "floorp.browser.tabbar.multirow.max.row";
    let elem = document.getElementById("MultirowValue");
    elem.value = Services.prefs.getIntPref(prefName, undefined);
    elem.addEventListener('change', function () {
      Services.prefs.setIntPref(prefName, Number(elem.value));
    });
    Services.prefs.addObserver(prefName, function () {
      elem.value = Services.prefs.getIntPref(prefName, undefined);
    });
  }

  {
    let prefName = "browser.tabs.tabMinWidth";
    let elem = document.getElementById("tabWidthValue");
    elem.value = Services.prefs.getIntPref(prefName, undefined);
    elem.addEventListener('change', function () {
      Services.prefs.setIntPref(prefName, Number(elem.value));
    });
    Services.prefs.addObserver(prefName, function () {
      elem.value = Services.prefs.getIntPref(prefName, undefined);
    });
  }

  document.getElementById("leptonButton").addEventListener("click", function () {
    window.location.href = "about:preferences#lepton";
  });
  document.getElementById("SetCustomURL").addEventListener("click", function () {
    window.location.href = "about:preferences#bSB";
  });
}, { once: true });
>>>>>>> 50798fdd
<|MERGE_RESOLUTION|>--- conflicted
+++ resolved
@@ -3,153 +3,6 @@
  * You can obtain one at http://mozilla.org/MPL/2.0/. */
 
 Preferences.addAll([
-<<<<<<< HEAD
-    { id: "floorp.optimized.msbutton.ope", type: "bool" },
-    { id: "floorp.hide.tabbrowser-tab.enable", type: "bool" },
-    { id: "floorp.optimized.verticaltab", type: "bool" },
-    { id: "floorp.horizontal.tab.position.shift", type: "bool" },
-    { id: "floorp.Tree-type.verticaltab.optimization", type: "bool" },
-    { id: "floorp.bookmarks.bar.focus.mode", type: "bool" },
-    { id: "floorp.material.effect.enable", type: "bool" },
-    { id: "enable.floorp.update", type: "bool" },
-    { id: "enable.floorp.updater.latest", type: "bool" },
-    { id: "ui.systemUsesDarkTheme", type: "int" },
-    { id: "floorp.browser.user.interface", type: "int"},
-    { id: "floorp.browser.tabbar.settings", type:"int"},
-    { id: "floorp.bookmarks.fakestatus.mode", type:"bool"},
-    { id: "floorp.search.top.mode", type:"bool"},
-    { id: "floorp.legacy.menu.mode", type:"bool"},
-    { id: "floorp.enable.auto.restart", type:"bool"},
-    { id: "floorp.enable.multitab", type:"bool"},
-    { id: "toolkit.legacyUserProfileCustomizations.script", type:"bool"},
-    { id: "toolkit.tabbox.switchByScrolling", type:"bool"},
-    { id: "browser.tabs.closeTabByDblclick", type:"bool"},
-    { id: "floorp.download.notification", type:"int"},
-    { id: "floorp.chrome.theme.mode", type:"int"},
-    { id: "floorp.browser.UserAgent", type:"int"},
-    { id: "floorp.legacy.dlui.enable", type:"bool"},
-    { id: "floorp.downloading.red.color", type:"bool"},
-    { id: "floorp.enable.dualtheme", type : "bool"},
-    { id: "floorp.browser.rest.mode", type : "bool"},
-    { id: "floorp.browser.sidebar.right", type : "bool"},
-    { id: "floorp.browser.sidebar.enable", type : "bool"},
-    { id: "floorp.browser.sidebar2.mode", type : "int"},
-    { id: "floorp.browser.restore.sidebar.panel", type : "bool"},
-    { id: "floorp.browser.sidebar.useIconProvider", type: "string" },
-    { id: "floorp.navbar.bottom", type : "bool"},
-    { id: "floorp.disable.fullscreen.notification", type : "bool"},
-    { id: "floorp.tabsleep.enabled", type: "bool" },
-  ]);
-
-function floorpMain(){
-
-if(document.getElementById("translateoption") != null){
-    const needreboot = document.getElementsByClassName("needeboot");
-        for(let i = 0; i < needreboot.length; i++) {
-          needreboot[i].addEventListener("click",
-  
-          function()
-          {
-            if (!Services.prefs.getBoolPref("floorp.enable.auto.restart", false)){
-            (async() => {
-              let userConfirm = await confirmRestartPrompt(null)
-              if (userConfirm == CONFIRM_RESTART_PROMPT_RESTART_NOW) {
-                Services.startup.quit(
-                  Ci.nsIAppStartup.eAttemptQuit | Ci.nsIAppStartup.eRestart
-                );
-              }
-            })()
-          }
-          else {
-            window.setTimeout(function(){
-              Services.startup.quit(Services.startup.eAttemptQuit | Services.startup.eRestart);
-            }, 500);
-          }
-         },false);}
-
-    async function opentranslateroption(){
-      const addon = await AddonManager.getAddonByID("{036a55b4-5e72-4d05-a06c-cba2dfcc134a}");
-      await window.open(addon.optionsURL, '_blank');
-    }
-    let el = document.getElementById("translateoption");
-    el.addEventListener("click", opentranslateroption, false);
-
-    async function opentreestyletaboption(){
-      const addon = await AddonManager.getAddonByID("treestyletab@piro.sakura.ne.jp");
-      await window.open(addon.optionsURL, '_blank');
-    }
-    el = document.getElementById("treestyletaboption");
-    el.addEventListener("click", opentreestyletaboption, false);
-
-   document.getElementById("GlobalWidth").
-            value = Services.prefs.getIntPref("floorp.browser.sidebar2.global.webpanel.width", undefined);
-   document.getElementById("GlobalWidth").
-            addEventListener('change', bsbGlobalWidthSet, false);
-   Services.prefs.addObserver("floorp.browser.sidebar2.global.webpanel.width", function(){
-    document.getElementById("GlobalWidth").value = Services.prefs.getIntPref("floorp.browser.sidebar2.global.webpanel.width", undefined);
-   })
-
-
-   document.getElementById("MultirowValue").
-            value = Services.prefs.getIntPref("floorp.browser.tabbar.multirow.max.row", undefined);
-   document.getElementById("MultirowValue").
-            addEventListener('change', setMultirowValue, false);
-   Services.prefs.addObserver("floorp.browser.tabbar.multirow.max.row", function(){
-    document.getElementById("MultirowValue").value = Services.prefs.getIntPref("floorp.browser.tabbar.multirow.max.row", undefined);
-   })
-
-
-   document.getElementById("tabWidthValue").value = 
-          Services.prefs.getIntPref("browser.tabs.tabMinWidth", undefined);
-   document.getElementById("tabWidthValue").addEventListener('change', function() {
-    Services.prefs.setIntPref(
-      "browser.tabs.tabMinWidth",
-      Number(document.getElementById("tabWidthValue").value)
-    );
-   }, false);
-   Services.prefs.addObserver("browser.tabs.tabMinWidth", function(){
-    document.getElementById("tabWidthValue").value = 
-          Services.prefs.getIntPref("browser.tabs.tabMinWidth", undefined);
-   })
-
-
-    const TABSLEEP_TAB_TIMEOUT_SECONDS_PREF = "floorp.tabsleep.tabTimeoutSeconds";
-    let elem = document.getElementById("tabSleepTimeoutSecondsValue");
-    elem.value = Services.prefs.getIntPref(TABSLEEP_TAB_TIMEOUT_SECONDS_PREF, undefined);
-    elem.addEventListener("change", function() {
-      Services.prefs.setIntPref(TABSLEEP_TAB_TIMEOUT_SECONDS_PREF, Number(elem.value));
-    });
-    Services.prefs.addObserver(TABSLEEP_TAB_TIMEOUT_SECONDS_PREF, function() {
-      elem.value = Services.prefs.getIntPref(TABSLEEP_TAB_TIMEOUT_SECONDS_PREF, undefined);
-    });
-
-
-    document.getElementById("leptonButton").addEventListener("click", function(){
-      window.location.href = "about:preferences#lepton";
-    }, false);
-    document.getElementById("SetCustomURL").addEventListener("click", function(){
-      window.location.href = "about:preferences#bSB";
-    }, false);
-}else{
-
- window.setTimeout(function(){
-floorpMain()
-  }, 1000);
-
-}
-
-}
-
-floorpMain()
-
-function bsbGlobalWidthSet(){
-Services.prefs.setIntPref("floorp.browser.sidebar2.global.webpanel.width", Number(document.getElementById("GlobalWidth").value));
-}
-
-function setMultirowValue(){
-  Services.prefs.setIntPref("floorp.browser.tabbar.multirow.max.row", Number(document.getElementById("MultirowValue").value));
-}
-=======
   { id: "floorp.optimized.msbutton.ope", type: "bool" },
   { id: "floorp.hide.tabbrowser-tab.enable", type: "bool" },
   { id: "floorp.optimized.verticaltab", type: "bool" },
@@ -184,6 +37,7 @@
   { id: "floorp.browser.sidebar.useIconProvider", type: "string" },
   { id: "floorp.navbar.bottom", type: "bool" },
   { id: "floorp.disable.fullscreen.notification", type: "bool" },
+  { id: "floorp.tabsleep.enabled", type: "bool" },
 ]);
 
 window.addEventListener("load", function() {
@@ -253,11 +107,22 @@
     });
   }
 
+  {
+    let prefName = "floorp.tabsleep.tabTimeoutSeconds";
+    let elem = document.getElementById("tabSleepTimeoutSecondsValue");
+    elem.value = Services.prefs.getIntPref(prefName, undefined);
+    elem.addEventListener('change', function () {
+      Services.prefs.setIntPref(prefName, Number(elem.value));
+    });
+    Services.prefs.addObserver(prefName, function () {
+      elem.value = Services.prefs.getIntPref(prefName, undefined);
+    });
+  }
+
   document.getElementById("leptonButton").addEventListener("click", function () {
     window.location.href = "about:preferences#lepton";
   });
   document.getElementById("SetCustomURL").addEventListener("click", function () {
     window.location.href = "about:preferences#bSB";
   });
-}, { once: true });
->>>>>>> 50798fdd
+}, { once: true });