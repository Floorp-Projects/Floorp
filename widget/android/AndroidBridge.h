--- conflicted
+++ resolved
@@ -55,11 +55,8 @@
 #include "nsIMutableArray.h"
 #include "nsIMIMEInfo.h"
 #include "nsColor.h"
-<<<<<<< HEAD
 #include "BasicLayers.h"
-=======
 #include "gfxRect.h"
->>>>>>> 1f48ba75
 
 #include "nsIAndroidBridge.h"
 
@@ -409,7 +406,6 @@
     void EnableNetworkNotifications();
     void DisableNetworkNotifications();
 
-<<<<<<< HEAD
     void SetCompositorParent(mozilla::layers::CompositorParent* aCompositorParent,
                              base::Thread* aCompositorThread);
     void ScheduleComposite();
@@ -417,12 +413,11 @@
     void ScheduleResumeComposition();
     void SetViewTransformGetter(AndroidViewTransformGetter& aViewTransformGetter);
     void GetViewTransform(nsIntPoint& aScrollOffset, float& aScaleX, float& aScaleY);
-=======
+
     jobject CreateSurface();
     void DestroySurface(jobject surface);
     void ShowSurface(jobject surface, const gfxRect& aRect, bool aInverted, bool aBlend);
     void HideSurface(jobject surface);
->>>>>>> 1f48ba75
 
 protected:
     static AndroidBridge *sBridge;
