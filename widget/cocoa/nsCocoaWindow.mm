/* -*- Mode: Objective-C++; tab-width: 2; indent-tabs-mode: nil; c-basic-offset: 2 -*- */
/* vim: set ts=2 et sw=2 tw=80: */
/* This Source Code Form is subject to the terms of the Mozilla Public
 * License, v. 2.0. If a copy of the MPL was not distributed with this
 * file, You can obtain one at http://mozilla.org/MPL/2.0/. */

#include "nsCocoaWindow.h"

#include "NativeKeyBindings.h"
#include "ScreenHelperCocoa.h"
#include "TextInputHandler.h"
#include "nsObjCExceptions.h"
#include "nsCOMPtr.h"
#include "nsWidgetsCID.h"
#include "nsIRollupListener.h"
#include "nsChildView.h"
#include "nsWindowMap.h"
#include "nsAppShell.h"
#include "nsIAppShellService.h"
#include "nsIBaseWindow.h"
#include "nsIInterfaceRequestorUtils.h"
#include "nsIXULWindow.h"
#include "nsToolkit.h"
#include "nsIDOMWindow.h"
#include "nsPIDOMWindow.h"
#include "nsThreadUtils.h"
#include "nsMenuBarX.h"
#include "nsMenuUtilsX.h"
#include "nsStyleConsts.h"
#include "nsNativeThemeColors.h"
#include "nsNativeThemeCocoa.h"
#include "nsChildView.h"
#include "nsCocoaFeatures.h"
#include "nsIScreenManager.h"
#include "nsIWidgetListener.h"
#include "nsIPresShell.h"
#include "VibrancyManager.h"

#include "gfxPlatform.h"
#include "gfxPrefs.h"
#include "qcms.h"

#include "mozilla/AutoRestore.h"
#include "mozilla/BasicEvents.h"
#include "mozilla/Preferences.h"
#include <algorithm>

namespace mozilla {
namespace layers {
class LayerManager;
}  // namespace layers
}  // namespace mozilla
using namespace mozilla::layers;
using namespace mozilla::widget;
using namespace mozilla;

int32_t gXULModalLevel = 0;

// In principle there should be only one app-modal window at any given time.
// But sometimes, despite our best efforts, another window appears above the
// current app-modal window.  So we need to keep a linked list of app-modal
// windows.  (A non-sheet window that appears above an app-modal window is
// also made app-modal.)  See nsCocoaWindow::SetModal().
nsCocoaWindowList* gGeckoAppModalWindowList = NULL;

// defined in nsMenuBarX.mm
extern NSMenu* sApplicationMenu;  // Application menu shared by all menubars

// defined in nsChildView.mm
extern BOOL gSomeMenuBarPainted;

#if !defined(MAC_OS_X_VERSION_10_9) || MAC_OS_X_VERSION_MAX_ALLOWED < MAC_OS_X_VERSION_10_9

enum NSWindowOcclusionState { NSWindowOcclusionStateVisible = 0x1 << 1 };

@interface NSWindow (OcclusionState)
- (NSWindowOcclusionState)occlusionState;
@end

#endif

#if !defined(MAC_OS_X_VERSION_10_10) || MAC_OS_X_VERSION_MAX_ALLOWED < MAC_OS_X_VERSION_10_10

enum NSWindowTitleVisibility { NSWindowTitleVisible = 0, NSWindowTitleHidden = 1 };

@interface NSWindow (TitleVisibility)
- (void)setTitleVisibility:(NSWindowTitleVisibility)visibility;
- (void)setTitlebarAppearsTransparent:(BOOL)isTitlebarTransparent;
@end

#endif

#if !defined(MAC_OS_X_VERSION_10_12) || MAC_OS_X_VERSION_MAX_ALLOWED < MAC_OS_X_VERSION_10_12

@interface NSWindow (AutomaticWindowTabbing)
+ (void)setAllowsAutomaticWindowTabbing:(BOOL)allow;
@end

#endif

extern "C" {
// CGSPrivate.h
typedef NSInteger CGSConnection;
typedef NSInteger CGSWindow;
typedef NSUInteger CGSWindowFilterRef;
extern CGSConnection _CGSDefaultConnection(void);
extern CGError CGSSetWindowShadowAndRimParameters(const CGSConnection cid, CGSWindow wid,
                                                  float standardDeviation, float density,
                                                  int offsetX, int offsetY, unsigned int flags);
extern CGError CGSSetWindowBackgroundBlurRadius(CGSConnection cid, CGSWindow wid, NSUInteger blur);
extern CGError CGSSetWindowTransform(CGSConnection cid, CGSWindow wid, CGAffineTransform transform);
}

#define NS_APPSHELLSERVICE_CONTRACTID "@mozilla.org/appshell/appShellService;1"

NS_IMPL_ISUPPORTS_INHERITED(nsCocoaWindow, Inherited, nsPIWidgetCocoa)

// A note on testing to see if your object is a sheet...
// |mWindowType == eWindowType_sheet| is true if your gecko nsIWidget is a sheet
// widget - whether or not the sheet is showing. |[mWindow isSheet]| will return
// true *only when the sheet is actually showing*. Choose your test wisely.

static void RollUpPopups() {
  nsIRollupListener* rollupListener = nsBaseWidget::GetActiveRollupListener();
  NS_ENSURE_TRUE_VOID(rollupListener);
  nsCOMPtr<nsIWidget> rollupWidget = rollupListener->GetRollupWidget();
  if (!rollupWidget) return;
  rollupListener->Rollup(0, true, nullptr, nullptr);
}

nsCocoaWindow::nsCocoaWindow()
    : mParent(nullptr),
      mAncestorLink(nullptr),
      mWindow(nil),
      mDelegate(nil),
      mSheetWindowParent(nil),
      mPopupContentView(nil),
      mFullscreenTransitionAnimation(nil),
      mShadowStyle(NS_STYLE_WINDOW_SHADOW_DEFAULT),
      mBackingScaleFactor(0.0),
      mAnimationType(nsIWidget::eGenericWindowAnimation),
      mWindowMadeHere(false),
      mSheetNeedsShow(false),
      mInFullScreenMode(false),
      mInFullScreenTransition(false),
      mModal(false),
      mFakeModal(false),
      mSupportsNativeFullScreen(false),
      mInNativeFullScreenMode(false),
      mIsAnimationSuppressed(false),
      mInReportMoveEvent(false),
      mInResize(false),
      mWindowTransformIsIdentity(true),
      mNumModalDescendents(0),
      mWindowAnimationBehavior(NSWindowAnimationBehaviorDefault) {
  if ([NSWindow respondsToSelector:@selector(setAllowsAutomaticWindowTabbing:)]) {
    // Disable automatic tabbing on 10.12. We need to do this before we
    // orderFront any of our windows.
    [NSWindow setAllowsAutomaticWindowTabbing:NO];
  }
}

void nsCocoaWindow::DestroyNativeWindow() {
  NS_OBJC_BEGIN_TRY_ABORT_BLOCK;

  if (!mWindow) return;

  // We want to unhook the delegate here because we don't want events
  // sent to it after this object has been destroyed.
  [mWindow setDelegate:nil];
  [mWindow close];
  mWindow = nil;
  [mDelegate autorelease];

  NS_OBJC_END_TRY_ABORT_BLOCK;
}

nsCocoaWindow::~nsCocoaWindow() {
  NS_OBJC_BEGIN_TRY_ABORT_BLOCK;

  // Notify the children that we're gone.  Popup windows (e.g. tooltips) can
  // have nsChildView children.  'kid' is an nsChildView object if and only if
  // its 'type' is 'eWindowType_child'.
  // childView->ResetParent() can change our list of children while it's
  // being iterated, so the way we iterate the list must allow for this.
  for (nsIWidget* kid = mLastChild; kid;) {
    nsWindowType kidType = kid->WindowType();
    if (kidType == eWindowType_child) {
      nsChildView* childView = static_cast<nsChildView*>(kid);
      kid = kid->GetPrevSibling();
      childView->ResetParent();
    } else {
      nsCocoaWindow* childWindow = static_cast<nsCocoaWindow*>(kid);
      childWindow->mParent = nullptr;
      childWindow->mAncestorLink = mAncestorLink;
      kid = kid->GetPrevSibling();
    }
  }

  if (mWindow && mWindowMadeHere) {
    DestroyNativeWindow();
  }

  NS_IF_RELEASE(mPopupContentView);

  // Deal with the possiblity that we're being destroyed while running modal.
  if (mModal) {
    NS_WARNING("Widget destroyed while running modal!");
    --gXULModalLevel;
    NS_ASSERTION(gXULModalLevel >= 0, "Weirdness setting modality!");
  }

  NS_OBJC_END_TRY_ABORT_BLOCK;
}

// Find the screen that overlaps aRect the most,
// if none are found default to the mainScreen.
static NSScreen* FindTargetScreenForRect(const DesktopIntRect& aRect) {
  NSScreen* targetScreen = [NSScreen mainScreen];
  NSEnumerator* screenEnum = [[NSScreen screens] objectEnumerator];
  int largestIntersectArea = 0;
  while (NSScreen* screen = [screenEnum nextObject]) {
    DesktopIntRect screenRect = nsCocoaUtils::CocoaRectToGeckoRect([screen visibleFrame]);
    screenRect = screenRect.Intersect(aRect);
    int area = screenRect.width * screenRect.height;
    if (area > largestIntersectArea) {
      largestIntersectArea = area;
      targetScreen = screen;
    }
  }
  return targetScreen;
}

// fits the rect to the screen that contains the largest area of it,
// or to aScreen if a screen is passed in
// NB: this operates with aRect in desktop pixels
static void FitRectToVisibleAreaForScreen(DesktopIntRect& aRect, NSScreen* aScreen) {
  if (!aScreen) {
    aScreen = FindTargetScreenForRect(aRect);
  }

  DesktopIntRect screenBounds = nsCocoaUtils::CocoaRectToGeckoRect([aScreen visibleFrame]);

  if (aRect.width > screenBounds.width) {
    aRect.width = screenBounds.width;
  }
  if (aRect.height > screenBounds.height) {
    aRect.height = screenBounds.height;
  }

  if (aRect.x - screenBounds.x + aRect.width > screenBounds.width) {
    aRect.x += screenBounds.width - (aRect.x - screenBounds.x + aRect.width);
  }
  if (aRect.y - screenBounds.y + aRect.height > screenBounds.height) {
    aRect.y += screenBounds.height - (aRect.y - screenBounds.y + aRect.height);
  }

  // If the left/top edge of the window is off the screen in either direction,
  // then set the window to start at the left/top edge of the screen.
  if (aRect.x < screenBounds.x || aRect.x > (screenBounds.x + screenBounds.width)) {
    aRect.x = screenBounds.x;
  }
  if (aRect.y < screenBounds.y || aRect.y > (screenBounds.y + screenBounds.height)) {
    aRect.y = screenBounds.y;
  }
}

// Some applications use native popup windows
// (native context menus, native tooltips)
static bool UseNativePopupWindows() {
#ifdef MOZ_USE_NATIVE_POPUP_WINDOWS
  return true;
#else
  return false;
#endif /* MOZ_USE_NATIVE_POPUP_WINDOWS */
}

// aRect here is specified in desktop pixels
nsresult nsCocoaWindow::Create(nsIWidget* aParent, nsNativeWidget aNativeParent,
                               const DesktopIntRect& aRect, nsWidgetInitData* aInitData) {
  NS_OBJC_BEGIN_TRY_ABORT_BLOCK_NSRESULT;

  // Because the hidden window is created outside of an event loop,
  // we have to provide an autorelease pool (see bug 559075).
  nsAutoreleasePool localPool;

  DesktopIntRect newBounds = aRect;
  FitRectToVisibleAreaForScreen(newBounds, nullptr);

  // Set defaults which can be overriden from aInitData in BaseCreate
  mWindowType = eWindowType_toplevel;
  mBorderStyle = eBorderStyle_default;

  // Ensure that the toolkit is created.
  nsToolkit::GetToolkit();

  Inherited::BaseCreate(aParent, aInitData);

  mParent = aParent;
  mAncestorLink = aParent;

  // Applications that use native popups don't want us to create popup windows.
  if ((mWindowType == eWindowType_popup) && UseNativePopupWindows()) return NS_OK;

  nsresult rv =
      CreateNativeWindow(nsCocoaUtils::GeckoRectToCocoaRect(newBounds), mBorderStyle, false);
  NS_ENSURE_SUCCESS(rv, rv);

  if (mWindowType == eWindowType_popup) {
    if (aInitData->mMouseTransparent) {
      [mWindow setIgnoresMouseEvents:YES];
    }
    // now we can convert newBounds to device pixels for the window we created,
    // as the child view expects a rect expressed in the dev pix of its parent
    LayoutDeviceIntRect devRect = RoundedToInt(newBounds * GetDesktopToDeviceScale());
    return CreatePopupContentView(devRect, aInitData);
  }

  mIsAnimationSuppressed = aInitData->mIsAnimationSuppressed;

  return NS_OK;

  NS_OBJC_END_TRY_ABORT_BLOCK_NSRESULT;
}

nsresult nsCocoaWindow::Create(nsIWidget* aParent, nsNativeWidget aNativeParent,
                               const LayoutDeviceIntRect& aRect, nsWidgetInitData* aInitData) {
  DesktopIntRect desktopRect = RoundedToInt(aRect / GetDesktopToDeviceScale());
  return Create(aParent, aNativeParent, desktopRect, aInitData);
}

static unsigned int WindowMaskForBorderStyle(nsBorderStyle aBorderStyle) {
  bool allOrDefault = (aBorderStyle == eBorderStyle_all || aBorderStyle == eBorderStyle_default);

  /* Apple's docs on NSWindow styles say that "a window's style mask should
   * include NSTitledWindowMask if it includes any of the others [besides
   * NSBorderlessWindowMask]".  This implies that a borderless window
   * shouldn't have any other styles than NSBorderlessWindowMask.
   */
  if (!allOrDefault && !(aBorderStyle & eBorderStyle_title)) return NSBorderlessWindowMask;

  unsigned int mask = NSTitledWindowMask;
  if (allOrDefault || aBorderStyle & eBorderStyle_close) mask |= NSClosableWindowMask;
  if (allOrDefault || aBorderStyle & eBorderStyle_minimize) mask |= NSMiniaturizableWindowMask;
  if (allOrDefault || aBorderStyle & eBorderStyle_resizeh) mask |= NSResizableWindowMask;

  return mask;
}

// If aRectIsFrameRect, aRect specifies the frame rect of the new window.
// Otherwise, aRect.x/y specify the position of the window's frame relative to
// the bottom of the menubar and aRect.width/height specify the size of the
// content rect.
nsresult nsCocoaWindow::CreateNativeWindow(const NSRect& aRect, nsBorderStyle aBorderStyle,
                                           bool aRectIsFrameRect) {
  NS_OBJC_BEGIN_TRY_ABORT_BLOCK_NSRESULT;

  // We default to NSBorderlessWindowMask, add features if needed.
  unsigned int features = NSBorderlessWindowMask;

  // Configure the window we will create based on the window type.
  switch (mWindowType) {
    case eWindowType_invisible:
    case eWindowType_child:
    case eWindowType_plugin:
      break;
    case eWindowType_popup:
      if (aBorderStyle != eBorderStyle_default && mBorderStyle & eBorderStyle_title) {
        features |= NSTitledWindowMask;
        if (aBorderStyle & eBorderStyle_close) {
          features |= NSClosableWindowMask;
        }
      }
      break;
    case eWindowType_toplevel:
    case eWindowType_dialog:
      features = WindowMaskForBorderStyle(aBorderStyle);
      break;
    case eWindowType_sheet:
      if (mParent->WindowType() != eWindowType_invisible && aBorderStyle & eBorderStyle_resizeh) {
        features = NSResizableWindowMask;
      } else {
        features = NSMiniaturizableWindowMask;
      }
      features |= NSTitledWindowMask;
      break;
    default:
      NS_ERROR("Unhandled window type!");
      return NS_ERROR_FAILURE;
  }

  NSRect contentRect;

  if (aRectIsFrameRect) {
    contentRect = [NSWindow contentRectForFrameRect:aRect styleMask:features];
  } else {
    /*
     * We pass a content area rect to initialize the native Cocoa window. The
     * content rect we give is the same size as the size we're given by gecko.
     * The origin we're given for non-popup windows is moved down by the height
     * of the menu bar so that an origin of (0,100) from gecko puts the window
     * 100 pixels below the top of the available desktop area. We also move the
     * origin down by the height of a title bar if it exists. This is so the
     * origin that gecko gives us for the top-left of  the window turns out to
     * be the top-left of the window we create. This is how it was done in
     * Carbon. If it ought to be different we'll probably need to look at all
     * the callers.
     *
     * Note: This means that if you put a secondary screen on top of your main
     * screen and open a window in the top screen, it'll be incorrectly shifted
     * down by the height of the menu bar. Same thing would happen in Carbon.
     *
     * Note: If you pass a rect with 0,0 for an origin, the window ends up in a
     * weird place for some reason. This stops that without breaking popups.
     */
    // Compensate for difference between frame and content area height (e.g. title bar).
    NSRect newWindowFrame = [NSWindow frameRectForContentRect:aRect styleMask:features];

    contentRect = aRect;
    contentRect.origin.y -= (newWindowFrame.size.height - aRect.size.height);

    if (mWindowType != eWindowType_popup) contentRect.origin.y -= [[NSApp mainMenu] menuBarHeight];
  }

  // NSLog(@"Top-level window being created at Cocoa rect: %f, %f, %f, %f\n",
  //       rect.origin.x, rect.origin.y, rect.size.width, rect.size.height);

  Class windowClass = [BaseWindow class];
  // If we have a titlebar on a top-level window, we want to be able to control the
  // titlebar color (for unified windows), so use the special ToolbarWindow class.
  // Note that we need to check the window type because we mark sheets as
  // having titlebars.
  if ((mWindowType == eWindowType_toplevel || mWindowType == eWindowType_dialog) &&
      (features & NSTitledWindowMask))
    windowClass = [ToolbarWindow class];
  // If we're a popup window we need to use the PopupWindow class.
  else if (mWindowType == eWindowType_popup)
    windowClass = [PopupWindow class];
  // If we're a non-popup borderless window we need to use the
  // BorderlessWindow class.
  else if (features == NSBorderlessWindowMask)
    windowClass = [BorderlessWindow class];

  // Create the window
  mWindow = [[windowClass alloc] initWithContentRect:contentRect
                                           styleMask:features
                                             backing:NSBackingStoreBuffered
                                               defer:YES];

  // Make sure that window titles don't leak to disk in private browsing mode
  // due to macOS' resume feature.
  [mWindow setRestorable:NO];
  [mWindow disableSnapshotRestoration];

  // setup our notification delegate. Note that setDelegate: does NOT retain.
  mDelegate = [[WindowDelegate alloc] initWithGeckoWindow:this];
  [mWindow setDelegate:mDelegate];

  // Make sure that the content rect we gave has been honored.
  NSRect wantedFrame = [mWindow frameRectForContentRect:contentRect];
  if (!NSEqualRects([mWindow frame], wantedFrame)) {
    // This can happen when the window is not on the primary screen.
    [mWindow setFrame:wantedFrame display:NO];
  }
  UpdateBounds();

  if (mWindowType == eWindowType_invisible) {
    [mWindow setLevel:kCGDesktopWindowLevelKey];
  }

  if (mWindowType == eWindowType_popup) {
    SetPopupWindowLevel();
    [mWindow setBackgroundColor:[NSColor clearColor]];
    [mWindow setOpaque:NO];
  } else {
    // Make sure that regular windows are opaque from the start, so that
    // nsChildView::WidgetTypeSupportsAcceleration returns true for them.
    [mWindow setOpaque:YES];
  }

  [mWindow setContentMinSize:NSMakeSize(60, 60)];
  [mWindow disableCursorRects];

  // Make sure the window starts out not draggable by the background.
  // We will turn it on as necessary.
  [mWindow setMovableByWindowBackground:NO];

  [[WindowDataMap sharedWindowDataMap] ensureDataForWindow:mWindow];
  mWindowMadeHere = true;

  return NS_OK;

  NS_OBJC_END_TRY_ABORT_BLOCK_NSRESULT;
}

nsresult nsCocoaWindow::CreatePopupContentView(const LayoutDeviceIntRect& aRect,
                                               nsWidgetInitData* aInitData) {
  NS_OBJC_BEGIN_TRY_ABORT_BLOCK_NSRESULT;

  // We need to make our content view a ChildView.
  mPopupContentView = new nsChildView();
  if (!mPopupContentView) return NS_ERROR_FAILURE;

  NS_ADDREF(mPopupContentView);

  nsIWidget* thisAsWidget = static_cast<nsIWidget*>(this);
  nsresult rv = mPopupContentView->Create(thisAsWidget, nullptr, aRect, aInitData);
  if (NS_WARN_IF(NS_FAILED(rv))) {
    return rv;
  }

  NSView* contentView = [mWindow contentView];
  ChildView* childView = (ChildView*)mPopupContentView->GetNativeData(NS_NATIVE_WIDGET);
  [childView setFrame:[contentView bounds]];
  [childView setAutoresizingMask:NSViewWidthSizable | NSViewHeightSizable];
  [contentView addSubview:childView];

  return NS_OK;

  NS_OBJC_END_TRY_ABORT_BLOCK_NSRESULT;
}

void nsCocoaWindow::Destroy() {
  if (mOnDestroyCalled) return;
  mOnDestroyCalled = true;

  // SetFakeModal(true) is called for non-modal window opened by modal window.
  // On Cocoa, it needs corresponding SetFakeModal(false) on destroy to restore
  // ancestor windows' state.
  if (mFakeModal) {
    SetFakeModal(false);
  }

  // If we don't hide here we run into problems with panels, this is not ideal.
  // (Bug 891424)
  Show(false);

  if (mPopupContentView) mPopupContentView->Destroy();

  if (mFullscreenTransitionAnimation) {
    [mFullscreenTransitionAnimation stopAnimation];
    ReleaseFullscreenTransitionAnimation();
  }

  nsBaseWidget::Destroy();
  // nsBaseWidget::Destroy() calls GetParent()->RemoveChild(this). But we
  // don't implement GetParent(), so we need to do the equivalent here.
  if (mParent) {
    mParent->RemoveChild(this);
  }
  nsBaseWidget::OnDestroy();

  if (mInFullScreenMode) {
    // On Lion we don't have to mess with the OS chrome when in Full Screen
    // mode.  But we do have to destroy the native window here (and not wait
    // for that to happen in our destructor).  We don't switch away from the
    // native window's space until the window is destroyed, and otherwise this
    // might not happen for several seconds (because at least one object
    // holding a reference to ourselves is usually waiting to be garbage-
    // collected).  See bug 757618.
    if (mInNativeFullScreenMode) {
      DestroyNativeWindow();
    } else if (mWindow) {
      nsCocoaUtils::HideOSChromeOnScreen(false);
    }
  }
}

nsIWidget* nsCocoaWindow::GetSheetWindowParent(void) {
  if (mWindowType != eWindowType_sheet) return nullptr;
  nsCocoaWindow* parent = static_cast<nsCocoaWindow*>(mParent);
  while (parent && (parent->mWindowType == eWindowType_sheet))
    parent = static_cast<nsCocoaWindow*>(parent->mParent);
  return parent;
}

void* nsCocoaWindow::GetNativeData(uint32_t aDataType) {
  NS_OBJC_BEGIN_TRY_ABORT_BLOCK_NSNULL;

  void* retVal = nullptr;

  switch (aDataType) {
    // to emulate how windows works, we always have to return a NSView
    // for NS_NATIVE_WIDGET
    case NS_NATIVE_WIDGET:
    case NS_NATIVE_DISPLAY:
      retVal = [mWindow contentView];
      break;

    case NS_NATIVE_WINDOW:
      retVal = mWindow;
      break;

    case NS_NATIVE_GRAPHIC:
      // There isn't anything that makes sense to return here,
      // and it doesn't matter so just return nullptr.
      NS_ERROR("Requesting NS_NATIVE_GRAPHIC on a top-level window!");
      break;
    case NS_RAW_NATIVE_IME_CONTEXT: {
      retVal = GetPseudoIMEContext();
      if (retVal) {
        break;
      }
      NSView* view = mWindow ? [mWindow contentView] : nil;
      if (view) {
        retVal = [view inputContext];
      }
      // If inputContext isn't available on this window, return this window's
      // pointer instead of nullptr since if this returns nullptr,
      // IMEStateManager cannot manage composition with TextComposition
      // instance.  Although, this case shouldn't occur.
      if (NS_WARN_IF(!retVal)) {
        retVal = this;
      }
      break;
    }
  }

  return retVal;

  NS_OBJC_END_TRY_ABORT_BLOCK_NSNULL;
}

bool nsCocoaWindow::IsVisible() const {
  NS_OBJC_BEGIN_TRY_ABORT_BLOCK_RETURN;

  return (mWindow && ([mWindow isVisibleOrBeingShown] || mSheetNeedsShow));

  NS_OBJC_END_TRY_ABORT_BLOCK_RETURN(false);
}

void nsCocoaWindow::SetModal(bool aState) {
  NS_OBJC_BEGIN_TRY_ABORT_BLOCK;

  if (!mWindow) return;

  // This is used during startup (outside the event loop) when creating
  // the add-ons compatibility checking dialog and the profile manager UI;
  // therefore, it needs to provide an autorelease pool to avoid cocoa
  // objects leaking.
  nsAutoreleasePool localPool;

  mModal = aState;
  nsCocoaWindow* ancestor = static_cast<nsCocoaWindow*>(mAncestorLink);
  if (aState) {
    ++gXULModalLevel;
    // When a non-sheet window gets "set modal", make the window(s) that it
    // appears over behave as they should.  We can't rely on native methods to
    // do this, for the following reason:  The OS runs modal non-sheet windows
    // in an event loop (using [NSApplication runModalForWindow:] or similar
    // methods) that's incompatible with the modal event loop in nsXULWindow::
    // ShowModal() (each of these event loops is "exclusive", and can't run at
    // the same time as other (similar) event loops).
    if (mWindowType != eWindowType_sheet) {
      while (ancestor) {
        if (ancestor->mNumModalDescendents++ == 0) {
          NSWindow* aWindow = ancestor->GetCocoaWindow();
          if (ancestor->mWindowType != eWindowType_invisible) {
            [[aWindow standardWindowButton:NSWindowCloseButton] setEnabled:NO];
            [[aWindow standardWindowButton:NSWindowMiniaturizeButton] setEnabled:NO];
            [[aWindow standardWindowButton:NSWindowZoomButton] setEnabled:NO];
          }
        }
        ancestor = static_cast<nsCocoaWindow*>(ancestor->mParent);
      }
      [mWindow setLevel:NSModalPanelWindowLevel];
      nsCocoaWindowList* windowList = new nsCocoaWindowList;
      if (windowList) {
        windowList->window = this;  // Don't ADDREF
        windowList->prev = gGeckoAppModalWindowList;
        gGeckoAppModalWindowList = windowList;
      }
    }
  } else {
    --gXULModalLevel;
    NS_ASSERTION(gXULModalLevel >= 0, "Mismatched call to nsCocoaWindow::SetModal(false)!");
    if (mWindowType != eWindowType_sheet) {
      while (ancestor) {
        if (--ancestor->mNumModalDescendents == 0) {
          NSWindow* aWindow = ancestor->GetCocoaWindow();
          if (ancestor->mWindowType != eWindowType_invisible) {
            [[aWindow standardWindowButton:NSWindowCloseButton] setEnabled:YES];
            [[aWindow standardWindowButton:NSWindowMiniaturizeButton] setEnabled:YES];
            [[aWindow standardWindowButton:NSWindowZoomButton] setEnabled:YES];
          }
        }
        NS_ASSERTION(ancestor->mNumModalDescendents >= 0, "Widget hierarchy changed while modal!");
        ancestor = static_cast<nsCocoaWindow*>(ancestor->mParent);
      }
      if (gGeckoAppModalWindowList) {
        NS_ASSERTION(gGeckoAppModalWindowList->window == this,
                     "Widget hierarchy changed while modal!");
        nsCocoaWindowList* saved = gGeckoAppModalWindowList;
        gGeckoAppModalWindowList = gGeckoAppModalWindowList->prev;
        delete saved;  // "window" not ADDREFed
      }
      if (mWindowType == eWindowType_popup)
        SetPopupWindowLevel();
      else
        [mWindow setLevel:NSNormalWindowLevel];
    }
  }

  NS_OBJC_END_TRY_ABORT_BLOCK;
}

void nsCocoaWindow::SetFakeModal(bool aState) {
  mFakeModal = aState;
  SetModal(aState);
}

bool nsCocoaWindow::IsRunningAppModal() { return [NSApp _isRunningAppModal]; }

// Hide or show this window
void nsCocoaWindow::Show(bool bState) {
  NS_OBJC_BEGIN_TRY_ABORT_BLOCK;

  if (!mWindow) return;

  // We need to re-execute sometimes in order to bring already-visible
  // windows forward.
  if (!mSheetNeedsShow && !bState && ![mWindow isVisible]) return;

  // Protect against re-entering.
  if (bState && [mWindow isBeingShown]) return;

  [mWindow setBeingShown:bState];

  nsIWidget* parentWidget = mParent;
  nsCOMPtr<nsPIWidgetCocoa> piParentWidget(do_QueryInterface(parentWidget));
  NSWindow* nativeParentWindow =
      (parentWidget) ? (NSWindow*)parentWidget->GetNativeData(NS_NATIVE_WINDOW) : nil;

  if (bState && !mBounds.IsEmpty()) {
    // Don't try to show a popup when the parent isn't visible or is minimized.
    if (mWindowType == eWindowType_popup && nativeParentWindow) {
      if (![nativeParentWindow isVisible] || [nativeParentWindow isMiniaturized]) {
        return;
      }
    }

    if (mPopupContentView) {
      // Ensure our content view is visible. We never need to hide it.
      mPopupContentView->Show(true);
    }

    if (mWindowType == eWindowType_sheet) {
      // bail if no parent window (its basically what we do in Carbon)
      if (!nativeParentWindow || !piParentWidget) return;

      NSWindow* topNonSheetWindow = nativeParentWindow;

      // If this sheet is the child of another sheet, hide the parent so that
      // this sheet can be displayed. Leave the parent mSheetNeedsShow alone,
      // that is only used to handle sibling sheet contention. The parent will
      // return once there are no more child sheets.
      bool parentIsSheet = false;
      if (NS_SUCCEEDED(piParentWidget->GetIsSheet(&parentIsSheet)) && parentIsSheet) {
        piParentWidget->GetSheetWindowParent(&topNonSheetWindow);
        [NSApp endSheet:nativeParentWindow];
      }

      nsCOMPtr<nsIWidget> sheetShown;
      if (NS_SUCCEEDED(piParentWidget->GetChildSheet(true, getter_AddRefs(sheetShown))) &&
          (!sheetShown || sheetShown == this)) {
        // If this sheet is already the sheet actually being shown, don't
        // tell it to show again. Otherwise the number of calls to
        // [NSApp beginSheet...] won't match up with [NSApp endSheet...].
        if (![mWindow isVisible]) {
          mSheetNeedsShow = false;
          mSheetWindowParent = topNonSheetWindow;
          // Only set contextInfo if our parent isn't a sheet.
          NSWindow* contextInfo = parentIsSheet ? nil : mSheetWindowParent;
          [TopLevelWindowData deactivateInWindow:mSheetWindowParent];
          [NSApp beginSheet:mWindow
              modalForWindow:mSheetWindowParent
               modalDelegate:mDelegate
              didEndSelector:@selector(didEndSheet:returnCode:contextInfo:)
                 contextInfo:contextInfo];
          [TopLevelWindowData activateInWindow:mWindow];
          SendSetZLevelEvent();
        }
      } else {
        // A sibling of this sheet is active, don't show this sheet yet.
        // When the active sheet hides, its brothers and sisters that have
        // mSheetNeedsShow set will have their opportunities to display.
        mSheetNeedsShow = true;
      }
    } else if (mWindowType == eWindowType_popup) {
      // For reasons that aren't yet clear, calls to [NSWindow orderFront:] or
      // [NSWindow makeKeyAndOrderFront:] can sometimes trigger "Error (1000)
      // creating CGSWindow", which in turn triggers an internal inconsistency
      // NSException.  These errors shouldn't be fatal.  So we need to wrap
      // calls to ...orderFront: in TRY blocks.  See bmo bug 470864.
      NS_OBJC_BEGIN_TRY_ABORT_BLOCK;
      [[mWindow contentView] setNeedsDisplay:YES];
      [mWindow orderFront:nil];
      NS_OBJC_END_TRY_ABORT_BLOCK;
      SendSetZLevelEvent();
      AdjustWindowShadow();
      SetWindowBackgroundBlur();
      // If our popup window is a non-native context menu, tell the OS (and
      // other programs) that a menu has opened.  This is how the OS knows to
      // close other programs' context menus when ours open.
      if ([mWindow isKindOfClass:[PopupWindow class]] && [(PopupWindow*)mWindow isContextMenu]) {
        [[NSDistributedNotificationCenter defaultCenter]
            postNotificationName:@"com.apple.HIToolbox.beginMenuTrackingNotification"
                          object:@"org.mozilla.gecko.PopupWindow"];
      }

      // If a parent window was supplied and this is a popup at the parent
      // level, set its child window. This will cause the child window to
      // appear above the parent and move when the parent does. Setting this
      // needs to happen after the _setWindowNumber calls above, otherwise the
      // window doesn't focus properly.
      if (nativeParentWindow && mPopupLevel == ePopupLevelParent)
        [nativeParentWindow addChildWindow:mWindow ordered:NSWindowAbove];
    } else {
      NS_OBJC_BEGIN_TRY_ABORT_BLOCK;
      if (mWindowType == eWindowType_toplevel &&
          [mWindow respondsToSelector:@selector(setAnimationBehavior:)]) {
        NSWindowAnimationBehavior behavior;
        if (mIsAnimationSuppressed) {
          behavior = NSWindowAnimationBehaviorNone;
        } else {
          switch (mAnimationType) {
            case nsIWidget::eDocumentWindowAnimation:
              behavior = NSWindowAnimationBehaviorDocumentWindow;
              break;
            default:
              MOZ_ASSERT_UNREACHABLE("unexpected mAnimationType value");
              // fall through
            case nsIWidget::eGenericWindowAnimation:
              behavior = NSWindowAnimationBehaviorDefault;
              break;
          }
        }
        [mWindow setAnimationBehavior:behavior];
        mWindowAnimationBehavior = behavior;
      }
      [mWindow makeKeyAndOrderFront:nil];
      NS_OBJC_END_TRY_ABORT_BLOCK;
      SendSetZLevelEvent();
    }
  } else {
    // roll up any popups if a top-level window is going away
    if (mWindowType == eWindowType_toplevel || mWindowType == eWindowType_dialog) RollUpPopups();

    // now get rid of the window/sheet
    if (mWindowType == eWindowType_sheet) {
      if (mSheetNeedsShow) {
        // This is an attempt to hide a sheet that never had a chance to
        // be shown. There's nothing to do other than make sure that it
        // won't show.
        mSheetNeedsShow = false;
      } else {
        // get sheet's parent *before* hiding the sheet (which breaks the linkage)
        NSWindow* sheetParent = mSheetWindowParent;

        // hide the sheet
        [NSApp endSheet:mWindow];

        [TopLevelWindowData deactivateInWindow:mWindow];

        nsCOMPtr<nsIWidget> siblingSheetToShow;
        bool parentIsSheet = false;

        if (nativeParentWindow && piParentWidget &&
            NS_SUCCEEDED(
                piParentWidget->GetChildSheet(false, getter_AddRefs(siblingSheetToShow))) &&
            siblingSheetToShow) {
          // First, give sibling sheets an opportunity to show.
          siblingSheetToShow->Show(true);
        } else if (nativeParentWindow && piParentWidget &&
                   NS_SUCCEEDED(piParentWidget->GetIsSheet(&parentIsSheet)) && parentIsSheet) {
          // Only set contextInfo if the parent of the parent sheet we're about
          // to restore isn't itself a sheet.
          NSWindow* contextInfo = sheetParent;
          nsIWidget* grandparentWidget = nil;
          if (NS_SUCCEEDED(piParentWidget->GetRealParent(&grandparentWidget)) &&
              grandparentWidget) {
            nsCOMPtr<nsPIWidgetCocoa> piGrandparentWidget(do_QueryInterface(grandparentWidget));
            bool grandparentIsSheet = false;
            if (piGrandparentWidget &&
                NS_SUCCEEDED(piGrandparentWidget->GetIsSheet(&grandparentIsSheet)) &&
                grandparentIsSheet) {
              contextInfo = nil;
            }
          }
          // If there are no sibling sheets, but the parent is a sheet, restore
          // it.  It wasn't sent any deactivate events when it was hidden, so
          // don't call through Show, just let the OS put it back up.
          [NSApp beginSheet:nativeParentWindow
              modalForWindow:sheetParent
               modalDelegate:[nativeParentWindow delegate]
              didEndSelector:@selector(didEndSheet:returnCode:contextInfo:)
                 contextInfo:contextInfo];
        } else {
          // Sheet, that was hard.  No more siblings or parents, going back
          // to a real window.
          NS_OBJC_BEGIN_TRY_ABORT_BLOCK;
          [sheetParent makeKeyAndOrderFront:nil];
          NS_OBJC_END_TRY_ABORT_BLOCK;
        }
        SendSetZLevelEvent();
      }
    } else {
      // If the window is a popup window with a parent window we need to
      // unhook it here before ordering it out. When you order out the child
      // of a window it hides the parent window.
      if (mWindowType == eWindowType_popup && nativeParentWindow)
        [nativeParentWindow removeChildWindow:mWindow];

      [mWindow orderOut:nil];

      // If our popup window is a non-native context menu, tell the OS (and
      // other programs) that a menu has closed.
      if ([mWindow isKindOfClass:[PopupWindow class]] && [(PopupWindow*)mWindow isContextMenu]) {
        [[NSDistributedNotificationCenter defaultCenter]
            postNotificationName:@"com.apple.HIToolbox.endMenuTrackingNotification"
                          object:@"org.mozilla.gecko.PopupWindow"];
      }
    }
  }

  [mWindow setBeingShown:NO];

  NS_OBJC_END_TRY_ABORT_BLOCK;
}

struct ShadowParams {
  float standardDeviation;
  float density;
  int offsetX;
  int offsetY;
  unsigned int flags;
};

// These numbers have been determined by looking at the results of
// CGSGetWindowShadowAndRimParameters for native window types.
static const ShadowParams kWindowShadowParametersPreYosemite[] = {
    {0.0f, 0.0f, 0, 0, 0},       // none
    {8.0f, 0.5f, 0, 6, 1},       // default
    {10.0f, 0.44f, 0, 10, 512},  // menu
    {8.0f, 0.5f, 0, 6, 1},       // tooltip
    {4.0f, 0.6f, 0, 4, 512}      // sheet
};

static const ShadowParams kWindowShadowParametersPostYosemite[] = {
    {0.0f, 0.0f, 0, 0, 0},       // none
    {8.0f, 0.5f, 0, 6, 1},       // default
    {9.882353f, 0.3f, 0, 4, 0},  // menu
    {3.294118f, 0.2f, 0, 1, 0},  // tooltip
    {9.882353f, 0.3f, 0, 4, 0}   // sheet
};

// This method will adjust the window shadow style for popup windows after
// they have been made visible. Before they're visible, their window number
// might be -1, which is not useful.
// We won't attempt to change the shadow for windows that can acquire key state
// since OS X will reset the shadow whenever that happens.
void nsCocoaWindow::AdjustWindowShadow() {
  NS_OBJC_BEGIN_TRY_ABORT_BLOCK;

  if (!mWindow || ![mWindow isVisible] || ![mWindow hasShadow] || [mWindow canBecomeKeyWindow] ||
      [mWindow windowNumber] == -1)
    return;

  const ShadowParams& params = nsCocoaFeatures::OnYosemiteOrLater()
                                   ? kWindowShadowParametersPostYosemite[mShadowStyle]
                                   : kWindowShadowParametersPreYosemite[mShadowStyle];
  CGSConnection cid = _CGSDefaultConnection();
  CGSSetWindowShadowAndRimParameters(cid, [mWindow windowNumber], params.standardDeviation,
                                     params.density, params.offsetX, params.offsetY, params.flags);

  NS_OBJC_END_TRY_ABORT_BLOCK;
}

static const NSUInteger kWindowBackgroundBlurRadius = 4;

void nsCocoaWindow::SetWindowBackgroundBlur() {
  NS_OBJC_BEGIN_TRY_ABORT_BLOCK;

  if (!mWindow || ![mWindow isVisible] || [mWindow windowNumber] == -1) return;

  // Only blur the background of menus and fake sheets.
  if (mShadowStyle != NS_STYLE_WINDOW_SHADOW_MENU && mShadowStyle != NS_STYLE_WINDOW_SHADOW_SHEET)
    return;

  CGSConnection cid = _CGSDefaultConnection();
  CGSSetWindowBackgroundBlurRadius(cid, [mWindow windowNumber], kWindowBackgroundBlurRadius);

  NS_OBJC_END_TRY_ABORT_BLOCK;
}

nsresult nsCocoaWindow::ConfigureChildren(const nsTArray<Configuration>& aConfigurations) {
  if (mPopupContentView) {
    mPopupContentView->ConfigureChildren(aConfigurations);
  }
  return NS_OK;
}

LayerManager* nsCocoaWindow::GetLayerManager(PLayerTransactionChild* aShadowManager,
                                             LayersBackend aBackendHint,
                                             LayerManagerPersistence aPersistence) {
  if (mPopupContentView) {
    return mPopupContentView->GetLayerManager(aShadowManager, aBackendHint, aPersistence);
  }
  return nullptr;
}

nsTransparencyMode nsCocoaWindow::GetTransparencyMode() {
  NS_OBJC_BEGIN_TRY_ABORT_BLOCK_RETURN;

  return (!mWindow || [mWindow isOpaque]) ? eTransparencyOpaque : eTransparencyTransparent;

  NS_OBJC_END_TRY_ABORT_BLOCK_RETURN(eTransparencyOpaque);
}

// This is called from nsMenuPopupFrame when making a popup transparent, or
// from nsChildView::SetTransparencyMode for other window types.
void nsCocoaWindow::SetTransparencyMode(nsTransparencyMode aMode) {
  NS_OBJC_BEGIN_TRY_ABORT_BLOCK;

  if (!mWindow) return;

  // Transparent windows are only supported on popups.
  BOOL isTransparent = aMode == eTransparencyTransparent && mWindowType == eWindowType_popup;
  BOOL currentTransparency = ![mWindow isOpaque];
  if (isTransparent != currentTransparency) {
    [mWindow setOpaque:!isTransparent];
    [mWindow setBackgroundColor:(isTransparent ? [NSColor clearColor] : [NSColor whiteColor])];
  }

  NS_OBJC_END_TRY_ABORT_BLOCK;
}

void nsCocoaWindow::Enable(bool aState) {}

bool nsCocoaWindow::IsEnabled() const { return true; }

#define kWindowPositionSlop 20

void nsCocoaWindow::ConstrainPosition(bool aAllowSlop, int32_t* aX, int32_t* aY) {
  NS_OBJC_BEGIN_TRY_ABORT_BLOCK;

  if (!mWindow || ![mWindow screen]) {
    return;
  }

  nsIntRect screenBounds;

  int32_t width, height;

  NSRect frame = [mWindow frame];

  // zero size rects confuse the screen manager
  width = std::max<int32_t>(frame.size.width, 1);
  height = std::max<int32_t>(frame.size.height, 1);

  nsCOMPtr<nsIScreenManager> screenMgr = do_GetService("@mozilla.org/gfx/screenmanager;1");
  if (screenMgr) {
    nsCOMPtr<nsIScreen> screen;
    screenMgr->ScreenForRect(*aX, *aY, width, height, getter_AddRefs(screen));

    if (screen) {
      screen->GetRectDisplayPix(&(screenBounds.x), &(screenBounds.y), &(screenBounds.width),
                                &(screenBounds.height));
    }
  }

  if (aAllowSlop) {
    if (*aX < screenBounds.x - width + kWindowPositionSlop) {
      *aX = screenBounds.x - width + kWindowPositionSlop;
    } else if (*aX >= screenBounds.x + screenBounds.width - kWindowPositionSlop) {
      *aX = screenBounds.x + screenBounds.width - kWindowPositionSlop;
    }

    if (*aY < screenBounds.y - height + kWindowPositionSlop) {
      *aY = screenBounds.y - height + kWindowPositionSlop;
    } else if (*aY >= screenBounds.y + screenBounds.height - kWindowPositionSlop) {
      *aY = screenBounds.y + screenBounds.height - kWindowPositionSlop;
    }
  } else {
    if (*aX < screenBounds.x) {
      *aX = screenBounds.x;
    } else if (*aX >= screenBounds.x + screenBounds.width - width) {
      *aX = screenBounds.x + screenBounds.width - width;
    }

    if (*aY < screenBounds.y) {
      *aY = screenBounds.y;
    } else if (*aY >= screenBounds.y + screenBounds.height - height) {
      *aY = screenBounds.y + screenBounds.height - height;
    }
  }

  NS_OBJC_END_TRY_ABORT_BLOCK;
}

void nsCocoaWindow::SetSizeConstraints(const SizeConstraints& aConstraints) {
  NS_OBJC_BEGIN_TRY_ABORT_BLOCK;

  // Popups can be smaller than (60, 60)
  NSRect rect = (mWindowType == eWindowType_popup) ? NSZeroRect : NSMakeRect(0.0, 0.0, 60, 60);
  rect = [mWindow frameRectForContentRect:rect];

  CGFloat scaleFactor = BackingScaleFactor();

  SizeConstraints c = aConstraints;
  c.mMinSize.width = std::max(nsCocoaUtils::CocoaPointsToDevPixels(rect.size.width, scaleFactor),
                              c.mMinSize.width);
  c.mMinSize.height = std::max(nsCocoaUtils::CocoaPointsToDevPixels(rect.size.height, scaleFactor),
                               c.mMinSize.height);

  NSSize minSize = {nsCocoaUtils::DevPixelsToCocoaPoints(c.mMinSize.width, scaleFactor),
                    nsCocoaUtils::DevPixelsToCocoaPoints(c.mMinSize.height, scaleFactor)};
  [mWindow setMinSize:minSize];

  NSSize maxSize = {c.mMaxSize.width == NS_MAXSIZE
                        ? FLT_MAX
                        : nsCocoaUtils::DevPixelsToCocoaPoints(c.mMaxSize.width, scaleFactor),
                    c.mMaxSize.height == NS_MAXSIZE
                        ? FLT_MAX
                        : nsCocoaUtils::DevPixelsToCocoaPoints(c.mMaxSize.height, scaleFactor)};
  [mWindow setMaxSize:maxSize];

  nsBaseWidget::SetSizeConstraints(c);

  NS_OBJC_END_TRY_ABORT_BLOCK;
}

// Coordinates are desktop pixels
void nsCocoaWindow::Move(double aX, double aY) {
  NS_OBJC_BEGIN_TRY_ABORT_BLOCK;

  if (!mWindow) {
    return;
  }

  // The point we have is in Gecko coordinates (origin top-left). Convert
  // it to Cocoa ones (origin bottom-left).
  NSPoint coord = {static_cast<float>(aX),
                   static_cast<float>(nsCocoaUtils::FlippedScreenY(NSToIntRound(aY)))};

  NSRect frame = [mWindow frame];
  if (frame.origin.x != coord.x || frame.origin.y + frame.size.height != coord.y) {
    [mWindow setFrameTopLeftPoint:coord];
  }

  NS_OBJC_END_TRY_ABORT_BLOCK;
}

void nsCocoaWindow::SetSizeMode(nsSizeMode aMode) {
  NS_OBJC_BEGIN_TRY_ABORT_BLOCK;

  if (!mWindow) return;

  // mSizeMode will be updated in DispatchSizeModeEvent, which will be called
  // from a delegate method that handles the state change during one of the
  // calls below.
  nsSizeMode previousMode = mSizeMode;

  if (aMode == nsSizeMode_Normal) {
    if ([mWindow isMiniaturized])
      [mWindow deminiaturize:nil];
    else if (previousMode == nsSizeMode_Maximized && [mWindow isZoomed])
      [mWindow zoom:nil];
  } else if (aMode == nsSizeMode_Minimized) {
    if (![mWindow isMiniaturized]) [mWindow miniaturize:nil];
  } else if (aMode == nsSizeMode_Maximized) {
    if ([mWindow isMiniaturized]) [mWindow deminiaturize:nil];
    if (![mWindow isZoomed]) [mWindow zoom:nil];
  } else if (aMode == nsSizeMode_Fullscreen) {
    if (!mInFullScreenMode) MakeFullScreen(true);
  }

  NS_OBJC_END_TRY_ABORT_BLOCK;
}

void nsCocoaWindow::SuppressAnimation(bool aSuppress) {
  if ([mWindow respondsToSelector:@selector(setAnimationBehavior:)]) {
    if (aSuppress) {
      [mWindow setAnimationBehavior:NSWindowAnimationBehaviorNone];
    } else {
      [mWindow setAnimationBehavior:mWindowAnimationBehavior];
    }
  }
}

// This has to preserve the window's frame bounds.
// This method requires (as does the Windows impl.) that you call Resize shortly
// after calling HideWindowChrome. See bug 498835 for fixing this.
void nsCocoaWindow::HideWindowChrome(bool aShouldHide) {
  NS_OBJC_BEGIN_TRY_ABORT_BLOCK;

  if (!mWindow || !mWindowMadeHere ||
      (mWindowType != eWindowType_toplevel && mWindowType != eWindowType_dialog))
    return;

  BOOL isVisible = [mWindow isVisible];

  // Remove child windows.
  NSArray* childWindows = [mWindow childWindows];
  NSEnumerator* enumerator = [childWindows objectEnumerator];
  NSWindow* child = nil;
  while ((child = [enumerator nextObject])) {
    [mWindow removeChildWindow:child];
  }

  // Remove the content view.
  NSView* contentView = [mWindow contentView];
  [contentView retain];
  [contentView removeFromSuperviewWithoutNeedingDisplay];

  // Save state (like window title).
  NSMutableDictionary* state = [mWindow exportState];

  // Recreate the window with the right border style.
  NSRect frameRect = [mWindow frame];
  DestroyNativeWindow();
  nsresult rv = CreateNativeWindow(frameRect, aShouldHide ? eBorderStyle_none : mBorderStyle, true);
  NS_ENSURE_SUCCESS_VOID(rv);

  // Re-import state.
  [mWindow importState:state];

  // Reparent the content view.
  [mWindow setContentView:contentView];
  [contentView release];

  // Reparent child windows.
  enumerator = [childWindows objectEnumerator];
  while ((child = [enumerator nextObject])) {
    [mWindow addChildWindow:child ordered:NSWindowAbove];
  }

  // Show the new window.
  if (isVisible) {
    bool wasAnimationSuppressed = mIsAnimationSuppressed;
    mIsAnimationSuppressed = true;
    Show(true);
    mIsAnimationSuppressed = wasAnimationSuppressed;
  }

  NS_OBJC_END_TRY_ABORT_BLOCK;
}

class FullscreenTransitionData : public nsISupports {
 public:
  NS_DECL_ISUPPORTS

  explicit FullscreenTransitionData(NSWindow* aWindow) : mTransitionWindow(aWindow) {}

  NSWindow* mTransitionWindow;

 private:
  virtual ~FullscreenTransitionData() { [mTransitionWindow close]; }
};

NS_IMPL_ISUPPORTS0(FullscreenTransitionData)

@interface FullscreenTransitionDelegate : NSObject <NSAnimationDelegate> {
 @public
  nsCocoaWindow* mWindow;
  nsIRunnable* mCallback;
}
@end

@implementation FullscreenTransitionDelegate
- (void)cleanupAndDispatch:(NSAnimation*)animation {
  [animation setDelegate:nil];
  [self autorelease];
  // The caller should have added ref for us.
  NS_DispatchToMainThread(already_AddRefed<nsIRunnable>(mCallback));
}

- (void)animationDidEnd:(NSAnimation*)animation {
  MOZ_ASSERT(animation == mWindow->FullscreenTransitionAnimation(),
             "Should be handling the only animation on the window");
  mWindow->ReleaseFullscreenTransitionAnimation();
  [self cleanupAndDispatch:animation];
}

- (void)animationDidStop:(NSAnimation*)animation {
  [self cleanupAndDispatch:animation];
}
@end

/* virtual */ bool nsCocoaWindow::PrepareForFullscreenTransition(nsISupports** aData) {
  nsCOMPtr<nsIScreen> widgetScreen = GetWidgetScreen();
  NSScreen* cocoaScreen = ScreenHelperCocoa::CocoaScreenForScreen(widgetScreen);

  NSWindow* win = [[NSWindow alloc] initWithContentRect:[cocoaScreen frame]
                                              styleMask:NSBorderlessWindowMask
                                                backing:NSBackingStoreBuffered
                                                  defer:YES];
  [win setBackgroundColor:[NSColor blackColor]];
  [win setAlphaValue:0];
  [win setIgnoresMouseEvents:YES];
  [win setLevel:NSScreenSaverWindowLevel];
  [win makeKeyAndOrderFront:nil];

  auto data = new FullscreenTransitionData(win);
  *aData = data;
  NS_ADDREF(data);
  return true;
}

/* virtual */ void nsCocoaWindow::PerformFullscreenTransition(FullscreenTransitionStage aStage,
                                                              uint16_t aDuration,
                                                              nsISupports* aData,
                                                              nsIRunnable* aCallback) {
  auto data = static_cast<FullscreenTransitionData*>(aData);
  FullscreenTransitionDelegate* delegate = [[FullscreenTransitionDelegate alloc] init];
  delegate->mWindow = this;
  // Storing already_AddRefed directly could cause static checking fail.
  delegate->mCallback = nsCOMPtr<nsIRunnable>(aCallback).forget().take();

  if (mFullscreenTransitionAnimation) {
    [mFullscreenTransitionAnimation stopAnimation];
    ReleaseFullscreenTransitionAnimation();
  }

  NSDictionary* dict = @{
    NSViewAnimationTargetKey : data->mTransitionWindow,
    NSViewAnimationEffectKey : aStage == eBeforeFullscreenToggle ? NSViewAnimationFadeInEffect
                                                                 : NSViewAnimationFadeOutEffect
  };
  mFullscreenTransitionAnimation = [[NSViewAnimation alloc] initWithViewAnimations:@[ dict ]];
  [mFullscreenTransitionAnimation setDelegate:delegate];
  [mFullscreenTransitionAnimation setDuration:aDuration / 1000.0];
  [mFullscreenTransitionAnimation startAnimation];
}

void nsCocoaWindow::WillEnterFullScreen(bool aFullScreen) {
  if (mWidgetListener) {
    mWidgetListener->FullscreenWillChange(aFullScreen);
  }
}

void nsCocoaWindow::EnteredFullScreen(bool aFullScreen, bool aNativeMode) {
  mInFullScreenTransition = false;
  bool wasInFullscreen = mInFullScreenMode;
  mInFullScreenMode = aFullScreen;
  if (aNativeMode || mInNativeFullScreenMode) {
    mInNativeFullScreenMode = aFullScreen;
  }
  DispatchSizeModeEvent();
  if (mWidgetListener && wasInFullscreen != aFullScreen) {
    mWidgetListener->FullscreenChanged(aFullScreen);
  }
}

inline bool nsCocoaWindow::ShouldToggleNativeFullscreen(bool aFullScreen,
                                                        bool aUseSystemTransition) {
  if (!mSupportsNativeFullScreen) {
    // If we cannot use native fullscreen, don't touch it.
    return false;
  }
  if (mInNativeFullScreenMode) {
    // If we are using native fullscreen, go ahead to exit it.
    return true;
  }
  if (!aUseSystemTransition) {
    // If we do not want the system fullscreen transition,
    // don't use the native fullscreen.
    return false;
  }
  // If we are using native fullscreen, we should have returned earlier.
  return aFullScreen;
}

nsresult nsCocoaWindow::MakeFullScreen(bool aFullScreen, nsIScreen* aTargetScreen) {
  return DoMakeFullScreen(aFullScreen, false);
}

nsresult nsCocoaWindow::MakeFullScreenWithNativeTransition(bool aFullScreen,
                                                           nsIScreen* aTargetScreen) {
  return DoMakeFullScreen(aFullScreen, true);
}

nsresult nsCocoaWindow::DoMakeFullScreen(bool aFullScreen, bool aUseSystemTransition) {
  NS_OBJC_BEGIN_TRY_ABORT_BLOCK_NSRESULT;

  if (!mWindow) {
    return NS_OK;
  }

  // We will call into MakeFullScreen redundantly when entering/exiting
  // fullscreen mode via OS X controls. When that happens we should just handle
  // it gracefully - no need to ASSERT.
  if (mInFullScreenMode == aFullScreen) {
    return NS_OK;
  }

  mInFullScreenTransition = true;

  if (ShouldToggleNativeFullscreen(aFullScreen, aUseSystemTransition)) {
    // If we're using native fullscreen mode and our native window is invisible,
    // our attempt to go into fullscreen mode will fail with an assertion in
    // system code, without [WindowDelegate windowDidFailToEnterFullScreen:]
    // ever getting called.  To pre-empt this we bail here.  See bug 752294.
    if (aFullScreen && ![mWindow isVisible]) {
      EnteredFullScreen(false);
      return NS_OK;
    }
    MOZ_ASSERT(mInNativeFullScreenMode != aFullScreen,
               "We shouldn't have been in native fullscreen.");
    // Calling toggleFullScreen will result in windowDid(FailTo)?(Enter|Exit)FullScreen
    // to be called from the OS. We will call EnteredFullScreen from those methods,
    // where mInFullScreenMode will be set and a sizemode event will be dispatched.
    [mWindow toggleFullScreen:nil];
  } else {
    NSDisableScreenUpdates();
    // The order here matters. When we exit full screen mode, we need to show the
    // Dock first, otherwise the newly-created window won't have its minimize
    // button enabled. See bug 526282.
    nsCocoaUtils::HideOSChromeOnScreen(aFullScreen);
    nsBaseWidget::InfallibleMakeFullScreen(aFullScreen);
    NSEnableScreenUpdates();
    EnteredFullScreen(aFullScreen, /* aNativeMode */ false);
  }

  return NS_OK;

  NS_OBJC_END_TRY_ABORT_BLOCK_NSRESULT;
}

// Coordinates are desktop pixels
void nsCocoaWindow::DoResize(double aX, double aY, double aWidth, double aHeight, bool aRepaint,
                             bool aConstrainToCurrentScreen) {
  NS_OBJC_BEGIN_TRY_ABORT_BLOCK;

  if (!mWindow || mInResize) {
    return;
  }

  AutoRestore<bool> reentrantResizeGuard(mInResize);
  mInResize = true;

  // ConstrainSize operates in device pixels, so we need to convert using
  // the backing scale factor here
  CGFloat scale = BackingScaleFactor();
  int32_t width = NSToIntRound(aWidth * scale);
  int32_t height = NSToIntRound(aHeight * scale);
  ConstrainSize(&width, &height);

  DesktopIntRect newBounds(NSToIntRound(aX), NSToIntRound(aY), NSToIntRound(width / scale),
                           NSToIntRound(height / scale));

  // constrain to the screen that contains the largest area of the new rect
  FitRectToVisibleAreaForScreen(newBounds, aConstrainToCurrentScreen ? [mWindow screen] : nullptr);

  // convert requested bounds into Cocoa coordinate system
  NSRect newFrame = nsCocoaUtils::GeckoRectToCocoaRect(newBounds);

  NSRect frame = [mWindow frame];
  BOOL isMoving = newFrame.origin.x != frame.origin.x || newFrame.origin.y != frame.origin.y;
  BOOL isResizing =
      newFrame.size.width != frame.size.width || newFrame.size.height != frame.size.height;

  if (!isMoving && !isResizing) {
    return;
  }

  // We ignore aRepaint -- we have to call display:YES, otherwise the
  // title bar doesn't immediately get repainted and is displayed in
  // the wrong place, leading to a visual jump.
  [mWindow setFrame:newFrame display:YES];

  NS_OBJC_END_TRY_ABORT_BLOCK;
}

// Coordinates are desktop pixels
void nsCocoaWindow::Resize(double aX, double aY, double aWidth, double aHeight, bool aRepaint) {
  DoResize(aX, aY, aWidth, aHeight, aRepaint, false);
}

// Coordinates are desktop pixels
void nsCocoaWindow::Resize(double aWidth, double aHeight, bool aRepaint) {
  double invScale = 1.0 / BackingScaleFactor();
  DoResize(mBounds.x * invScale, mBounds.y * invScale, aWidth, aHeight, aRepaint, true);
}

LayoutDeviceIntRect nsCocoaWindow::GetClientBounds() {
  NS_OBJC_BEGIN_TRY_ABORT_BLOCK_RETURN;

  CGFloat scaleFactor = BackingScaleFactor();
  if (!mWindow) {
    return nsCocoaUtils::CocoaRectToGeckoRectDevPix(NSZeroRect, scaleFactor);
  }

  NSRect r;
  if ([mWindow isKindOfClass:[ToolbarWindow class]] &&
      [(ToolbarWindow*)mWindow drawsContentsIntoWindowFrame]) {
    r = [mWindow frame];
  } else {
    r = [mWindow contentRectForFrameRect:[mWindow frame]];
  }

  return nsCocoaUtils::CocoaRectToGeckoRectDevPix(r, scaleFactor);

  NS_OBJC_END_TRY_ABORT_BLOCK_RETURN(LayoutDeviceIntRect(0, 0, 0, 0));
}

void nsCocoaWindow::UpdateBounds() {
  NSRect frame = NSZeroRect;
  if (mWindow) {
    frame = [mWindow frame];
  }
  mBounds = nsCocoaUtils::CocoaRectToGeckoRectDevPix(frame, BackingScaleFactor());

  if (mPopupContentView) {
    mPopupContentView->UpdateBoundsFromView();
  }
}

LayoutDeviceIntRect nsCocoaWindow::GetScreenBounds() {
  NS_OBJC_BEGIN_TRY_ABORT_BLOCK_RETURN;

#ifdef DEBUG
  LayoutDeviceIntRect r =
      nsCocoaUtils::CocoaRectToGeckoRectDevPix([mWindow frame], BackingScaleFactor());
  NS_ASSERTION(mWindow && mBounds == r, "mBounds out of sync!");
#endif

  return mBounds;

  NS_OBJC_END_TRY_ABORT_BLOCK_RETURN(LayoutDeviceIntRect(0, 0, 0, 0));
}

double nsCocoaWindow::GetDefaultScaleInternal() { return BackingScaleFactor(); }

static CGFloat GetBackingScaleFactor(NSWindow* aWindow) {
  NSRect frame = [aWindow frame];
  if (frame.size.width > 0 && frame.size.height > 0) {
    return nsCocoaUtils::GetBackingScaleFactor(aWindow);
  }

  // For windows with zero width or height, the backingScaleFactor method
  // is broken - it will always return 2 on a retina macbook, even when
  // the window position implies it's on a non-hidpi external display
  // (to the extent that a zero-area window can be said to be "on" a
  // display at all!)
  // And to make matters worse, Cocoa even fires a
  // windowDidChangeBackingProperties notification with the
  // NSBackingPropertyOldScaleFactorKey key when a window on an
  // external display is resized to/from zero height, even though it hasn't
  // really changed screens.

  // This causes us to handle popup window sizing incorrectly when the
  // popup is resized to zero height (bug 820327) - nsXULPopupManager
  // becomes (incorrectly) convinced the popup has been explicitly forced
  // to a non-default size and needs to have size attributes attached.

  // Workaround: instead of asking the window, we'll find the screen it is on
  // and ask that for *its* backing scale factor.

  // (See bug 853252 and additional comments in windowDidChangeScreen: below
  // for further complications this causes.)

  // First, expand the rect so that it actually has a measurable area,
  // for FindTargetScreenForRect to use.
  if (frame.size.width == 0) {
    frame.size.width = 1;
  }
  if (frame.size.height == 0) {
    frame.size.height = 1;
  }

  // Then identify the screen it belongs to, and return its scale factor.
  NSScreen* screen = FindTargetScreenForRect(nsCocoaUtils::CocoaRectToGeckoRect(frame));
  return nsCocoaUtils::GetBackingScaleFactor(screen);
}

CGFloat nsCocoaWindow::BackingScaleFactor() {
  if (mBackingScaleFactor > 0.0) {
    return mBackingScaleFactor;
  }
  if (!mWindow) {
    return 1.0;
  }
  mBackingScaleFactor = GetBackingScaleFactor(mWindow);
  return mBackingScaleFactor;
}

void nsCocoaWindow::BackingScaleFactorChanged() {
  CGFloat newScale = GetBackingScaleFactor(mWindow);

  // ignore notification if it hasn't really changed (or maybe we have
  // disabled HiDPI mode via prefs)
  if (mBackingScaleFactor == newScale) {
    return;
  }

  if (mBackingScaleFactor > 0.0) {
    // convert size constraints to the new device pixel coordinate space
    double scaleFactor = newScale / mBackingScaleFactor;
    mSizeConstraints.mMinSize.width = NSToIntRound(mSizeConstraints.mMinSize.width * scaleFactor);
    mSizeConstraints.mMinSize.height = NSToIntRound(mSizeConstraints.mMinSize.height * scaleFactor);
    if (mSizeConstraints.mMaxSize.width < NS_MAXSIZE) {
      mSizeConstraints.mMaxSize.width =
          std::min(NS_MAXSIZE, NSToIntRound(mSizeConstraints.mMaxSize.width * scaleFactor));
    }
    if (mSizeConstraints.mMaxSize.height < NS_MAXSIZE) {
      mSizeConstraints.mMaxSize.height =
          std::min(NS_MAXSIZE, NSToIntRound(mSizeConstraints.mMaxSize.height * scaleFactor));
    }
  }

  mBackingScaleFactor = newScale;

  if (!mWidgetListener || mWidgetListener->GetXULWindow()) {
    return;
  }

  nsIPresShell* presShell = mWidgetListener->GetPresShell();
  if (presShell) {
    presShell->BackingScaleFactorChanged();
  }
  mWidgetListener->UIResolutionChanged();
}

int32_t nsCocoaWindow::RoundsWidgetCoordinatesTo() {
  if (BackingScaleFactor() == 2.0) {
    return 2;
  }
  return 1;
}

void nsCocoaWindow::SetCursor(nsCursor aCursor) {
  if (mPopupContentView) {
    mPopupContentView->SetCursor(aCursor);
  }
}

nsresult nsCocoaWindow::SetCursor(imgIContainer* aCursor, uint32_t aHotspotX, uint32_t aHotspotY) {
  if (mPopupContentView) return mPopupContentView->SetCursor(aCursor, aHotspotX, aHotspotY);

  return NS_OK;
}

nsresult nsCocoaWindow::SetTitle(const nsAString& aTitle) {
  NS_OBJC_BEGIN_TRY_ABORT_BLOCK_NSRESULT;

  if (!mWindow) {
    return NS_OK;
  }

  const nsString& strTitle = PromiseFlatString(aTitle);
  const unichar* uniTitle = reinterpret_cast<const unichar*>(strTitle.get());
  NSString* title = [NSString stringWithCharacters:uniTitle length:strTitle.Length()];
  if ([mWindow drawsContentsIntoWindowFrame] && ![mWindow wantsTitleDrawn]) {
    // Don't cause invalidations when the title isn't displayed.
    [mWindow disableSetNeedsDisplay];
    [mWindow setTitle:title];
    [mWindow enableSetNeedsDisplay];
  } else {
    [mWindow setTitle:title];
  }

  return NS_OK;

  NS_OBJC_END_TRY_ABORT_BLOCK_NSRESULT;
}

void nsCocoaWindow::Invalidate(const LayoutDeviceIntRect& aRect) {
  if (mPopupContentView) {
    mPopupContentView->Invalidate(aRect);
  }
}

// Pass notification of some drag event to Gecko
//
// The drag manager has let us know that something related to a drag has
// occurred in this window. It could be any number of things, ranging from
// a drop, to a drag enter/leave, or a drag over event. The actual event
// is passed in |aMessage| and is passed along to our event hanlder so Gecko
// knows about it.
bool nsCocoaWindow::DragEvent(unsigned int aMessage, mozilla::gfx::Point aMouseGlobal,
                              UInt16 aKeyModifiers) {
  return false;
}

NS_IMETHODIMP nsCocoaWindow::SendSetZLevelEvent() {
  nsWindowZ placement = nsWindowZTop;
  nsCOMPtr<nsIWidget> actualBelow;
  if (mWidgetListener)
    mWidgetListener->ZLevelChanged(true, &placement, nullptr, getter_AddRefs(actualBelow));
  return NS_OK;
}

NS_IMETHODIMP nsCocoaWindow::GetChildSheet(bool aShown, nsIWidget** _retval) {
  nsIWidget* child = GetFirstChild();

  while (child) {
    if (child->WindowType() == eWindowType_sheet) {
      // if it's a sheet, it must be an nsCocoaWindow
      nsCocoaWindow* cocoaWindow = static_cast<nsCocoaWindow*>(child);
      if (cocoaWindow->mWindow && ((aShown && [cocoaWindow->mWindow isVisible]) ||
                                   (!aShown && cocoaWindow->mSheetNeedsShow))) {
        nsCOMPtr<nsIWidget> widget = cocoaWindow;
        widget.forget(_retval);
        return NS_OK;
      }
    }
    child = child->GetNextSibling();
  }

  *_retval = nullptr;

  return NS_OK;
}

NS_IMETHODIMP nsCocoaWindow::GetRealParent(nsIWidget** parent) {
  *parent = mParent;
  return NS_OK;
}

NS_IMETHODIMP nsCocoaWindow::GetIsSheet(bool* isSheet) {
  mWindowType == eWindowType_sheet ? * isSheet = true : * isSheet = false;
  return NS_OK;
}

NS_IMETHODIMP nsCocoaWindow::GetSheetWindowParent(NSWindow** sheetWindowParent) {
  *sheetWindowParent = mSheetWindowParent;
  return NS_OK;
}

// Invokes callback and ProcessEvent methods on Event Listener object
nsresult nsCocoaWindow::DispatchEvent(WidgetGUIEvent* event, nsEventStatus& aStatus) {
  aStatus = nsEventStatus_eIgnore;

  nsCOMPtr<nsIWidget> kungFuDeathGrip(event->mWidget);
  mozilla::Unused << kungFuDeathGrip;  // Not used within this function

  if (mWidgetListener) aStatus = mWidgetListener->HandleEvent(event, mUseAttachedEvents);

  return NS_OK;
}

// aFullScreen should be the window's mInFullScreenMode. We don't have access to that
// from here, so we need to pass it in. mInFullScreenMode should be the canonical
// indicator that a window is currently full screen and it makes sense to keep
// all sizemode logic here.
static nsSizeMode GetWindowSizeMode(NSWindow* aWindow, bool aFullScreen) {
  if (aFullScreen) return nsSizeMode_Fullscreen;
  if ([aWindow isMiniaturized]) return nsSizeMode_Minimized;
  if (([aWindow styleMask] & NSResizableWindowMask) && [aWindow isZoomed])
    return nsSizeMode_Maximized;
  return nsSizeMode_Normal;
}

void nsCocoaWindow::ReportMoveEvent() {
  NS_OBJC_BEGIN_TRY_ABORT_BLOCK;

  // Prevent recursion, which can become infinite (see bug 708278).  This
  // can happen when the call to [NSWindow setFrameTopLeftPoint:] in
  // nsCocoaWindow::Move() triggers an immediate NSWindowDidMove notification
  // (and a call to [WindowDelegate windowDidMove:]).
  if (mInReportMoveEvent) {
    return;
  }
  mInReportMoveEvent = true;

  UpdateBounds();

  // Dispatch the move event to Gecko
  NotifyWindowMoved(mBounds.x, mBounds.y);

  mInReportMoveEvent = false;

  NS_OBJC_END_TRY_ABORT_BLOCK;
}

void nsCocoaWindow::DispatchSizeModeEvent() {
  if (!mWindow) {
    return;
  }

  nsSizeMode newMode = GetWindowSizeMode(mWindow, mInFullScreenMode);

  // Don't dispatch a sizemode event if:
  // 1. the window is transitioning to fullscreen
  // 2. the new sizemode is the same as the current sizemode
  if (mInFullScreenTransition || mSizeMode == newMode) {
    return;
  }

  mSizeMode = newMode;
  if (mWidgetListener) {
    mWidgetListener->SizeModeChanged(newMode);
  }
}

void nsCocoaWindow::DispatchOcclusionEvent() {
  if (!mWindow) {
    return;
  }

  bool newOcclusionState = !([mWindow occlusionState] & NSWindowOcclusionStateVisible);

  // Don't dispatch if the new occlustion state is the same as the current state.
  if (mIsFullyOccluded == newOcclusionState) {
    return;
  }

  mIsFullyOccluded = newOcclusionState;
  if (mWidgetListener) {
    mWidgetListener->OcclusionStateChanged(mIsFullyOccluded);
  }
}

void nsCocoaWindow::ReportSizeEvent() {
  NS_OBJC_BEGIN_TRY_ABORT_BLOCK;

  UpdateBounds();

  if (mWidgetListener) {
    LayoutDeviceIntRect innerBounds = GetClientBounds();
    mWidgetListener->WindowResized(this, innerBounds.width, innerBounds.height);
  }

  NS_OBJC_END_TRY_ABORT_BLOCK;
}

void nsCocoaWindow::SetMenuBar(nsMenuBarX* aMenuBar) {
  if (mMenuBar) mMenuBar->SetParent(nullptr);
  if (!mWindow) {
    mMenuBar = nullptr;
    return;
  }
  mMenuBar = aMenuBar;

  // Only paint for active windows, or paint the hidden window menu bar if no
  // other menu bar has been painted yet so that some reasonable menu bar is
  // displayed when the app starts up.
  id windowDelegate = [mWindow delegate];
  if (mMenuBar && ((!gSomeMenuBarPainted && nsMenuUtilsX::GetHiddenWindowMenuBar() == mMenuBar) ||
                   (windowDelegate && [windowDelegate toplevelActiveState])))
    mMenuBar->Paint();
}

nsresult nsCocoaWindow::SetFocus(bool aState) {
  if (!mWindow) return NS_OK;

  if (mPopupContentView) {
    mPopupContentView->SetFocus(aState);
  } else if (aState && ([mWindow isVisible] || [mWindow isMiniaturized])) {
    if ([mWindow isMiniaturized]) {
      [mWindow deminiaturize:nil];
    }

    [mWindow makeKeyAndOrderFront:nil];
    SendSetZLevelEvent();
  }

  return NS_OK;
}

LayoutDeviceIntPoint nsCocoaWindow::WidgetToScreenOffset() {
  NS_OBJC_BEGIN_TRY_ABORT_BLOCK_RETURN;

  NSRect rect = NSZeroRect;
  LayoutDeviceIntRect r;
  if (mWindow) {
    rect = [mWindow contentRectForFrameRect:[mWindow frame]];
  }
  r = nsCocoaUtils::CocoaRectToGeckoRectDevPix(rect, BackingScaleFactor());

  return r.TopLeft();

  NS_OBJC_END_TRY_ABORT_BLOCK_RETURN(LayoutDeviceIntPoint(0, 0));
}

LayoutDeviceIntPoint nsCocoaWindow::GetClientOffset() {
  NS_OBJC_BEGIN_TRY_ABORT_BLOCK_RETURN;

  LayoutDeviceIntRect clientRect = GetClientBounds();

  return clientRect.TopLeft() - mBounds.TopLeft();

  NS_OBJC_END_TRY_ABORT_BLOCK_RETURN(LayoutDeviceIntPoint(0, 0));
}

LayoutDeviceIntSize nsCocoaWindow::ClientToWindowSize(const LayoutDeviceIntSize& aClientSize) {
  NS_OBJC_BEGIN_TRY_ABORT_BLOCK_RETURN;

  if (!mWindow) return LayoutDeviceIntSize(0, 0);

  CGFloat backingScale = BackingScaleFactor();
  LayoutDeviceIntRect r(0, 0, aClientSize.width, aClientSize.height);
  NSRect rect = nsCocoaUtils::DevPixelsToCocoaPoints(r, backingScale);

  // Our caller expects the inflated rect for windows *with separate titlebars*,
  // i.e. for windows where [mWindow drawsContentsIntoWindowFrame] is NO.
  //
  // So we call frameRectForContentRect on NSWindow here, instead of mWindow, so
  // that we don't run into our override if this window is a window that draws
  // its content into the titlebar.
  //
  // This is the same thing the windows widget does, but we probably should fix
  // that, see bug 1445738.
  unsigned int features = [mWindow styleMask];
  NSRect inflatedRect = [NSWindow frameRectForContentRect:rect styleMask:features];
  r = nsCocoaUtils::CocoaRectToGeckoRectDevPix(inflatedRect, backingScale);
  return r.Size();

  NS_OBJC_END_TRY_ABORT_BLOCK_RETURN(LayoutDeviceIntSize(0, 0));
}

nsMenuBarX* nsCocoaWindow::GetMenuBar() { return mMenuBar; }

void nsCocoaWindow::CaptureRollupEvents(nsIRollupListener* aListener, bool aDoCapture) {
  NS_OBJC_BEGIN_TRY_ABORT_BLOCK;

  gRollupListener = nullptr;

  if (aDoCapture) {
    if (![NSApp isActive]) {
      // We need to capture mouse event if we aren't
      // the active application. We only set this up when needed
      // because they cause spurious mouse event after crash
      // and gdb sessions. See bug 699538.
      nsToolkit::GetToolkit()->RegisterForAllProcessMouseEvents();
    }
    gRollupListener = aListener;

    // Sometimes more than one popup window can be visible at the same time
    // (e.g. nested non-native context menus, or the test case (attachment
    // 276885) for bmo bug 392389, which displays a non-native combo-box in a
    // non-native popup window).  In these cases the "active" popup window should
    // be the topmost -- the (nested) context menu the mouse is currently over,
    // or the combo-box's drop-down list (when it's displayed).  But (among
    // windows that have the same "level") OS X makes topmost the window that
    // last received a mouse-down event, which may be incorrect (in the combo-
    // box case, it makes topmost the window containing the combo-box).  So
    // here we fiddle with a non-native popup window's level to make sure the
    // "active" one is always above any other non-native popup windows that
    // may be visible.
    if (mWindow && (mWindowType == eWindowType_popup)) SetPopupWindowLevel();
  } else {
    nsToolkit::GetToolkit()->UnregisterAllProcessMouseEventHandlers();

    // XXXndeakin this doesn't make sense.
    // Why is the new window assumed to be a modal panel?
    if (mWindow && (mWindowType == eWindowType_popup)) [mWindow setLevel:NSModalPanelWindowLevel];
  }

  NS_OBJC_END_TRY_ABORT_BLOCK;
}

nsresult nsCocoaWindow::GetAttention(int32_t aCycleCount) {
  NS_OBJC_BEGIN_TRY_ABORT_BLOCK_NSRESULT;

  [NSApp requestUserAttention:NSInformationalRequest];
  return NS_OK;

  NS_OBJC_END_TRY_ABORT_BLOCK_NSRESULT;
}

bool nsCocoaWindow::HasPendingInputEvent() { return nsChildView::DoHasPendingInputEvent(); }

void nsCocoaWindow::SetWindowShadowStyle(int32_t aStyle) {
  NS_OBJC_BEGIN_TRY_ABORT_BLOCK;

  if (!mWindow) return;

  mShadowStyle = aStyle;

  // Shadowless windows are only supported on popups.
  if (mWindowType == eWindowType_popup) {
    [mWindow setHasShadow:aStyle != NS_STYLE_WINDOW_SHADOW_NONE];
  }

  [mWindow setUseMenuStyle:(aStyle == NS_STYLE_WINDOW_SHADOW_MENU)];
  AdjustWindowShadow();
  SetWindowBackgroundBlur();

  NS_OBJC_END_TRY_ABORT_BLOCK;
}

void nsCocoaWindow::SetWindowOpacity(float aOpacity) {
  NS_OBJC_BEGIN_TRY_ABORT_BLOCK;

  if (!mWindow) {
    return;
  }

  [mWindow setAlphaValue:(CGFloat)aOpacity];

  NS_OBJC_END_TRY_ABORT_BLOCK;
}

static inline CGAffineTransform GfxMatrixToCGAffineTransform(const gfx::Matrix& m) {
  CGAffineTransform t;
  t.a = m._11;
  t.b = m._12;
  t.c = m._21;
  t.d = m._22;
  t.tx = m._31;
  t.ty = m._32;
  return t;
}

void nsCocoaWindow::SetWindowTransform(const gfx::Matrix& aTransform) {
  NS_OBJC_BEGIN_TRY_ABORT_BLOCK;

  if (!mWindow) {
    return;
  }

  // Calling CGSSetWindowTransform when the window is not visible results in
  // misplacing the window into doubled x,y coordinates (see bug 1448132).
  if (![mWindow isVisible] || NSIsEmptyRect([mWindow frame])) {
    return;
  }

  if (gfxPrefs::WindowTransformsDisabled()) {
    // CGSSetWindowTransform is a private API. In case calling it causes
    // problems either now or in the future, we'll want to have an easy kill
    // switch. So we allow disabling it with a pref.
    return;
  }

  gfx::Matrix transform = aTransform;

  // aTransform is a transform that should be applied to the window relative
  // to its regular position: If aTransform._31 is 100, then we want the
  // window to be displayed 100 pixels to the right of its regular position.
  // The transform that CGSSetWindowTransform accepts has a different meaning:
  // It's used to answer the question "For the screen pixel at x,y (with the
  // origin at the top left), what pixel in the window's buffer (again with
  // origin top left) should be displayed at that position?"
  // In the example above, this means that we need to call
  // CGSSetWindowTransform with a horizontal translation of -windowPos.x - 100.
  // So we need to invert the transform and adjust it by the window's position.
  if (!transform.Invert()) {
    // Treat non-invertible transforms as the identity transform.
    transform = gfx::Matrix();
  }

  bool isIdentity = transform.IsIdentity();
  if (isIdentity && mWindowTransformIsIdentity) {
    return;
  }

  transform.PreTranslate(-mBounds.x, -mBounds.y);

  // Snap translations to device pixels, to match what we do for CSS transforms
  // and because the window server rounds down instead of to nearest.
  if (!transform.HasNonTranslation() && transform.HasNonIntegerTranslation()) {
    auto snappedTranslation = gfx::IntPoint::Round(transform.GetTranslation());
    transform = gfx::Matrix::Translation(snappedTranslation.x, snappedTranslation.y);
  }

  // We also need to account for the backing scale factor: aTransform is given
  // in device pixels, but CGSSetWindowTransform works with logical display
  // pixels.
  CGFloat backingScale = BackingScaleFactor();
  transform.PreScale(backingScale, backingScale);
  transform.PostScale(1 / backingScale, 1 / backingScale);

  CGSConnection cid = _CGSDefaultConnection();
  CGSSetWindowTransform(cid, [mWindow windowNumber], GfxMatrixToCGAffineTransform(transform));

  mWindowTransformIsIdentity = isIdentity;

  NS_OBJC_END_TRY_ABORT_BLOCK;
}

void nsCocoaWindow::SetShowsToolbarButton(bool aShow) {
  NS_OBJC_BEGIN_TRY_ABORT_BLOCK;

  if (mWindow) [mWindow setShowsToolbarButton:aShow];

  NS_OBJC_END_TRY_ABORT_BLOCK;
}

void nsCocoaWindow::SetShowsFullScreenButton(bool aShow) {
  NS_OBJC_BEGIN_TRY_ABORT_BLOCK;

  if (!mWindow || ![mWindow respondsToSelector:@selector(toggleFullScreen:)] ||
      mSupportsNativeFullScreen == aShow) {
    return;
  }

  // If the window is currently in fullscreen mode, then we're going to
  // transition out first, then set the collection behavior & toggle
  // mSupportsNativeFullScreen, then transtion back into fullscreen mode. This
  // prevents us from getting into a conflicting state with MakeFullScreen
  // where mSupportsNativeFullScreen would lead us down the wrong path.
  bool wasFullScreen = mInFullScreenMode;

  if (wasFullScreen) {
    MakeFullScreen(false);
  }

  NSWindowCollectionBehavior newBehavior = [mWindow collectionBehavior];
  if (aShow) {
    newBehavior |= NSWindowCollectionBehaviorFullScreenPrimary;
  } else {
    newBehavior &= ~NSWindowCollectionBehaviorFullScreenPrimary;
  }
  [mWindow setCollectionBehavior:newBehavior];
  mSupportsNativeFullScreen = aShow;

  if (wasFullScreen) {
    MakeFullScreen(true);
  }

  NS_OBJC_END_TRY_ABORT_BLOCK;
}

void nsCocoaWindow::SetWindowAnimationType(nsIWidget::WindowAnimationType aType) {
  mAnimationType = aType;
}

void nsCocoaWindow::SetDrawsTitle(bool aDrawTitle) {
  NS_OBJC_BEGIN_TRY_ABORT_BLOCK;

  if (![mWindow drawsContentsIntoWindowFrame]) {
    // If we don't draw into the window frame, we always want to display window
    // titles.
    [mWindow setWantsTitleDrawn:YES];
  } else {
    [mWindow setWantsTitleDrawn:aDrawTitle];
  }

  NS_OBJC_END_TRY_ABORT_BLOCK;
}

void nsCocoaWindow::SetUseBrightTitlebarForeground(bool aBrightForeground) {
  NS_OBJC_BEGIN_TRY_ABORT_BLOCK;

  [mWindow setUseBrightTitlebarForeground:aBrightForeground];

  NS_OBJC_END_TRY_ABORT_BLOCK;
}

nsresult nsCocoaWindow::SetNonClientMargins(LayoutDeviceIntMargin& margins) {
  NS_OBJC_BEGIN_TRY_ABORT_BLOCK_NSRESULT;

  SetDrawsInTitlebar(margins.top == 0);

  return NS_OK;

  NS_OBJC_END_TRY_ABORT_BLOCK_NSRESULT;
}

void nsCocoaWindow::SetDrawsInTitlebar(bool aState) {
  NS_OBJC_BEGIN_TRY_ABORT_BLOCK;

  if (mWindow) [mWindow setDrawsContentsIntoWindowFrame:aState];

  NS_OBJC_END_TRY_ABORT_BLOCK;
}

NS_IMETHODIMP nsCocoaWindow::SynthesizeNativeMouseEvent(LayoutDeviceIntPoint aPoint,
                                                        uint32_t aNativeMessage,
                                                        uint32_t aModifierFlags,
                                                        nsIObserver* aObserver) {
  NS_OBJC_BEGIN_TRY_ABORT_BLOCK_NSRESULT;

  AutoObserverNotifier notifier(aObserver, "mouseevent");
  if (mPopupContentView)
    return mPopupContentView->SynthesizeNativeMouseEvent(aPoint, aNativeMessage, aModifierFlags,
                                                         nullptr);

  return NS_OK;

  NS_OBJC_END_TRY_ABORT_BLOCK_NSRESULT;
}

void nsCocoaWindow::UpdateThemeGeometries(const nsTArray<ThemeGeometry>& aThemeGeometries) {
  NS_OBJC_BEGIN_TRY_ABORT_BLOCK;

  if (mPopupContentView) {
    return mPopupContentView->UpdateThemeGeometries(aThemeGeometries);
  }

  NS_OBJC_END_TRY_ABORT_BLOCK;
}

void nsCocoaWindow::SetPopupWindowLevel() {
  if (!mWindow) return;

  // Floating popups are at the floating level and hide when the window is
  // deactivated.
  if (mPopupLevel == ePopupLevelFloating) {
    [mWindow setLevel:NSFloatingWindowLevel];
    [mWindow setHidesOnDeactivate:YES];
  } else {
    // Otherwise, this is a top-level or parent popup. Parent popups always
    // appear just above their parent and essentially ignore the level.
    [mWindow setLevel:NSPopUpMenuWindowLevel];
    [mWindow setHidesOnDeactivate:NO];
  }
}

void nsCocoaWindow::SetInputContext(const InputContext& aContext,
                                    const InputContextAction& aAction) {
  NS_OBJC_BEGIN_TRY_ABORT_BLOCK;

  mInputContext = aContext;

  NS_OBJC_END_TRY_ABORT_BLOCK;
}

void nsCocoaWindow::GetEditCommands(NativeKeyBindingsType aType, const WidgetKeyboardEvent& aEvent,
                                    nsTArray<CommandInt>& aCommands) {
  // Validate the arguments.
  nsIWidget::GetEditCommands(aType, aEvent, aCommands);

  NativeKeyBindings* keyBindings = NativeKeyBindings::GetInstance(aType);
  keyBindings->GetEditCommands(aEvent, aCommands);
}

already_AddRefed<nsIWidget> nsIWidget::CreateTopLevelWindow() {
  nsCOMPtr<nsIWidget> window = new nsCocoaWindow();
  return window.forget();
}

already_AddRefed<nsIWidget> nsIWidget::CreateChildWindow() {
  nsCOMPtr<nsIWidget> window = new nsChildView();
  return window.forget();
}

@implementation WindowDelegate

// We try to find a gecko menu bar to paint. If one does not exist, just paint
// the application menu by itself so that a window doesn't have some other
// window's menu bar.
+ (void)paintMenubarForWindow:(NSWindow*)aWindow {
  NS_OBJC_BEGIN_TRY_ABORT_BLOCK;

  // make sure we only act on windows that have this kind of
  // object as a delegate
  id windowDelegate = [aWindow delegate];
  if ([windowDelegate class] != [self class]) return;

  nsCocoaWindow* geckoWidget = [windowDelegate geckoWidget];
  NS_ASSERTION(geckoWidget, "Window delegate not returning a gecko widget!");

  nsMenuBarX* geckoMenuBar = geckoWidget->GetMenuBar();
  if (geckoMenuBar) {
    geckoMenuBar->Paint();
  } else {
    // sometimes we don't have a native application menu early in launching
    if (!sApplicationMenu) return;

    NSMenu* mainMenu = [NSApp mainMenu];
    NS_ASSERTION([mainMenu numberOfItems] > 0,
                 "Main menu does not have any items, something is terribly wrong!");

    // Create a new menu bar.
    // We create a GeckoNSMenu because all menu bar NSMenu objects should use that subclass for
    // key handling reasons.
    GeckoNSMenu* newMenuBar = [[GeckoNSMenu alloc] initWithTitle:@"MainMenuBar"];

    // move the application menu from the existing menu bar to the new one
    NSMenuItem* firstMenuItem = [[mainMenu itemAtIndex:0] retain];
    [mainMenu removeItemAtIndex:0];
    [newMenuBar insertItem:firstMenuItem atIndex:0];
    [firstMenuItem release];

    // set our new menu bar as the main menu
    [NSApp setMainMenu:newMenuBar];
    [newMenuBar release];
  }

  NS_OBJC_END_TRY_ABORT_BLOCK;
}

- (id)initWithGeckoWindow:(nsCocoaWindow*)geckoWind {
  NS_OBJC_BEGIN_TRY_ABORT_BLOCK_NIL;

  [super init];
  mGeckoWindow = geckoWind;
  mToplevelActiveState = false;
  mHasEverBeenZoomed = false;
  return self;

  NS_OBJC_END_TRY_ABORT_BLOCK_NIL;
}

- (NSSize)windowWillResize:(NSWindow*)sender toSize:(NSSize)proposedFrameSize {
  RollUpPopups();

  return proposedFrameSize;
}

- (void)windowDidResize:(NSNotification*)aNotification {
  BaseWindow* window = [aNotification object];
  [window updateTrackingArea];

  if (!mGeckoWindow) return;

  // Resizing might have changed our zoom state.
  mGeckoWindow->DispatchSizeModeEvent();
  mGeckoWindow->ReportSizeEvent();
}

- (void)windowDidChangeScreen:(NSNotification*)aNotification {
  if (!mGeckoWindow) return;

  // Because of Cocoa's peculiar treatment of zero-size windows (see comments
  // at GetBackingScaleFactor() above), we sometimes have a situation where
  // our concept of backing scale (based on the screen where the zero-sized
  // window is positioned) differs from Cocoa's idea (always based on the
  // Retina screen, AFAICT, even when an external non-Retina screen is the
  // primary display).
  //
  // As a result, if the window was created with zero size on an external
  // display, but then made visible on the (secondary) Retina screen, we
  // will *not* get a windowDidChangeBackingProperties notification for it.
  // This leads to an incorrect GetDefaultScale(), and widget coordinate
  // confusion, as per bug 853252.
  //
  // To work around this, we check for a backing scale mismatch when we
  // receive a windowDidChangeScreen notification, as we will receive this
  // even if Cocoa was already treating the zero-size window as having
  // Retina backing scale.
  NSWindow* window = (NSWindow*)[aNotification object];
  if ([window respondsToSelector:@selector(backingScaleFactor)]) {
    if (GetBackingScaleFactor(window) != mGeckoWindow->BackingScaleFactor()) {
      mGeckoWindow->BackingScaleFactorChanged();
    }
  }

  mGeckoWindow->ReportMoveEvent();
}

- (void)windowWillEnterFullScreen:(NSNotification*)notification {
  if (!mGeckoWindow) {
    return;
  }

  mGeckoWindow->WillEnterFullScreen(true);
}

// Lion's full screen mode will bypass our internal fullscreen tracking, so
// we need to catch it when we transition and call our own methods, which in
// turn will fire "fullscreen" events.
- (void)windowDidEnterFullScreen:(NSNotification*)notification {
  if (!mGeckoWindow) {
    return;
  }

  mGeckoWindow->EnteredFullScreen(true);

  // On Yosemite, the NSThemeFrame class has two new properties --
  // titlebarView (an NSTitlebarView object) and titlebarContainerView (an
  // NSTitlebarContainerView object).  These are used to display the titlebar
  // in fullscreen mode.  In Safari they're not transparent.  But in Firefox
  // for some reason they are, which causes bug 1069658.  The following code
  // works around this Apple bug or design flaw.
  NSWindow* window = (NSWindow*)[notification object];
  NSView* frameView = [[window contentView] superview];
  NSView* titlebarView = nil;
  NSView* titlebarContainerView = nil;
  if ([frameView respondsToSelector:@selector(titlebarView)]) {
    titlebarView = [frameView titlebarView];
  }
  if ([frameView respondsToSelector:@selector(titlebarContainerView)]) {
    titlebarContainerView = [frameView titlebarContainerView];
  }
  if ([titlebarView respondsToSelector:@selector(setTransparent:)]) {
    [titlebarView setTransparent:NO];
  }
  if ([titlebarContainerView respondsToSelector:@selector(setTransparent:)]) {
    [titlebarContainerView setTransparent:NO];
  }
}

- (void)windowWillExitFullScreen:(NSNotification*)notification {
  if (!mGeckoWindow) {
    return;
  }

  mGeckoWindow->WillEnterFullScreen(false);
}

- (void)windowDidExitFullScreen:(NSNotification*)notification {
  if (!mGeckoWindow) {
    return;
  }

  mGeckoWindow->EnteredFullScreen(false);
}

- (void)windowDidFailToEnterFullScreen:(NSWindow*)window {
  if (!mGeckoWindow) {
    return;
  }

  mGeckoWindow->EnteredFullScreen(false);
}

- (void)windowDidFailToExitFullScreen:(NSWindow*)window {
  if (!mGeckoWindow) {
    return;
  }

  mGeckoWindow->EnteredFullScreen(true);
}

- (void)windowDidBecomeMain:(NSNotification*)aNotification {
  NS_OBJC_BEGIN_TRY_ABORT_BLOCK;

  RollUpPopups();
  ChildViewMouseTracker::ReEvaluateMouseEnterState();

  // [NSApp _isRunningAppModal] will return true if we're running an OS dialog
  // app modally. If one of those is up then we want it to retain its menu bar.
  if ([NSApp _isRunningAppModal]) return;
  NSWindow* window = [aNotification object];
  if (window) [WindowDelegate paintMenubarForWindow:window];

  NS_OBJC_END_TRY_ABORT_BLOCK;
}

- (void)windowDidResignMain:(NSNotification*)aNotification {
  RollUpPopups();
  ChildViewMouseTracker::ReEvaluateMouseEnterState();

  // [NSApp _isRunningAppModal] will return true if we're running an OS dialog
  // app modally. If one of those is up then we want it to retain its menu bar.
  if ([NSApp _isRunningAppModal]) return;
  RefPtr<nsMenuBarX> hiddenWindowMenuBar = nsMenuUtilsX::GetHiddenWindowMenuBar();
  if (hiddenWindowMenuBar) {
    // printf("painting hidden window menu bar due to window losing main status\n");
    hiddenWindowMenuBar->Paint();
  }
}

- (void)windowDidBecomeKey:(NSNotification*)aNotification {
  NS_OBJC_BEGIN_TRY_ABORT_BLOCK;

  RollUpPopups();
  ChildViewMouseTracker::ReEvaluateMouseEnterState();

  NSWindow* window = [aNotification object];
  if ([window isSheet]) [WindowDelegate paintMenubarForWindow:window];

  nsChildView* mainChildView =
      static_cast<nsChildView*>([[(BaseWindow*)window mainChildView] widget]);
  if (mainChildView) {
    if (mainChildView->GetInputContext().IsPasswordEditor()) {
      TextInputHandler::EnableSecureEventInput();
    } else {
      TextInputHandler::EnsureSecureEventInputDisabled();
    }
  }

  NS_OBJC_END_TRY_ABORT_BLOCK;
}

- (void)windowDidResignKey:(NSNotification*)aNotification {
  NS_OBJC_BEGIN_TRY_ABORT_BLOCK;

  RollUpPopups();
  ChildViewMouseTracker::ReEvaluateMouseEnterState();

  // If a sheet just resigned key then we should paint the menu bar
  // for whatever window is now main.
  NSWindow* window = [aNotification object];
  if ([window isSheet]) [WindowDelegate paintMenubarForWindow:[NSApp mainWindow]];

  TextInputHandler::EnsureSecureEventInputDisabled();

  NS_OBJC_END_TRY_ABORT_BLOCK;
}

- (void)windowWillMove:(NSNotification*)aNotification {
  RollUpPopups();
}

- (void)windowDidMove:(NSNotification*)aNotification {
  if (mGeckoWindow) mGeckoWindow->ReportMoveEvent();
}

- (BOOL)windowShouldClose:(id)sender {
  nsIWidgetListener* listener = mGeckoWindow ? mGeckoWindow->GetWidgetListener() : nullptr;
  if (listener) listener->RequestWindowClose(mGeckoWindow);
  return NO;  // gecko will do it
}

- (void)windowWillClose:(NSNotification*)aNotification {
  RollUpPopups();
}

- (void)windowWillMiniaturize:(NSNotification*)aNotification {
  RollUpPopups();
}

- (void)windowDidMiniaturize:(NSNotification*)aNotification {
  if (mGeckoWindow) mGeckoWindow->DispatchSizeModeEvent();
}

- (void)windowDidDeminiaturize:(NSNotification*)aNotification {
  if (mGeckoWindow) mGeckoWindow->DispatchSizeModeEvent();
}

- (BOOL)windowShouldZoom:(NSWindow*)window toFrame:(NSRect)proposedFrame {
  if (!mHasEverBeenZoomed && [window isZoomed]) return NO;  // See bug 429954.

  mHasEverBeenZoomed = YES;
  return YES;
}

- (NSRect)window:(NSWindow*)window willPositionSheet:(NSWindow*)sheet usingRect:(NSRect)rect {
  if ([window isKindOfClass:[ToolbarWindow class]]) {
    rect.origin.y = [(ToolbarWindow*)window sheetAttachmentPosition];
  }
  return rect;
}

- (void)didEndSheet:(NSWindow*)sheet returnCode:(int)returnCode contextInfo:(void*)contextInfo {
  NS_OBJC_BEGIN_TRY_ABORT_BLOCK;

  // Note: 'contextInfo' (if it is set) is the window that is the parent of
  // the sheet.  The value of contextInfo is determined in
  // nsCocoaWindow::Show().  If it's set, 'contextInfo' is always the top-
  // level window, not another sheet itself.  But 'contextInfo' is nil if
  // our parent window is also a sheet -- in that case we shouldn't send
  // the top-level window any activate events (because it's our parent
  // window that needs to get these events, not the top-level window).
  [TopLevelWindowData deactivateInWindow:sheet];
  [sheet orderOut:self];
  if (contextInfo) [TopLevelWindowData activateInWindow:(NSWindow*)contextInfo];

  NS_OBJC_END_TRY_ABORT_BLOCK;
}

- (void)windowDidChangeBackingProperties:(NSNotification*)aNotification {
  NS_OBJC_BEGIN_TRY_ABORT_BLOCK;

  NSWindow* window = (NSWindow*)[aNotification object];

  if ([window respondsToSelector:@selector(backingScaleFactor)]) {
    CGFloat oldFactor =
        [[[aNotification userInfo] objectForKey:@"NSBackingPropertyOldScaleFactorKey"] doubleValue];
    if ([window backingScaleFactor] != oldFactor) {
      mGeckoWindow->BackingScaleFactorChanged();
    }
  }

  NS_OBJC_END_TRY_ABORT_BLOCK;
}

// This method is on NSWindowDelegate starting with 10.9
- (void)windowDidChangeOcclusionState:(NSNotification*)aNotification {
  if (mGeckoWindow) {
    mGeckoWindow->DispatchOcclusionEvent();
  }
}

- (nsCocoaWindow*)geckoWidget {
  return mGeckoWindow;
}

- (bool)toplevelActiveState {
  return mToplevelActiveState;
}

- (void)sendToplevelActivateEvents {
  if (!mToplevelActiveState && mGeckoWindow) {
    nsIWidgetListener* listener = mGeckoWindow->GetWidgetListener();
    if (listener) {
      listener->WindowActivated();
    }
    mToplevelActiveState = true;
  }
}

- (void)sendToplevelDeactivateEvents {
  if (mToplevelActiveState && mGeckoWindow) {
    nsIWidgetListener* listener = mGeckoWindow->GetWidgetListener();
    if (listener) {
      listener->WindowDeactivated();
    }
    mToplevelActiveState = false;
  }
}

@end

@interface NSView (FrameViewMethodSwizzling)
- (NSPoint)FrameView__closeButtonOrigin;
- (NSPoint)FrameView__fullScreenButtonOrigin;
- (BOOL)FrameView__wantsFloatingTitlebar;
- (NSRect)FrameView__unifiedToolbarFrame;
@end

@implementation NSView (FrameViewMethodSwizzling)

- (NSPoint)FrameView__closeButtonOrigin {
  NSPoint defaultPosition = [self FrameView__closeButtonOrigin];
  if ([[self window] isKindOfClass:[ToolbarWindow class]]) {
    return [(ToolbarWindow*)[self window] windowButtonsPositionWithDefaultPosition:defaultPosition];
  }
  return defaultPosition;
}

- (NSPoint)FrameView__fullScreenButtonOrigin {
  NSPoint defaultPosition = [self FrameView__fullScreenButtonOrigin];
  if ([[self window] isKindOfClass:[ToolbarWindow class]]) {
    return
        [(ToolbarWindow*)[self window] fullScreenButtonPositionWithDefaultPosition:defaultPosition];
  }
  return defaultPosition;
}

- (BOOL)FrameView__wantsFloatingTitlebar {
  return NO;
}

- (NSRect)FrameView__unifiedToolbarFrame {
  NSRect defaultFrame = [self FrameView__unifiedToolbarFrame];
  if ([[self window] isKindOfClass:[ToolbarWindow class]]) {
    CGFloat unifiedToolbarHeight = [(ToolbarWindow*)[self window] unifiedToolbarHeight];
    CGFloat topEdge = NSMaxY(defaultFrame);
    CGFloat bottomEdge = topEdge - unifiedToolbarHeight;
    return NSMakeRect(defaultFrame.origin.x, bottomEdge, defaultFrame.size.width,
                      unifiedToolbarHeight);
  }
  return defaultFrame;
}

@end

static NSMutableSet* gSwizzledFrameViewClasses = nil;

@interface NSWindow (PrivateSetNeedsDisplayInRectMethod)
- (void)_setNeedsDisplayInRect:(NSRect)aRect;
@end

// This method is on NSThemeFrame starting with 10.10, but since NSThemeFrame
// is not a public class, we declare the method on NSView instead. We only have
// this declaration in order to avoid compiler warnings.
@interface NSView (PrivateAddKnownSubviewMethod)
- (void)_addKnownSubview:(NSView*)aView
              positioned:(NSWindowOrderingMode)place
              relativeTo:(NSView*)otherView;
@end

#if !defined(MAC_OS_X_VERSION_10_10) || MAC_OS_X_VERSION_MAX_ALLOWED < MAC_OS_X_VERSION_10_10

@interface NSImage (CapInsets)
- (void)setCapInsets:(NSEdgeInsets)capInsets;
@end

#endif

#if !defined(MAC_OS_X_VERSION_10_8) || MAC_OS_X_VERSION_MAX_ALLOWED < MAC_OS_X_VERSION_10_8

@interface NSImage (ImageCreationWithDrawingHandler)
+ (NSImage*)imageWithSize:(NSSize)size
                  flipped:(BOOL)drawingHandlerShouldBeCalledWithFlippedContext
           drawingHandler:(BOOL (^)(NSRect dstRect))drawingHandler;
@end

#endif

<<<<<<< HEAD
@interface NSView (NSVisualEffectViewSetMaskImage)
=======
#if !defined(MAC_OS_X_VERSION_10_12_2) || \
    MAC_OS_X_VERSION_MAX_ALLOWED < MAC_OS_X_VERSION_10_12_2
@interface NSView(NSTouchBarProvider)
- (NSTouchBar*)makeTouchBar;
@end
#endif

@interface NSView(NSVisualEffectViewSetMaskImage)
>>>>>>> 90f84e83
- (void)setMaskImage:(NSImage*)image;
@end

@interface BaseWindow (Private)
- (void)removeTrackingArea;
- (void)cursorUpdated:(NSEvent*)aEvent;
- (void)updateContentViewSize;
- (void)reflowTitlebarElements;
@end

@implementation BaseWindow

// The frame of a window is implemented using undocumented NSView subclasses.
// We offset the window buttons by overriding the methods _closeButtonOrigin
// and _fullScreenButtonOrigin on these frame view classes. The class which is
// used for a window is determined in the window's frameViewClassForStyleMask:
// method, so this is where we make sure that we have swizzled the method on
// all encountered classes.
// We also override the _wantsFloatingTitlebar method to return NO in order to
// avoid some glitches in the titlebar that are caused by the way we mess with
// the window.
+ (Class)frameViewClassForStyleMask:(NSUInteger)styleMask {
  Class frameViewClass = [super frameViewClassForStyleMask:styleMask];

  if (!gSwizzledFrameViewClasses) {
    gSwizzledFrameViewClasses = [[NSMutableSet setWithCapacity:3] retain];
    if (!gSwizzledFrameViewClasses) {
      return frameViewClass;
    }
  }

  static IMP our_closeButtonOrigin =
      class_getMethodImplementation([NSView class], @selector(FrameView__closeButtonOrigin));
  static IMP our_fullScreenButtonOrigin =
      class_getMethodImplementation([NSView class], @selector(FrameView__fullScreenButtonOrigin));
  static IMP our_wantsFloatingTitlebar =
      class_getMethodImplementation([NSView class], @selector(FrameView__wantsFloatingTitlebar));
  static IMP our_unifiedToolbarFrame =
      class_getMethodImplementation([NSView class], @selector(FrameView__unifiedToolbarFrame));

  if (![gSwizzledFrameViewClasses containsObject:frameViewClass]) {
    // Either of these methods might be implemented in both a subclass of
    // NSFrameView and one of its own subclasses.  Which means that if we
    // aren't careful we might end up swizzling the same method twice.
    // Since method swizzling involves swapping pointers, this would break
    // things.
    IMP _closeButtonOrigin =
        class_getMethodImplementation(frameViewClass, @selector(_closeButtonOrigin));
    if (_closeButtonOrigin && _closeButtonOrigin != our_closeButtonOrigin) {
      nsToolkit::SwizzleMethods(frameViewClass, @selector(_closeButtonOrigin),
                                @selector(FrameView__closeButtonOrigin));
    }
    IMP _fullScreenButtonOrigin =
        class_getMethodImplementation(frameViewClass, @selector(_fullScreenButtonOrigin));
    if (_fullScreenButtonOrigin && _fullScreenButtonOrigin != our_fullScreenButtonOrigin) {
      nsToolkit::SwizzleMethods(frameViewClass, @selector(_fullScreenButtonOrigin),
                                @selector(FrameView__fullScreenButtonOrigin));
    }
    IMP _wantsFloatingTitlebar =
        class_getMethodImplementation(frameViewClass, @selector(_wantsFloatingTitlebar));
    if (_wantsFloatingTitlebar && _wantsFloatingTitlebar != our_wantsFloatingTitlebar) {
      nsToolkit::SwizzleMethods(frameViewClass, @selector(_wantsFloatingTitlebar),
                                @selector(FrameView__wantsFloatingTitlebar));
    }
    IMP _unifiedToolbarFrame =
        class_getMethodImplementation(frameViewClass, @selector(_unifiedToolbarFrame));
    if (_unifiedToolbarFrame && _unifiedToolbarFrame != our_unifiedToolbarFrame) {
      nsToolkit::SwizzleMethods(frameViewClass, @selector(_unifiedToolbarFrame),
                                @selector(FrameView__unifiedToolbarFrame));
    }
    [gSwizzledFrameViewClasses addObject:frameViewClass];
  }

  return frameViewClass;
}

- (id)initWithContentRect:(NSRect)aContentRect
                styleMask:(NSUInteger)aStyle
                  backing:(NSBackingStoreType)aBufferingType
                    defer:(BOOL)aFlag {
  mDrawsIntoWindowFrame = NO;
  [super initWithContentRect:aContentRect styleMask:aStyle backing:aBufferingType defer:aFlag];
  mState = nil;
  mDisabledNeedsDisplay = NO;
  mTrackingArea = nil;
  mDirtyRect = NSZeroRect;
  mBeingShown = NO;
  mDrawTitle = NO;
  mBrightTitlebarForeground = NO;
  mUseMenuStyle = NO;
  mTouchBar = nil;
  [self updateTrackingArea];

  return self;
}

// Returns an autoreleased NSImage.
static NSImage* GetMenuMaskImage() {
  CGFloat radius = 4.0f;
  NSEdgeInsets insets = {5, 5, 5, 5};
  NSSize maskSize = {12, 12};
  NSImage* maskImage = [NSImage imageWithSize:maskSize
                                      flipped:YES
                               drawingHandler:^BOOL(NSRect dstRect) {
                                 NSBezierPath* path =
                                     [NSBezierPath bezierPathWithRoundedRect:dstRect
                                                                     xRadius:radius
                                                                     yRadius:radius];
                                 [[NSColor colorWithDeviceWhite:1.0 alpha:1.0] set];
                                 [path fill];
                                 return YES;
                               }];
  [maskImage setCapInsets:insets];
  return maskImage;
}

- (void)swapOutChildViewWrapper:(NSView*)aNewWrapper {
  [aNewWrapper setFrame:[[self contentView] frame]];
  NSView* childView = [[self mainChildView] retain];
  [childView removeFromSuperview];
  [aNewWrapper addSubview:childView];
  [childView release];
  [super setContentView:aNewWrapper];
}

- (void)setUseMenuStyle:(BOOL)aValue {
  if (!VibrancyManager::SystemSupportsVibrancy()) {
    return;
  }

  if (aValue && !mUseMenuStyle) {
    // Turn on rounded corner masking.
    NSView* effectView = VibrancyManager::CreateEffectView(VibrancyType::MENU, YES);
    if ([effectView respondsToSelector:@selector(setMaskImage:)]) {
      [effectView setMaskImage:GetMenuMaskImage()];
    }
    [self swapOutChildViewWrapper:effectView];
    [effectView release];
  } else if (mUseMenuStyle && !aValue) {
    // Turn off rounded corner masking.
    NSView* wrapper = [[NSView alloc] initWithFrame:NSZeroRect];
    [self swapOutChildViewWrapper:wrapper];
    [wrapper release];
  }
  mUseMenuStyle = aValue;
}

<<<<<<< HEAD
- (void)setBeingShown:(BOOL)aValue {
=======
- (NSTouchBar*)makeTouchBar
{
  mTouchBar = [[nsTouchBar alloc] init];
  return mTouchBar;
}

- (void)setBeingShown:(BOOL)aValue
{
>>>>>>> 90f84e83
  mBeingShown = aValue;
}

- (BOOL)isBeingShown {
  return mBeingShown;
}

- (BOOL)isVisibleOrBeingShown {
  return [super isVisible] || mBeingShown;
}

- (void)disableSetNeedsDisplay {
  mDisabledNeedsDisplay = YES;
}

- (void)enableSetNeedsDisplay {
  mDisabledNeedsDisplay = NO;
}

<<<<<<< HEAD
- (void)dealloc {
=======
- (void)dealloc
{
  [mTouchBar release];
>>>>>>> 90f84e83
  [self removeTrackingArea];
  ChildViewMouseTracker::OnDestroyWindow(self);
  [super dealloc];
}

static const NSString* kStateTitleKey = @"title";
static const NSString* kStateDrawsContentsIntoWindowFrameKey = @"drawsContentsIntoWindowFrame";
static const NSString* kStateShowsToolbarButton = @"showsToolbarButton";
static const NSString* kStateCollectionBehavior = @"collectionBehavior";

- (void)importState:(NSDictionary*)aState {
  if (NSString* title = [aState objectForKey:kStateTitleKey]) {
    [self setTitle:title];
  }
  [self setDrawsContentsIntoWindowFrame:[[aState objectForKey:kStateDrawsContentsIntoWindowFrameKey]
                                            boolValue]];
  [self setShowsToolbarButton:[[aState objectForKey:kStateShowsToolbarButton] boolValue]];
  [self setCollectionBehavior:[[aState objectForKey:kStateCollectionBehavior] unsignedIntValue]];
}

- (NSMutableDictionary*)exportState {
  NSMutableDictionary* state = [NSMutableDictionary dictionaryWithCapacity:10];
  if (NSString* title = [self title]) {
    [state setObject:title forKey:kStateTitleKey];
  }
  [state setObject:[NSNumber numberWithBool:[self drawsContentsIntoWindowFrame]]
            forKey:kStateDrawsContentsIntoWindowFrameKey];
  [state setObject:[NSNumber numberWithBool:[self showsToolbarButton]]
            forKey:kStateShowsToolbarButton];
  [state setObject:[NSNumber numberWithUnsignedInt:[self collectionBehavior]]
            forKey:kStateCollectionBehavior];
  return state;
}

- (void)setDrawsContentsIntoWindowFrame:(BOOL)aState {
  bool changed = (aState != mDrawsIntoWindowFrame);
  mDrawsIntoWindowFrame = aState;
  if (changed) {
    [self updateContentViewSize];
    [self reflowTitlebarElements];
    if ([self respondsToSelector:@selector(setTitlebarAppearsTransparent:)]) {
      [self setTitlebarAppearsTransparent:mDrawsIntoWindowFrame];
    }
  }
}

- (BOOL)drawsContentsIntoWindowFrame {
  return mDrawsIntoWindowFrame;
}

- (void)setWantsTitleDrawn:(BOOL)aDrawTitle {
  mDrawTitle = aDrawTitle;
  if ([self respondsToSelector:@selector(setTitleVisibility:)]) {
    [self setTitleVisibility:mDrawTitle ? NSWindowTitleVisible : NSWindowTitleHidden];
  }
}

- (BOOL)wantsTitleDrawn {
  return mDrawTitle;
}

- (void)setUseBrightTitlebarForeground:(BOOL)aBrightForeground {
  mBrightTitlebarForeground = aBrightForeground;
  [[self standardWindowButton:NSWindowFullScreenButton] setNeedsDisplay:YES];
}

- (BOOL)useBrightTitlebarForeground {
  return mBrightTitlebarForeground;
}

- (NSView*)trackingAreaView {
  NSView* contentView = [self contentView];
  return [contentView superview] ? [contentView superview] : contentView;
}

- (ChildView*)mainChildView {
  NSView* contentView = [self contentView];
  NSView* lastView = [[contentView subviews] lastObject];
  if ([lastView isKindOfClass:[ChildView class]]) {
    return (ChildView*)lastView;
  }
  return nil;
}

- (void)removeTrackingArea {
  if (mTrackingArea) {
    [[self trackingAreaView] removeTrackingArea:mTrackingArea];
    [mTrackingArea release];
    mTrackingArea = nil;
  }
}

- (void)updateTrackingArea {
  [self removeTrackingArea];

  NSView* view = [self trackingAreaView];
  const NSTrackingAreaOptions options =
      NSTrackingMouseEnteredAndExited | NSTrackingMouseMoved | NSTrackingActiveAlways;
  mTrackingArea = [[NSTrackingArea alloc] initWithRect:[view bounds]
                                               options:options
                                                 owner:self
                                              userInfo:nil];
  [view addTrackingArea:mTrackingArea];
}

- (void)mouseEntered:(NSEvent*)aEvent {
  ChildViewMouseTracker::MouseEnteredWindow(aEvent);
}

- (void)mouseExited:(NSEvent*)aEvent {
  ChildViewMouseTracker::MouseExitedWindow(aEvent);
}

- (void)mouseMoved:(NSEvent*)aEvent {
  ChildViewMouseTracker::MouseMoved(aEvent);
}

- (void)cursorUpdated:(NSEvent*)aEvent {
  // Nothing to do here, but NSTrackingArea wants us to implement this method.
}

- (void)_setNeedsDisplayInRect:(NSRect)aRect {
  // Prevent unnecessary invalidations due to moving NSViews (e.g. for plugins)
  if (!mDisabledNeedsDisplay) {
    // This method is only called by Cocoa, so when we're here, we know that
    // it's available and don't need to check whether our superclass responds
    // to the selector.
    [super _setNeedsDisplayInRect:aRect];
    mDirtyRect = NSUnionRect(mDirtyRect, aRect);
  }
}

- (NSRect)getAndResetNativeDirtyRect {
  NSRect dirtyRect = mDirtyRect;
  mDirtyRect = NSZeroRect;
  return dirtyRect;
}

- (void)updateContentViewSize {
  NSRect rect = [self contentRectForFrameRect:[self frame]];
  [[self contentView] setFrameSize:rect.size];
}

// Possibly move the titlebar buttons.
- (void)reflowTitlebarElements {
  NSView* frameView = [[self contentView] superview];
  if ([frameView respondsToSelector:@selector(_tileTitlebarAndRedisplay:)]) {
    [frameView _tileTitlebarAndRedisplay:NO];
  }
}

// Override methods that translate between content rect and frame rect.
- (NSRect)contentRectForFrameRect:(NSRect)aRect {
  if ([self drawsContentsIntoWindowFrame]) {
    return aRect;
  }
  return [super contentRectForFrameRect:aRect];
}

- (NSRect)contentRectForFrameRect:(NSRect)aRect styleMask:(NSUInteger)aMask {
  if ([self drawsContentsIntoWindowFrame]) {
    return aRect;
  }
  // Call the instance method on super, if it exists (it's undocumented so we
  // shouldn't rely on it), or fall back to the (documented) class method.
  if ([NSWindow instancesRespondToSelector:@selector(contentRectForFrameRect:styleMask:)]) {
    return [super contentRectForFrameRect:aRect styleMask:aMask];
  } else {
    return [NSWindow contentRectForFrameRect:aRect styleMask:aMask];
  }
}

- (NSRect)frameRectForContentRect:(NSRect)aRect {
  if ([self drawsContentsIntoWindowFrame]) {
    return aRect;
  }
  return [super frameRectForContentRect:aRect];
}

- (NSRect)frameRectForContentRect:(NSRect)aRect styleMask:(NSUInteger)aMask {
  if ([self drawsContentsIntoWindowFrame]) {
    return aRect;
  }
  // Call the instance method on super, if it exists (it's undocumented so we
  // shouldn't rely on it), or fall back to the (documented) class method.
  if ([NSWindow instancesRespondToSelector:@selector(frameRectForContentRect:styleMask:)]) {
    return [super frameRectForContentRect:aRect styleMask:aMask];
  } else {
    return [NSWindow frameRectForContentRect:aRect styleMask:aMask];
  }
}

- (void)setContentView:(NSView*)aView {
  [super setContentView:aView];

  // Now move the contentView to the bottommost layer so that it's guaranteed
  // to be under the window buttons.
  NSView* frameView = [aView superview];
  [aView removeFromSuperview];
  if ([frameView respondsToSelector:@selector(_addKnownSubview:positioned:relativeTo:)]) {
    // 10.10 prints a warning when we call addSubview on the frame view, so we
    // silence the warning by calling a private method instead.
    [frameView _addKnownSubview:aView positioned:NSWindowBelow relativeTo:nil];
  } else {
    [frameView addSubview:aView positioned:NSWindowBelow relativeTo:nil];
  }
}

- (NSArray*)titlebarControls {
  // Return all subviews of the frameView which are not the content view.
  NSView* frameView = [[self contentView] superview];
  NSMutableArray* array = [[[frameView subviews] mutableCopy] autorelease];
  [array removeObject:[self contentView]];
  return array;
}

- (BOOL)respondsToSelector:(SEL)aSelector {
  // Claim the window doesn't respond to this so that the system
  // doesn't steal keyboard equivalents for it. Bug 613710.
  if (aSelector == @selector(cancelOperation:)) {
    return NO;
  }

  return [super respondsToSelector:aSelector];
}

- (void)doCommandBySelector:(SEL)aSelector {
  // We override this so that it won't beep if it can't act.
  // We want to control the beeping for missing or disabled
  // commands ourselves.
  [self tryToPerform:aSelector with:nil];
}

- (id)accessibilityAttributeValue:(NSString*)attribute {
  NS_OBJC_BEGIN_TRY_ABORT_BLOCK_NIL;

  id retval = [super accessibilityAttributeValue:attribute];

  // The following works around a problem with Text-to-Speech on OS X 10.7.
  // See bug 674612 for more info.
  //
  // When accessibility is off, AXUIElementCopyAttributeValue(), when called
  // on an AXApplication object to get its AXFocusedUIElement attribute,
  // always returns an AXWindow object (the actual browser window -- never a
  // mozAccessible object).  This also happens with accessibility turned on,
  // if no other object in the browser window has yet been focused.  But if
  // the browser window has a title bar (as it currently always does), the
  // AXWindow object will always have four "accessible" children, one of which
  // is an AXStaticText object (the title bar's "title"; the other three are
  // the close, minimize and zoom buttons).  This means that (for complicated
  // reasons, for which see bug 674612) Text-to-Speech on OS X 10.7 will often
  // "speak" the window title, no matter what text is selected, or even if no
  // text at all is selected.  (This always happens when accessibility is off.
  // It doesn't happen in Firefox releases because Apple has (on OS X 10.7)
  // special-cased the handling of apps whose CFBundleIdentifier is
  // org.mozilla.firefox.)
  //
  // We work around this problem by only returning AXChildren that are
  // mozAccessible object or are one of the titlebar's buttons (which
  // instantiate subclasses of NSButtonCell).
  if ([retval isKindOfClass:[NSArray class]] && [attribute isEqualToString:@"AXChildren"]) {
    NSMutableArray* holder = [NSMutableArray arrayWithCapacity:10];
    [holder addObjectsFromArray:(NSArray*)retval];
    NSUInteger count = [holder count];
    for (NSInteger i = count - 1; i >= 0; --i) {
      id item = [holder objectAtIndex:i];
      // Remove anything from holder that isn't one of the titlebar's buttons
      // (which instantiate subclasses of NSButtonCell) or a mozAccessible
      // object (or one of its subclasses).
      if (![item isKindOfClass:[NSButtonCell class]] &&
          ![item respondsToSelector:@selector(hasRepresentedView)]) {
        [holder removeObjectAtIndex:i];
      }
    }
    retval = [NSArray arrayWithArray:holder];
  }

  return retval;

  NS_OBJC_END_TRY_ABORT_BLOCK_NIL;
}

@end

// This class allows us to exercise control over the window's title bar. This
// allows for a "unified toolbar" look without having to extend the content
// area into the title bar.
//
// Drawing the unified gradient in the titlebar and the toolbar works like this:
// 1) In the style sheet we set the toolbar's -moz-appearance to toolbar.
// 2) When the toolbar is visible and we paint the application chrome
//    window, the array that Gecko passes nsChildView::UpdateThemeGeometries
//    will contain an entry for the widget type StyleAppearance::Toolbar.
// 3) nsChildView::UpdateThemeGeometries finds the toolbar frame's ToolbarWindow
//    and passes the toolbar frame's height to setUnifiedToolbarHeight.
// 4) If the toolbar height has changed, a titlebar redraw is triggered and the
//    upper part of the unified gradient is drawn in the titlebar.
// 5) The lower part of the unified gradient in the toolbar is drawn during
//    normal window content painting in nsNativeThemeCocoa::DrawUnifiedToolbar.
//
// Whenever the unified gradient is drawn in the titlebar or the toolbar, both
// titlebar height and toolbar height must be known in order to construct the
// correct gradient. But you can only get from the toolbar frame
// to the containing window - the other direction doesn't work. That's why the
// toolbar height is cached in the ToolbarWindow but nsNativeThemeCocoa can simply
// query the window for its titlebar height when drawing the toolbar.
//
// Note that in drawsContentsIntoWindowFrame mode, titlebar drawing works in a
// completely different way: In that mode, the window's mainChildView will
// cover the titlebar completely and nothing that happens in the window
// background will reach the screen.
@implementation ToolbarWindow

- (id)initWithContentRect:(NSRect)aContentRect
                styleMask:(NSUInteger)aStyle
                  backing:(NSBackingStoreType)aBufferingType
                    defer:(BOOL)aFlag {
  NS_OBJC_BEGIN_TRY_ABORT_BLOCK_NIL;

  if ((self = [super initWithContentRect:aContentRect
                               styleMask:aStyle
                                 backing:aBufferingType
                                   defer:aFlag])) {
    mUnifiedToolbarHeight = 22.0f;
    mSheetAttachmentPosition = aContentRect.size.height;
    mWindowButtonsRect = NSZeroRect;
    mFullScreenButtonRect = NSZeroRect;

    // setBottomCornerRounded: is a private API call, so we check to make sure
    // we respond to it just in case.
    if ([self respondsToSelector:@selector(setBottomCornerRounded:)])
      [self setBottomCornerRounded:YES];
  }
  return self;

  NS_OBJC_END_TRY_ABORT_BLOCK_NIL;
}

- (void)setTitlebarNeedsDisplayInRect:(NSRect)aRect {
  [self setTitlebarNeedsDisplayInRect:aRect sync:NO];
}

- (void)setTitlebarNeedsDisplayInRect:(NSRect)aRect sync:(BOOL)aSync {
  NSRect titlebarRect = [self titlebarRect];
  NSRect rect = NSIntersectionRect(titlebarRect, aRect);
  if (NSIsEmptyRect(rect)) return;

  NSView* borderView = [[self contentView] superview];
  if (!borderView) return;

  if (aSync) {
    [borderView displayRect:rect];
  } else {
    [borderView setNeedsDisplayInRect:rect];
  }
}

- (NSRect)titlebarRect {
  CGFloat titlebarHeight = [self titlebarHeight];
  return NSMakeRect(0, [self frame].size.height - titlebarHeight, [self frame].size.width,
                    titlebarHeight);
}

// Returns the unified height of titlebar + toolbar.
- (CGFloat)unifiedToolbarHeight {
  return mUnifiedToolbarHeight;
}

- (CGFloat)titlebarHeight {
  // We use the original content rect here, not what we return from
  // [self contentRectForFrameRect:], because that would give us a
  // titlebarHeight of zero in drawsContentsIntoWindowFrame mode.
  NSRect frameRect = [self frame];
  NSRect originalContentRect = [NSWindow contentRectForFrameRect:frameRect
                                                       styleMask:[self styleMask]];
  return NSMaxY(frameRect) - NSMaxY(originalContentRect);
}

// Stores the complete height of titlebar + toolbar.
- (void)setUnifiedToolbarHeight:(CGFloat)aHeight {
  if (aHeight == mUnifiedToolbarHeight) return;

  mUnifiedToolbarHeight = aHeight;

  if (![self drawsContentsIntoWindowFrame]) {
    // Redraw the title bar. If we're inside painting, we'll do it right now,
    // otherwise we'll just invalidate it.
    BOOL needSyncRedraw = ([NSView focusView] != nil);
    [self setTitlebarNeedsDisplayInRect:[self titlebarRect] sync:needSyncRedraw];
  }
}

// Extending the content area into the title bar works by resizing the
// mainChildView so that it covers the titlebar.
- (void)setDrawsContentsIntoWindowFrame:(BOOL)aState {
  BOOL stateChanged = ([self drawsContentsIntoWindowFrame] != aState);
  [super setDrawsContentsIntoWindowFrame:aState];
  if (stateChanged && [[self delegate] isKindOfClass:[WindowDelegate class]]) {
    // Here we extend / shrink our mainChildView. We do that by firing a resize
    // event which will cause the ChildView to be resized to the rect returned
    // by nsCocoaWindow::GetClientBounds. GetClientBounds bases its return
    // value on what we return from drawsContentsIntoWindowFrame.
    WindowDelegate* windowDelegate = (WindowDelegate*)[self delegate];
    nsCocoaWindow* geckoWindow = [windowDelegate geckoWidget];
    if (geckoWindow) {
      // Re-layout our contents.
      geckoWindow->ReportSizeEvent();
    }

    // Resizing the content area causes a reflow which would send a synthesized
    // mousemove event to the old mouse position relative to the top left
    // corner of the content area. But the mouse has shifted relative to the
    // content area, so that event would have wrong position information. So
    // we'll send a mouse move event with the correct new position.
    ChildViewMouseTracker::ResendLastMouseMoveEvent();
  }
}

- (void)setWantsTitleDrawn:(BOOL)aDrawTitle {
  [super setWantsTitleDrawn:aDrawTitle];
  [self setTitlebarNeedsDisplayInRect:[self titlebarRect]];
}

- (void)setSheetAttachmentPosition:(CGFloat)aY {
  mSheetAttachmentPosition = aY;
}

- (CGFloat)sheetAttachmentPosition {
  return mSheetAttachmentPosition;
}

- (void)placeWindowButtons:(NSRect)aRect {
  if (!NSEqualRects(mWindowButtonsRect, aRect)) {
    mWindowButtonsRect = aRect;
    [self reflowTitlebarElements];
  }
}

- (NSPoint)windowButtonsPositionWithDefaultPosition:(NSPoint)aDefaultPosition {
  NSInteger styleMask = [self styleMask];
  if ([self drawsContentsIntoWindowFrame] && !(styleMask & NSFullScreenWindowMask) &&
      (styleMask & NSTitledWindowMask)) {
    if (NSIsEmptyRect(mWindowButtonsRect)) {
      // Empty rect. Let's hide the buttons.
      // Position is in non-flipped window coordinates. Using frame's height
      // for the vertical coordinate will move the buttons above the window,
      // making them invisible.
      return NSMakePoint(0, [self frame].size.height);
    }
    return NSMakePoint(mWindowButtonsRect.origin.x, mWindowButtonsRect.origin.y);
  }
  return aDefaultPosition;
}

- (void)placeFullScreenButton:(NSRect)aRect {
  if (!NSEqualRects(mFullScreenButtonRect, aRect)) {
    mFullScreenButtonRect = aRect;
    [self reflowTitlebarElements];
  }
}

- (NSPoint)fullScreenButtonPositionWithDefaultPosition:(NSPoint)aDefaultPosition {
  if ([self drawsContentsIntoWindowFrame] && !NSIsEmptyRect(mFullScreenButtonRect)) {
    return NSMakePoint(std::min(mFullScreenButtonRect.origin.x, aDefaultPosition.x),
                       std::min(mFullScreenButtonRect.origin.y, aDefaultPosition.y));
  }
  return aDefaultPosition;
}

// Returning YES here makes the setShowsToolbarButton method work even though
// the window doesn't contain an NSToolbar.
- (BOOL)_hasToolbar {
  return YES;
}

// Dispatch a toolbar pill button clicked message to Gecko.
- (void)_toolbarPillButtonClicked:(id)sender {
  NS_OBJC_BEGIN_TRY_ABORT_BLOCK;

  RollUpPopups();

  if ([[self delegate] isKindOfClass:[WindowDelegate class]]) {
    WindowDelegate* windowDelegate = (WindowDelegate*)[self delegate];
    nsCocoaWindow* geckoWindow = [windowDelegate geckoWidget];
    if (!geckoWindow) return;

    nsIWidgetListener* listener = geckoWindow->GetWidgetListener();
    if (listener) listener->OSToolbarButtonPressed();
  }

  NS_OBJC_END_TRY_ABORT_BLOCK;
}

// Retain and release "self" to avoid crashes when our widget (and its native
// window) is closed as a result of processing a key equivalent (e.g.
// Command+w or Command+q).  This workaround is only needed for a window
// that can become key.
- (BOOL)performKeyEquivalent:(NSEvent*)theEvent {
  NS_OBJC_BEGIN_TRY_ABORT_BLOCK_RETURN;

  NSWindow* nativeWindow = [self retain];
  BOOL retval = [super performKeyEquivalent:theEvent];
  [nativeWindow release];
  return retval;

  NS_OBJC_END_TRY_ABORT_BLOCK_RETURN(NO);
}

- (void)sendEvent:(NSEvent*)anEvent {
  NSEventType type = [anEvent type];

  switch (type) {
    case NSScrollWheel:
    case NSLeftMouseDown:
    case NSLeftMouseUp:
    case NSRightMouseDown:
    case NSRightMouseUp:
    case NSOtherMouseDown:
    case NSOtherMouseUp:
    case NSMouseMoved:
    case NSLeftMouseDragged:
    case NSRightMouseDragged:
    case NSOtherMouseDragged: {
      // Drop all mouse events if a modal window has appeared above us.
      // This helps make us behave as if the OS were running a "real" modal
      // event loop.
      id delegate = [self delegate];
      if (delegate && [delegate isKindOfClass:[WindowDelegate class]]) {
        nsCocoaWindow* widget = [(WindowDelegate*)delegate geckoWidget];
        if (widget) {
          if (gGeckoAppModalWindowList && (widget != gGeckoAppModalWindowList->window)) return;
          if (widget->HasModalDescendents()) return;
        }
      }
      break;
    }
    default:
      break;
  }

  [super sendEvent:anEvent];
}

@end

@implementation PopupWindow

- (id)initWithContentRect:(NSRect)contentRect
                styleMask:(NSUInteger)styleMask
                  backing:(NSBackingStoreType)bufferingType
                    defer:(BOOL)deferCreation {
  NS_OBJC_BEGIN_TRY_ABORT_BLOCK_NIL;

  mIsContextMenu = false;
  return [super initWithContentRect:contentRect
                          styleMask:styleMask
                            backing:bufferingType
                              defer:deferCreation];

  NS_OBJC_END_TRY_ABORT_BLOCK_NIL;
}

// Override the private API _backdropBleedAmount. This determines how much the
// desktop wallpaper contributes to the vibrancy backdrop.
// Return 0 in order to match what the system does for sheet windows and
// _NSPopoverWindows.
- (CGFloat)_backdropBleedAmount {
  return 0.0;
}

- (BOOL)isContextMenu {
  return mIsContextMenu;
}

- (void)setIsContextMenu:(BOOL)flag {
  mIsContextMenu = flag;
}

- (BOOL)canBecomeMainWindow {
  // This is overriden because the default is 'yes' when a titlebar is present.
  return NO;
}

@end

// According to Apple's docs on [NSWindow canBecomeKeyWindow] and [NSWindow
// canBecomeMainWindow], windows without a title bar or resize bar can't (by
// default) become key or main.  But if a window can't become key, it can't
// accept keyboard input (bmo bug 393250).  And it should also be possible for
// an otherwise "ordinary" window to become main.  We need to override these
// two methods to make this happen.
@implementation BorderlessWindow

- (BOOL)canBecomeKeyWindow {
  return YES;
}

- (void)sendEvent:(NSEvent*)anEvent {
  NSEventType type = [anEvent type];

  switch (type) {
    case NSScrollWheel:
    case NSLeftMouseDown:
    case NSLeftMouseUp:
    case NSRightMouseDown:
    case NSRightMouseUp:
    case NSOtherMouseDown:
    case NSOtherMouseUp:
    case NSMouseMoved:
    case NSLeftMouseDragged:
    case NSRightMouseDragged:
    case NSOtherMouseDragged: {
      // Drop all mouse events if a modal window has appeared above us.
      // This helps make us behave as if the OS were running a "real" modal
      // event loop.
      id delegate = [self delegate];
      if (delegate && [delegate isKindOfClass:[WindowDelegate class]]) {
        nsCocoaWindow* widget = [(WindowDelegate*)delegate geckoWidget];
        if (widget) {
          if (gGeckoAppModalWindowList && (widget != gGeckoAppModalWindowList->window)) return;
          if (widget->HasModalDescendents()) return;
        }
      }
      break;
    }
    default:
      break;
  }

  [super sendEvent:anEvent];
}

// Apple's doc on this method says that the NSWindow class's default is not to
// become main if the window isn't "visible" -- so we should replicate that
// behavior here.  As best I can tell, the [NSWindow isVisible] method is an
// accurate test of what Apple means by "visibility".
- (BOOL)canBecomeMainWindow {
  NS_OBJC_BEGIN_TRY_ABORT_BLOCK_RETURN;

  if (![self isVisible]) return NO;
  return YES;

  NS_OBJC_END_TRY_ABORT_BLOCK_RETURN(NO);
}

// Retain and release "self" to avoid crashes when our widget (and its native
// window) is closed as a result of processing a key equivalent (e.g.
// Command+w or Command+q).  This workaround is only needed for a window
// that can become key.
- (BOOL)performKeyEquivalent:(NSEvent*)theEvent {
  NS_OBJC_BEGIN_TRY_ABORT_BLOCK_RETURN;

  NSWindow* nativeWindow = [self retain];
  BOOL retval = [super performKeyEquivalent:theEvent];
  [nativeWindow release];
  return retval;

  NS_OBJC_END_TRY_ABORT_BLOCK_RETURN(NO);
}

@end<|MERGE_RESOLUTION|>--- conflicted
+++ resolved
@@ -2664,18 +2664,13 @@
 
 #endif
 
-<<<<<<< HEAD
-@interface NSView (NSVisualEffectViewSetMaskImage)
-=======
-#if !defined(MAC_OS_X_VERSION_10_12_2) || \
-    MAC_OS_X_VERSION_MAX_ALLOWED < MAC_OS_X_VERSION_10_12_2
-@interface NSView(NSTouchBarProvider)
+#if !defined(MAC_OS_X_VERSION_10_12_2) || MAC_OS_X_VERSION_MAX_ALLOWED < MAC_OS_X_VERSION_10_12_2
+@interface NSView (NSTouchBarProvider)
 - (NSTouchBar*)makeTouchBar;
 @end
 #endif
 
-@interface NSView(NSVisualEffectViewSetMaskImage)
->>>>>>> 90f84e83
+@interface NSView (NSVisualEffectViewSetMaskImage)
 - (void)setMaskImage:(NSImage*)image;
 @end
 
@@ -2822,45 +2817,34 @@
   }
   mUseMenuStyle = aValue;
 }
-
-<<<<<<< HEAD
-- (void)setBeingShown:(BOOL)aValue {
-=======
-- (NSTouchBar*)makeTouchBar
-{
+    ​
+- (NSTouchBar*)makeTouchBar {
   mTouchBar = [[nsTouchBar alloc] init];
   return mTouchBar;
 }
-
-- (void)setBeingShown:(BOOL)aValue
-{
->>>>>>> 90f84e83
+    ​
+- (void)setBeingShown:(BOOL)aValue {
   mBeingShown = aValue;
 }
-
+  ​
 - (BOOL)isBeingShown {
   return mBeingShown;
 }
-
+   ​
 - (BOOL)isVisibleOrBeingShown {
   return [super isVisible] || mBeingShown;
 }
-
+ ​
 - (void)disableSetNeedsDisplay {
   mDisabledNeedsDisplay = YES;
 }
-
+​
 - (void)enableSetNeedsDisplay {
   mDisabledNeedsDisplay = NO;
 }
-
-<<<<<<< HEAD
+​
 - (void)dealloc {
-=======
-- (void)dealloc
-{
   [mTouchBar release];
->>>>>>> 90f84e83
   [self removeTrackingArea];
   ChildViewMouseTracker::OnDestroyWindow(self);
   [super dealloc];
