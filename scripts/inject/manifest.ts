--- conflicted
+++ resolved
@@ -21,13 +21,8 @@
   const isWin = process.platform === "win32";
 
   await fs.symlink(
-<<<<<<< HEAD
     path.relative(`${binPath}`, "./apps/main/_dist"),
     `${binPath}/noraneko`,
-=======
-    "../../apps/main/_dist",
-    "_dist/bin/noraneko",
->>>>>>> 01fd4eaa
     isWin ? "junction" : undefined,
   );
 }