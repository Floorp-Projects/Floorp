--- conflicted
+++ resolved
@@ -354,26 +354,6 @@
 
   ~ClientLayer();
 
-<<<<<<< HEAD
-  void SetShadow(PLayerChild* aShadow)
-  {
-    MOZ_ASSERT(!mShadow, "can't have two shadows (yet)");
-    mShadow = aShadow;
-  }
-
-  virtual void Disconnect()
-  {
-    // This is an "emergency Disconnect()", called when the compositing
-    // process has died.  |mShadow| and our Shmem buffers are
-    // automatically managed by IPDL, so we don't need to explicitly
-    // free them here (it's hard to get that right on emergency
-    // shutdown anyway).
-    mShadow = nullptr;
-  }
-=======
-  virtual void ClearCachedResources() { }
->>>>>>> 66e9b6b4
-
   // Shrink memory usage.
   // Called when "memory-pressure" is observed.
   virtual void HandleMemoryPressure() { }
