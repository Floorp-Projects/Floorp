/* -*- Mode: C++; tab-width: 8; indent-tabs-mode: nil; c-basic-offset: 2 -*- */
/* vim: set ts=8 sts=2 et sw=2 tw=99: */
/* This Source Code Form is subject to the terms of the Mozilla Public
 * License, v. 2.0. If a copy of the MPL was not distributed with this
 * file, You can obtain one at http://mozilla.org/MPL/2.0/. */
#include "GPUProcessManager.h"
#include "GPUProcessHost.h"
#include "GPUProcessListener.h"
#include "mozilla/StaticPtr.h"
#include "mozilla/dom/ContentParent.h"
#include "mozilla/layers/APZCTreeManager.h"
#include "mozilla/layers/APZCTreeManagerChild.h"
#include "mozilla/layers/CompositorBridgeParent.h"
#include "mozilla/layers/ImageBridgeChild.h"
#include "mozilla/layers/ImageBridgeParent.h"
#include "mozilla/layers/InProcessCompositorSession.h"
#include "mozilla/layers/LayerTreeOwnerTracker.h"
#include "mozilla/layers/RemoteCompositorSession.h"
#include "mozilla/widget/PlatformWidgetTypes.h"
#ifdef MOZ_WIDGET_SUPPORTS_OOP_COMPOSITING
# include "mozilla/widget/CompositorWidgetChild.h"
#endif
#include "nsBaseWidget.h"
#include "nsContentUtils.h"
#include "VRManagerChild.h"
#include "VRManagerParent.h"
#include "VsyncBridgeChild.h"
#include "VsyncIOThreadHolder.h"
#include "VsyncSource.h"
#include "mozilla/dom/VideoDecoderManagerChild.h"
#include "mozilla/dom/VideoDecoderManagerParent.h"

namespace mozilla {
namespace gfx {

using namespace mozilla::layers;

static StaticAutoPtr<GPUProcessManager> sSingleton;

GPUProcessManager*
GPUProcessManager::Get()
{
  return sSingleton;
}

void
GPUProcessManager::Initialize()
{
  MOZ_ASSERT(XRE_IsParentProcess());
  sSingleton = new GPUProcessManager();
}

void
GPUProcessManager::Shutdown()
{
  sSingleton = nullptr;
}

GPUProcessManager::GPUProcessManager()
 : mTaskFactory(this),
   mNextLayerTreeId(0),
   mNumProcessAttempts(0),
   mProcess(nullptr),
   mGPUChild(nullptr)
{
  MOZ_COUNT_CTOR(GPUProcessManager);

  mObserver = new Observer(this);
  nsContentUtils::RegisterShutdownObserver(mObserver);

  LayerTreeOwnerTracker::Initialize();
}

GPUProcessManager::~GPUProcessManager()
{
  MOZ_COUNT_DTOR(GPUProcessManager);

  LayerTreeOwnerTracker::Shutdown();

  // The GPU process should have already been shut down.
  MOZ_ASSERT(!mProcess && !mGPUChild);

  // We should have already removed observers.
  MOZ_ASSERT(!mObserver);
}

NS_IMPL_ISUPPORTS(GPUProcessManager::Observer, nsIObserver);

GPUProcessManager::Observer::Observer(GPUProcessManager* aManager)
 : mManager(aManager)
{
}

NS_IMETHODIMP
GPUProcessManager::Observer::Observe(nsISupports* aSubject, const char* aTopic, const char16_t* aData)
{
  if (!strcmp(aTopic, NS_XPCOM_SHUTDOWN_OBSERVER_ID)) {
    mManager->OnXPCOMShutdown();
  }
  return NS_OK;
}

void
GPUProcessManager::OnXPCOMShutdown()
{
  if (mObserver) {
    nsContentUtils::UnregisterShutdownObserver(mObserver);
    mObserver = nullptr;
  }

  CleanShutdown();
}

void
GPUProcessManager::LaunchGPUProcess()
{
  if (mProcess) {
    return;
  }

  // Start the Vsync I/O thread so can use it as soon as the process launches.
  EnsureVsyncIOThread();

  mNumProcessAttempts++;

  // The subprocess is launched asynchronously, so we wait for a callback to
  // acquire the IPDL actor.
  mProcess = new GPUProcessHost(this);
  if (!mProcess->Launch()) {
    DisableGPUProcess("Failed to launch GPU process");
  }
}

void
GPUProcessManager::DisableGPUProcess(const char* aMessage)
{
  if (!gfxConfig::IsEnabled(Feature::GPU_PROCESS)) {
    return;
  }

  gfxConfig::SetFailed(Feature::GPU_PROCESS, FeatureStatus::Failed, aMessage);
  gfxCriticalNote << aMessage;

  DestroyProcess();
  ShutdownVsyncIOThread();
}

void
GPUProcessManager::EnsureGPUReady()
{
  if (mProcess && !mProcess->IsConnected()) {
    if (!mProcess->WaitForLaunch()) {
      // If this fails, we should have fired OnProcessLaunchComplete and
      // removed the process.
      MOZ_ASSERT(!mProcess && !mGPUChild);
      return;
    }
  }

  if (mGPUChild) {
    mGPUChild->EnsureGPUReady();
  }
}

void
GPUProcessManager::EnsureImageBridgeChild()
{
  if (ImageBridgeChild::GetSingleton()) {
    return;
  }

  EnsureGPUReady();

  if (!mGPUChild) {
    ImageBridgeChild::InitSameProcess();
    return;
  }

  ipc::Endpoint<PImageBridgeParent> parentPipe;
  ipc::Endpoint<PImageBridgeChild> childPipe;
  nsresult rv = PImageBridge::CreateEndpoints(
    mGPUChild->OtherPid(),
    base::GetCurrentProcId(),
    &parentPipe,
    &childPipe);
  if (NS_FAILED(rv)) {
    DisableGPUProcess("Failed to create PImageBridge endpoints");
    return;
  }

  mGPUChild->SendInitImageBridge(Move(parentPipe));
  ImageBridgeChild::InitWithGPUProcess(Move(childPipe));
}

void
GPUProcessManager::EnsureVRManager()
{
  if (VRManagerChild::IsCreated()) {
    return;
  }

  EnsureGPUReady();

  if (!mGPUChild) {
    VRManagerChild::InitSameProcess();
    return;
  }

  ipc::Endpoint<PVRManagerParent> parentPipe;
  ipc::Endpoint<PVRManagerChild> childPipe;
  nsresult rv = PVRManager::CreateEndpoints(
    mGPUChild->OtherPid(),
    base::GetCurrentProcId(),
    &parentPipe,
    &childPipe);
  if (NS_FAILED(rv)) {
    DisableGPUProcess("Failed to create PVRManager endpoints");
    return;
  }

  mGPUChild->SendInitVRManager(Move(parentPipe));
  VRManagerChild::InitWithGPUProcess(Move(childPipe));
}

void
GPUProcessManager::OnProcessLaunchComplete(GPUProcessHost* aHost)
{
  MOZ_ASSERT(mProcess && mProcess == aHost);

  if (!mProcess->IsConnected()) {
    DisableGPUProcess("Failed to launch GPU process");
    return;
  }

  mGPUChild = mProcess->GetActor();
  mProcessToken = mProcess->GetProcessToken();

  Endpoint<PVsyncBridgeParent> vsyncParent;
  Endpoint<PVsyncBridgeChild> vsyncChild;
  nsresult rv = PVsyncBridge::CreateEndpoints(
    mGPUChild->OtherPid(),
    base::GetCurrentProcId(),
    &vsyncParent,
    &vsyncChild);
  if (NS_FAILED(rv)) {
    DisableGPUProcess("Failed to create PVsyncBridge endpoints");
    return;
  }

  mVsyncBridge = VsyncBridgeChild::Create(mVsyncIOThread, mProcessToken, Move(vsyncChild));
  mGPUChild->SendInitVsyncBridge(Move(vsyncParent));

  nsTArray<LayerTreeIdMapping> mappings;
  LayerTreeOwnerTracker::Get()->Iterate([&](uint64_t aLayersId, base::ProcessId aProcessId) {
    mappings.AppendElement(LayerTreeIdMapping(aLayersId, aProcessId));
  });
  mGPUChild->SendAddLayerTreeIdMapping(mappings);
}

void
GPUProcessManager::OnProcessUnexpectedShutdown(GPUProcessHost* aHost)
{
  MOZ_ASSERT(mProcess && mProcess == aHost);

  DestroyProcess();

  if (mNumProcessAttempts > uint32_t(gfxPrefs::GPUProcessDevMaxRestarts())) {
    DisableGPUProcess("GPU processed crashed too many times");
  }
  if (gfxConfig::IsEnabled(Feature::GPU_PROCESS)) {
    LaunchGPUProcess();
  }

  // The shutdown and restart sequence for the GPU process is as follows:
  //
  //  (1) The GPU process dies. IPDL will enqueue an ActorDestroy message on
  //      each channel owning a bridge to the GPU process, on the thread
  //      owning that channel.
  //
  //  (2) The first channel to process its ActorDestroy message will post a
  //      message to the main thread to call NotifyRemoteActorDestroyed on
  //      the GPUProcessManager, which calls OnProcessUnexpectedShutdown if
  //      it has not handled shutdown for this process yet.
  //
  //  (3) We then notify each widget that its session with the compositor is
  //      now invalid. The widget is responsible for destroying its layer
  //      manager and CompositorBridgeChild. Note that at this stage, not
  //      all actors may have received ActorDestroy yet. CompositorBridgeChild
  //      may attempt to send messages, and if this happens, it will probably
  //      report a MsgDropped error. This is okay.
  //
  //  (4) At this point, the UI process has a clean slate: no layers should
  //      exist for the old compositor. We may make a decision on whether or
  //      not to re-launch the GPU process. Currently, we do not relaunch it,
  //      and any new compositors will be created in-process and will default
  //      to software.
  //
  //  (5) Next we notify each ContentParent of the lost connection. It will
  //      request new endpoints from the GPUProcessManager and forward them
  //      to its ContentChild. The parent-side of these endpoints may come
  //      from the compositor thread of the UI process, or the compositor
  //      thread of the GPU process. However, no actual compositors should
  //      exist yet.
  //
  //  (6) Each ContentChild will receive new endpoints. It will destroy its
  //      Compositor/ImageBridgeChild singletons and recreate them, as well
  //      as invalidate all retained layers.
  //
  //  (7) In addition, each ContentChild will ask each of its TabChildren
  //      to re-request association with the compositor for the window
  //      owning the tab. The sequence of calls looks like:
  //        (a) [CONTENT] ContentChild::RecvReinitRendering
  //        (b) [CONTENT] TabChild::ReinitRendering
  //        (c) [CONTENT] TabChild::SendEnsureLayersConnected
  //        (d)      [UI] TabParent::RecvEnsureLayersConnected
  //        (e)      [UI] RenderFrameParent::EnsureLayersConnected
  //        (f)      [UI] CompositorBridgeChild::SendNotifyChildRecreated
  //
  //      Note that at step (e), RenderFrameParent will call GetLayerManager
  //      on the nsIWidget owning the tab. This step ensures that a compositor
  //      exists for the window. If we decided to launch a new GPU Process,
  //      at this point we block until the process has launched and we're
  //      able to create a new window compositor. Otherwise, if compositing
  //      is now in-process, this will simply create a new
  //      CompositorBridgeParent in the UI process. If there are multiple tabs
  //      in the same window, additional tabs will simply return the already-
  //      established compositor.
  //
  //      Finally, this step serves one other crucial function: tabs must be
  //      associated with a window compositor or else they can't forward
  //      layer transactions. So this step both ensures that a compositor
  //      exists, and that the tab can forward layers.
  //
  //  (8) Last, if the window had no remote tabs, step (7) will not have 
  //      applied, and the window will not have a new compositor just yet.
  //      The next refresh tick and paint will ensure that one exists, again
  //      via nsIWidget::GetLayerManager.

  // Build a list of sessions to notify, since notification might delete
  // entries from the list.
  nsTArray<RefPtr<RemoteCompositorSession>> sessions;
  for (auto& session : mRemoteSessions) {
    sessions.AppendElement(session);
  }

  // Notify each widget that we have lost the GPU process. This will ensure
  // that each widget destroys its layer manager and CompositorBridgeChild.
  for (const auto& session : sessions) {
    session->NotifySessionLost();
  }

  // Notify content. This will ensure that each content process re-establishes
  // a connection to the compositor thread (whether it's in-process or in a
  // newly launched GPU process).
  for (const auto& listener : mListeners) {
    listener->OnCompositorUnexpectedShutdown();
  }
}

void
GPUProcessManager::NotifyRemoteActorDestroyed(const uint64_t& aProcessToken)
{
  if (!NS_IsMainThread()) {
    RefPtr<Runnable> task = mTaskFactory.NewRunnableMethod(
      &GPUProcessManager::NotifyRemoteActorDestroyed, aProcessToken);
    NS_DispatchToMainThread(task.forget());
    return;
  }

  if (mProcessToken != aProcessToken) {
    // This token is for an older process; we can safely ignore it.
    return;
  }

  // One of the bridged top-level actors for the GPU process has been
  // prematurely terminated, and we're receiving a notification. This
  // can happen if the ActorDestroy for a bridged protocol fires
  // before the ActorDestroy for PGPUChild.
  OnProcessUnexpectedShutdown(mProcess);
}

void
GPUProcessManager::CleanShutdown()
{
  DestroyProcess();
  mVsyncIOThread = nullptr;
}

void
GPUProcessManager::DestroyProcess()
{
  if (!mProcess) {
    return;
  }

  mProcess->Shutdown();
  mProcessToken = 0;
  mProcess = nullptr;
  mGPUChild = nullptr;
  if (mVsyncBridge) {
    mVsyncBridge->Close();
    mVsyncBridge = nullptr;
  }
}

RefPtr<CompositorSession>
GPUProcessManager::CreateTopLevelCompositor(nsBaseWidget* aWidget,
                                            ClientLayerManager* aLayerManager,
                                            CSSToLayoutDeviceScale aScale,
                                            bool aUseAPZ,
                                            bool aUseExternalSurfaceSize,
                                            const gfx::IntSize& aSurfaceSize)
{
  uint64_t layerTreeId = AllocateLayerTreeId();

  EnsureGPUReady();
  EnsureImageBridgeChild();
  EnsureVRManager();

  if (mGPUChild) {
    RefPtr<CompositorSession> session = CreateRemoteSession(
      aWidget,
      aLayerManager,
      layerTreeId,
      aScale,
      aUseAPZ,
      aUseExternalSurfaceSize,
      aSurfaceSize);
    if (session) {
      return session;
    }

    // We couldn't create a remote compositor, so abort the process.
    DisableGPUProcess("Failed to create remote compositor");
  }

  return InProcessCompositorSession::Create(
    aWidget,
    aLayerManager,
    layerTreeId,
    aScale,
    aUseAPZ,
    aUseExternalSurfaceSize,
    aSurfaceSize);
}

RefPtr<CompositorSession>
GPUProcessManager::CreateRemoteSession(nsBaseWidget* aWidget,
                                       ClientLayerManager* aLayerManager,
                                       const uint64_t& aRootLayerTreeId,
                                       CSSToLayoutDeviceScale aScale,
                                       bool aUseAPZ,
                                       bool aUseExternalSurfaceSize,
                                       const gfx::IntSize& aSurfaceSize)
{
#ifdef MOZ_WIDGET_SUPPORTS_OOP_COMPOSITING
  ipc::Endpoint<PCompositorBridgeParent> parentPipe;
  ipc::Endpoint<PCompositorBridgeChild> childPipe;

  nsresult rv = PCompositorBridge::CreateEndpoints(
    mGPUChild->OtherPid(),
    base::GetCurrentProcId(),
    &parentPipe,
    &childPipe);
  if (NS_FAILED(rv)) {
    gfxCriticalNote << "Failed to create PCompositorBridge endpoints: " << hexa(int(rv));
    return nullptr;
  }

  RefPtr<CompositorBridgeChild> child = CompositorBridgeChild::CreateRemote(
    mProcessToken,
    aLayerManager,
    Move(childPipe));
  if (!child) {
    gfxCriticalNote << "Failed to create CompositorBridgeChild";
    return nullptr;
  }

  CompositorWidgetInitData initData;
  aWidget->GetCompositorWidgetInitData(&initData);

  TimeDuration vsyncRate =
    gfxPlatform::GetPlatform()->GetHardwareVsync()->GetGlobalDisplay().GetVsyncRate();

  bool ok = mGPUChild->SendNewWidgetCompositor(
    Move(parentPipe),
    aScale,
    vsyncRate,
    aUseExternalSurfaceSize,
    aSurfaceSize);
  if (!ok) {
    return nullptr;
  }

  RefPtr<CompositorVsyncDispatcher> dispatcher = aWidget->GetCompositorVsyncDispatcher();
  RefPtr<CompositorWidgetVsyncObserver> observer =
    new CompositorWidgetVsyncObserver(mVsyncBridge, aRootLayerTreeId);

  CompositorWidgetChild* widget = new CompositorWidgetChild(dispatcher, observer);
  if (!child->SendPCompositorWidgetConstructor(widget, initData)) {
    return nullptr;
  }
  if (!child->SendInitialize(aRootLayerTreeId)) {
    return nullptr;
  }

  RefPtr<APZCTreeManagerChild> apz = nullptr;
  if (aUseAPZ) {
    PAPZCTreeManagerChild* papz = child->SendPAPZCTreeManagerConstructor(0);
    if (!papz) {
      return nullptr;
    }
    apz = static_cast<APZCTreeManagerChild*>(papz);
  }

  RefPtr<RemoteCompositorSession> session =
    new RemoteCompositorSession(aWidget, child, widget, apz, aRootLayerTreeId);
  return session.forget();
#else
  gfxCriticalNote << "Platform does not support out-of-process compositing";
  return nullptr;
#endif
}

bool
GPUProcessManager::CreateContentBridges(base::ProcessId aOtherProcess,
                                        ipc::Endpoint<PCompositorBridgeChild>* aOutCompositor,
                                        ipc::Endpoint<PImageBridgeChild>* aOutImageBridge,
                                        ipc::Endpoint<PVRManagerChild>* aOutVRBridge)
{
  if (!CreateContentCompositorBridge(aOtherProcess, aOutCompositor) ||
      !CreateContentImageBridge(aOtherProcess, aOutImageBridge) ||
      !CreateContentVRManager(aOtherProcess, aOutVRBridge))
  {
    return false;
  }
  return true;
}

bool
GPUProcessManager::CreateContentCompositorBridge(base::ProcessId aOtherProcess,
                                                 ipc::Endpoint<PCompositorBridgeChild>* aOutEndpoint)
{
  EnsureGPUReady();

  ipc::Endpoint<PCompositorBridgeParent> parentPipe;
  ipc::Endpoint<PCompositorBridgeChild> childPipe;

  base::ProcessId gpuPid = mGPUChild
                           ? mGPUChild->OtherPid()
                           : base::GetCurrentProcId();

  nsresult rv = PCompositorBridge::CreateEndpoints(
    gpuPid,
    aOtherProcess,
    &parentPipe,
    &childPipe);
  if (NS_FAILED(rv)) {
    gfxCriticalNote << "Could not create content compositor bridge: " << hexa(int(rv));
    return false;
  }

  if (mGPUChild) {
    mGPUChild->SendNewContentCompositorBridge(Move(parentPipe));
  } else {
    if (!CompositorBridgeParent::CreateForContent(Move(parentPipe))) {
      return false;
    }
  }

  *aOutEndpoint = Move(childPipe);
  return true;
}

bool
GPUProcessManager::CreateContentImageBridge(base::ProcessId aOtherProcess,
                                            ipc::Endpoint<PImageBridgeChild>* aOutEndpoint)
{
  EnsureImageBridgeChild();

  base::ProcessId gpuPid = mGPUChild
                           ? mGPUChild->OtherPid()
                           : base::GetCurrentProcId();

  ipc::Endpoint<PImageBridgeParent> parentPipe;
  ipc::Endpoint<PImageBridgeChild> childPipe;
  nsresult rv = PImageBridge::CreateEndpoints(
    gpuPid,
    aOtherProcess,
    &parentPipe,
    &childPipe);
  if (NS_FAILED(rv)) {
    gfxCriticalNote << "Could not create content compositor bridge: " << hexa(int(rv));
    return false;
  }

  if (mGPUChild) {
    mGPUChild->SendNewContentImageBridge(Move(parentPipe));
  } else {
    if (!ImageBridgeParent::CreateForContent(Move(parentPipe))) {
      return false;
    }
  }

  *aOutEndpoint = Move(childPipe);
  return true;
}

bool
GPUProcessManager::CreateContentVRManager(base::ProcessId aOtherProcess,
                                          ipc::Endpoint<PVRManagerChild>* aOutEndpoint)
{
  EnsureVRManager();

  base::ProcessId gpuPid = mGPUChild
                           ? mGPUChild->OtherPid()
                           : base::GetCurrentProcId();

  ipc::Endpoint<PVRManagerParent> parentPipe;
  ipc::Endpoint<PVRManagerChild> childPipe;
  nsresult rv = PVRManager::CreateEndpoints(
    gpuPid,
    aOtherProcess,
    &parentPipe,
    &childPipe);
  if (NS_FAILED(rv)) {
    gfxCriticalNote << "Could not create content compositor bridge: " << hexa(int(rv));
    return false;
  }

  if (mGPUChild) {
    mGPUChild->SendNewContentVRManager(Move(parentPipe));
  } else {
    if (!VRManagerParent::CreateForContent(Move(parentPipe))) {
      return false;
    }
  }

  *aOutEndpoint = Move(childPipe);
  return true;
}

bool
GPUProcessManager::CreateContentVideoDecoderManager(base::ProcessId aOtherProcess,
                                                    ipc::Endpoint<dom::PVideoDecoderManagerChild>* aOutEndpoint)
{
  if (!mGPUChild) {
    return false;
  }

  ipc::Endpoint<dom::PVideoDecoderManagerParent> parentPipe;
  ipc::Endpoint<dom::PVideoDecoderManagerChild> childPipe;

  nsresult rv = dom::PVideoDecoderManager::CreateEndpoints(
    mGPUChild->OtherPid(),
    aOtherProcess,
    &parentPipe,
    &childPipe);
  if (NS_FAILED(rv)) {
    gfxCriticalNote << "Could not create content video decoder: " << hexa(int(rv));
    return false;
  }

  mGPUChild->SendNewContentVideoDecoderManager(Move(parentPipe));

  *aOutEndpoint = Move(childPipe);
  return true;
}

already_AddRefed<IAPZCTreeManager>
GPUProcessManager::GetAPZCTreeManagerForLayers(uint64_t aLayersId)
{
  return CompositorBridgeParent::GetAPZCTreeManager(aLayersId);
}

void
GPUProcessManager::MapLayerTreeId(uint64_t aLayersId, base::ProcessId aOwningId)
{
  LayerTreeOwnerTracker::Get()->Map(aLayersId, aOwningId);

  if (mGPUChild) {
    AutoTArray<LayerTreeIdMapping, 1> mappings;
    mappings.AppendElement(LayerTreeIdMapping(aLayersId, aOwningId));
    mGPUChild->SendAddLayerTreeIdMapping(mappings);
<<<<<<< HEAD
  }
}

void
GPUProcessManager::UnmapLayerTreeId(uint64_t aLayersId, base::ProcessId aOwningId)
{
  LayerTreeOwnerTracker::Get()->Unmap(aLayersId, aOwningId);

  if (mGPUChild) {
    mGPUChild->SendRemoveLayerTreeIdMapping(LayerTreeIdMapping(aLayersId, aOwningId));
    return;
=======
>>>>>>> c89dbe6e
  }
  CompositorBridgeParent::DeallocateLayerTreeId(aLayersId);
}

void
GPUProcessManager::UnmapLayerTreeId(uint64_t aLayersId, base::ProcessId aOwningId)
{
  LayerTreeOwnerTracker::Get()->Unmap(aLayersId, aOwningId);

  if (mGPUChild) {
    mGPUChild->SendRemoveLayerTreeIdMapping(LayerTreeIdMapping(aLayersId, aOwningId));
    return;
  }
  CompositorBridgeParent::DeallocateLayerTreeId(aLayersId);
}

bool
GPUProcessManager::IsLayerTreeIdMapped(uint64_t aLayersId, base::ProcessId aRequestingId)
{
  return LayerTreeOwnerTracker::Get()->IsMapped(aLayersId, aRequestingId);
}

uint64_t
GPUProcessManager::AllocateLayerTreeId()
{
  MOZ_ASSERT(NS_IsMainThread());
  return ++mNextLayerTreeId;
}

void
GPUProcessManager::EnsureVsyncIOThread()
{
  if (mVsyncIOThread) {
    return;
  }

  mVsyncIOThread = new VsyncIOThreadHolder();
  MOZ_RELEASE_ASSERT(mVsyncIOThread->Start());
}

void
GPUProcessManager::ShutdownVsyncIOThread()
{
  mVsyncIOThread = nullptr;
}

void
GPUProcessManager::RegisterSession(RemoteCompositorSession* aSession)
{
  mRemoteSessions.AppendElement(aSession);
}

void
GPUProcessManager::UnregisterSession(RemoteCompositorSession* aSession)
{
  mRemoteSessions.RemoveElement(aSession);
}

void
GPUProcessManager::AddListener(GPUProcessListener* aListener)
{
  mListeners.AppendElement(aListener);
}

void
GPUProcessManager::RemoveListener(GPUProcessListener* aListener)
{
  mListeners.RemoveElement(aListener);
}

bool
GPUProcessManager::NotifyGpuObservers(const char* aTopic)
{
  if (!mGPUChild) {
    return false;
  }
  nsCString topic(aTopic);
  mGPUChild->SendNotifyGpuObservers(topic);
  return true;
}

} // namespace gfx
} // namespace mozilla<|MERGE_RESOLUTION|>--- conflicted
+++ resolved
@@ -682,22 +682,7 @@
     AutoTArray<LayerTreeIdMapping, 1> mappings;
     mappings.AppendElement(LayerTreeIdMapping(aLayersId, aOwningId));
     mGPUChild->SendAddLayerTreeIdMapping(mappings);
-<<<<<<< HEAD
-  }
-}
-
-void
-GPUProcessManager::UnmapLayerTreeId(uint64_t aLayersId, base::ProcessId aOwningId)
-{
-  LayerTreeOwnerTracker::Get()->Unmap(aLayersId, aOwningId);
-
-  if (mGPUChild) {
-    mGPUChild->SendRemoveLayerTreeIdMapping(LayerTreeIdMapping(aLayersId, aOwningId));
-    return;
-=======
->>>>>>> c89dbe6e
-  }
-  CompositorBridgeParent::DeallocateLayerTreeId(aLayersId);
+  }
 }
 
 void
